\input texinfo   @c -*- mode: texinfo; coding: utf-8 -*-
@setfilename ../../info/tramp.info
@c %**start of header
@include docstyle.texi
@c In the Tramp repository, the version number is auto-frobbed from
@c configure.ac, so you should edit that file and run
@c "autoconf && ./configure" to change the version number.
@include trampver.texi
@settitle @value{tramp} @value{trampver} User Manual
@c %**end of header

@c This is *so* much nicer :)
@footnotestyle end

@copying
Copyright @copyright{} 1999--2019 Free Software Foundation, Inc.

@quotation
Permission is granted to copy, distribute and/or modify this document
under the terms of the GNU Free Documentation License, Version 1.3 or
any later version published by the Free Software Foundation; with no
Invariant Sections, with the Front-Cover Texts being ``A GNU Manual'',
and with the Back-Cover Texts as in (a) below.  A copy of the license
is included in the section entitled ``GNU Free Documentation License''.

(a) The FSF's Back-Cover Text is: ``You have the freedom to
copy and modify this GNU manual.''
@end quotation
@end copying

@c Entries for @command{install-info} to use
@dircategory Emacs network features
@direntry
* @value{tramp}: (tramp).               Transparent Remote Access, Multiple Protocol
                                  Emacs remote file access via ssh and scp.
@end direntry

@titlepage
@title @value{tramp} @value{trampver} User Manual
@author by Daniel Pittman
@author based on documentation by Kai Großjohann
@end titlepage

@contents


@node Top, Overview, (dir), (dir)
@top @value{tramp} @value{trampver} User Manual

This file documents @value{tramp} @value{trampver}, a remote file
editing package for Emacs.

@value{tramp} stands for ``Transparent Remote (file) Access, Multiple
Protocol''.  This package provides remote file editing, similar to
Ange FTP.

The difference is that Ange FTP uses FTP to transfer files between the
local and the remote host, whereas @value{tramp} uses a combination of
@command{rsh} and @command{rcp} or other work-alike programs, such as
@command{ssh}/@command{scp}.

You can find the latest version of this document on the web at
@uref{https://www.gnu.org/software/tramp/}.

@ifhtml
The latest release of @value{tramp} is available for
@uref{https://ftp.gnu.org/gnu/tramp/, download}, or you may see
@ref{Obtaining @value{tramp}} for more details, including the Git
server details.

@value{tramp} also has a @uref{https://savannah.gnu.org/projects/tramp/,
Savannah Project Page}.
@end ifhtml

There is a mailing list for @value{tramp}, available at
@email{@value{tramp-bug-report-address}}, and archived at
@uref{https://lists.gnu.org/r/tramp-devel/, the @value{tramp} Mail
Archive}.

@page
@insertcopying

@menu
* Overview::                    What @value{tramp} can and cannot do.

For the end user:

* Obtaining @value{tramp}::             How to obtain @value{tramp}.
@ifset installchapter
* Installation::                Installing @value{tramp} with your Emacs.
@end ifset
* Quick Start Guide::           Short introduction how to use @value{tramp}.
* Configuration::               Configuring @value{tramp} for use.
* Usage::                       An overview of the operation of @value{tramp}.
* Bug Reports::                 Reporting Bugs and Problems.
* Frequently Asked Questions::  Questions and answers from the mailing list.

For the developer:

* Files directories and localnames::
                                How file names, directories and localnames
                                  are mangled and managed.
* Traces and Profiles::         How to Customize Traces.

* GNU Free Documentation License:: The license for this documentation.
* Function Index::              @value{tramp} functions.
* Variable Index::              User options and variables.
* Concept Index::               An item for each concept.

@detailmenu
 --- The Detailed Node Listing ---
@c
@ifset installchapter

Installing @value{tramp} with your Emacs

* System Requirements::         Prerequisites for :@value{tramp} installation.
* Basic Installation::          Installation steps.:
* Installation parameters::     Parameters in order to control installation.
* Testing::                     A test suite for @value{tramp}.
* Load paths::                  How to plug-in @value{tramp} into your environment.
@end ifset

Configuring @value{tramp} for use

* Connection types::            Types of connections to remote hosts.
* Inline methods::              Inline methods.
* External methods::            External methods.
* GVFS based methods::          GVFS based external methods.
* Default Method::              Selecting a default method.
* Default User::                Selecting a default user.
* Default Host::                Selecting a default host.
* Multi-hops::                  Connecting to a remote host using multiple hops.
* Firewalls::                   Passing firewalls.
* Customizing Methods::         Using Non-Standard Methods.
* Customizing Completion::      Selecting config files for user/host name completion.
* Password handling::           Reusing passwords for several connections.
* Connection caching::          Reusing connection related information.
* Predefined connection information::
                                Setting own connection related information.
* Remote programs::             How @value{tramp} finds and uses programs on the remote host.
* Remote shell setup::          Remote shell setup hints.
* Android shell setup::         Android shell setup hints.
* Auto-save and Backup::        Auto-save and Backup.
* Windows setup hints::         Issues with Cygwin ssh.

Using @value{tramp}

* File name syntax::            @value{tramp} file name conventions.
@ifset unified
* Change file name syntax::     Alternative file name syntax.
@end ifset
* File name completion::        File name completion.
* Ad-hoc multi-hops::           Declaring multiple hops in the file name.
* Remote processes::            Integration with other Emacs packages.
* Cleanup remote connections::  Cleanup remote connections.
* Archive file names::          Access to files in file archives.

How file names, directories and localnames are mangled and managed

* Localname deconstruction::    Breaking a localname into its components.
* External packages::           Integration with external Lisp packages.

@end detailmenu
@end menu


@node Overview
@chapter An overview of @value{tramp}
@cindex overview

@value{tramp} is for transparently accessing remote files from within
Emacs.  @value{tramp} enables an easy, convenient, and consistent
interface to remote files as if they are local files.  @value{tramp}'s
transparency extends to editing, version control, and @code{dired}.

@value{tramp} can access remote hosts using any number of access
methods, such as @command{rsh}, @command{rlogin}, @command{telnet},
and related programs.  If these programs can successfully pass
@acronym{ASCII} characters, @value{tramp} can use them.
@value{tramp} does not require or mandate 8-bit clean connections.

@value{tramp}'s most common access method is through @command{ssh}, a
more secure alternative to @command{ftp} and other older access
methods.

@value{tramp} on MS Windows operating systems is integrated with the
PuTTY package, and uses the @command{plink} program.

@value{tramp} mostly operates transparently in the background using
the connection programs.  As long as these programs enable remote login
and can use the terminal, @value{tramp} can adapt them for seamless
and transparent access.

@value{tramp} temporarily transfers a remote file's contents to the
local host editing and related operations.  @value{tramp} can also
transfer files between hosts using standard Emacs interfaces, a
benefit of direct integration of @value{tramp} in Emacs.

@value{tramp} can transfer files using any number of available host
programs for remote files, such as @command{rcp}, @command{scp},
@command{rsync} or (under MS Windows) @command{pscp}.  @value{tramp}
provides easy ways to specify these programs and customize them to
specific files, hosts, or access methods.

For faster small-size file transfers, @value{tramp} supports encoded
transfers directly through the shell using @command{mimencode} or
@command{uuencode} provided such tools are available on the remote
host.


@subsubheading @value{tramp} behind the scenes
@cindex behind the scenes
@cindex details of operation
@cindex how it works

Accessing a remote file through @value{tramp} entails a series of
actions, many of which are transparent to the user.  Yet some actions
may require user response (such as entering passwords or completing
file names).  One typical scenario, opening a file on a remote host, is
presented here to illustrate the steps involved:

@kbd{C-x C-f} to initiate find-file, enter part of the @value{tramp}
file name, then hit @kbd{@key{TAB}} for completion.  If this is the
first time connection to that host, here's what happens:

@itemize
@item
@value{tramp} invokes @samp{telnet @var{host}} or @samp{rsh @var{host}
-l @var{user}} and establishes an external process to connect to the
remote host.  @value{tramp} communicates with the process through an
Emacs buffer, which also shows output from the remote host.

@item
The remote host may prompt for a login name (for @command{telnet}, for
example) in the buffer.  If on the other hand, the login name was
included in the file name portion, @value{tramp} sends the login name
followed by a newline.

@item
The remote host may then prompt for a password or pass phrase (for
@command{rsh} or for @command{telnet}).  @value{tramp} displays the
password prompt in the minibuffer.  @value{tramp} then sends whatever
is entered to the remote host, followed by a newline.

@item
@value{tramp} now waits for either the shell prompt or a failed login
message.

If @value{tramp} does not receive any messages within a timeout period
(a minute, for example), then @value{tramp} responds with an error
message about not finding the remote shell prompt.  If any messages
from the remote host, @value{tramp} displays them in the buffer.

For any @samp{login failed} message from the remote host,
@value{tramp} aborts the login attempt, and repeats the login steps
again.

@item
Upon successful login and @value{tramp} recognizes the shell prompt
from the remote host, @value{tramp} prepares the shell environment by
turning off echoing, setting shell prompt, and other housekeeping
chores.

@strong{Note} that for the remote shell, @value{tramp} invokes
@command{/bin/sh}.  The remote host must recognize @samp{exec /bin/sh}
and execute the appropriate shell.  This shell must support Bourne
shell syntax.

@item
@value{tramp} executes @command{cd} and @command{ls} commands to find
which files exist on the remote host.  @value{tramp} sometimes uses
@command{echo} with globbing.  @value{tramp} checks if a file or
directory is writable with @command{test}.  After each command,
@value{tramp} parses the output from the remote host for completing
the next operation.

@item
After remote file name completion, @value{tramp} transfers the file
contents from the remote host.

For inline transfers, @value{tramp} sends a command, such as
@samp{mimencode -b /path/to/remote/file}, waits until the output has
accumulated in the buffer, decodes that output to produce the file's
contents.

For external transfers, @value{tramp} sends a command as follows:
@example
rcp user@@host:/path/to/remote/file /tmp/tramp.4711
@end example
@value{tramp} reads the local temporary file @file{/tmp/tramp.4711}
into a buffer, and then deletes the temporary file.

@item
Edit, modify, change the buffer contents as normal, and then save the
buffer with @kbd{C-x C-s}.

@item
@value{tramp} transfers the buffer contents to the remote host in
a reverse of the process using the appropriate inline or external
program.
@end itemize

I hope this has provided you with a basic overview of what happens
behind the scenes when you open a file with @value{tramp}.


@c For the end user
@node Obtaining @value{tramp}
@chapter Obtaining @value{tramp}
@cindex obtaining @value{tramp}

@value{tramp} is included as part of Emacs (since Emacs 22.1).

@value{tramp} is also freely packaged for download on the Internet at
@uref{https://ftp.gnu.org/gnu/tramp/}.

@value{tramp} development versions are available on Git servers.
Development versions contain new and incomplete features.

One way to obtain from Git server is to visit the Savannah project
page at the following URL and then clicking on the Git link in the
navigation bar at the top.

@noindent
@uref{https://savannah.gnu.org/projects/tramp/}

@noindent
Another way is to follow the terminal session below:

@example
@group
$ cd ~/emacs
$ git clone git://git.savannah.gnu.org/tramp.git
@end group
@end example

@noindent
From behind a firewall:

@example
@group
$ git config --global http.proxy http://user:pwd@@proxy.server.com:8080
$ git clone https://git.savannah.gnu.org/r/tramp.git
@end group
@end example

@noindent
@value{tramp} developers:

@example
$ git clone login@@git.sv.gnu.org:/srv/git/tramp.git
@end example

@noindent
After one of the above commands, @file{~/emacs/tramp} will
containing the latest version of @value{tramp}.

@noindent
To fetch updates from the repository, use git pull:

@example
@group
$ cd ~/emacs/tramp
$ git pull
@end group
@end example

@noindent
Run @command{autoconf} as follows to generate an up-to-date
@file{configure} script:

@example
@group
$ cd ~/emacs/tramp
$ autoconf
@end group
@end example


@c Installation chapter is necessary only in case of standalone
@c installation.  Text taken from trampinst.texi.
@ifset installchapter
@include trampinst.texi
@end ifset


@node Quick Start Guide
@chapter Short introduction how to use @value{tramp}
@cindex quick start guide

@value{tramp} extends the Emacs file name syntax by a remote
component.  A remote file name looks always like
@file{@trampfn{method,user@@host,/path/to/file}}.

You can use remote files exactly like ordinary files, that means you
could open a file or directory by @kbd{C-x C-f
@trampfn{method,user@@host,/path/to/file} @key{RET}}, edit the file,
and save it.  You can also mix local files and remote files in file
operations with two arguments, like @code{copy-file} or
@code{rename-file}.  And finally, you can run even processes on a
remote host, when the buffer you call the process from has a remote
@code{default-directory}.


@anchor{Quick Start Guide: File name syntax}
@section File name syntax
@cindex file name syntax

Remote file names are prepended by the @code{method}, @code{user} and
@code{host} parts.  All of them, and also the local file name part,
are optional, in case of a missing part a default value is assumed.
The default value for an empty local file name part is the remote
user's home directory.  The shortest remote file name is
@file{@trampfn{-,,}}, therefore.  The @samp{-} notation for the
default host is used for syntactical reasons, @ref{Default Host}.

The @code{method} part describes the connection method used to reach
the remote host, see below.

The @code{user} part is the user name for accessing the remote host.
For the @option{smb} method, this could also require a domain name, in
this case it is written as @code{user%domain}.

The @code{host} part must be a host name which could be resolved on
your local host.  It could be a short host name, a fully qualified
domain name, an IPv4 or IPv6 address, @ref{File name syntax}.  Some
connection methods support also a notation of the port to be used, in
this case it is written as @code{host#port}.


@anchor{Quick Start Guide: @option{ssh} and @option{plink} methods}
@section Using @option{ssh} and @option{plink}
@cindex method @option{ssh}
@cindex @option{ssh} method
@cindex method @option{plink}
@cindex @option{plink} method

If your local host runs an SSH client, and the remote host runs an SSH
server, the simplest remote file name is
@file{@trampfn{ssh,user@@host,/path/to/file}}.  The remote file name
@file{@trampfn{ssh,,}} opens a remote connection to yourself on the
local host, and is taken often for testing @value{tramp}.

On MS Windows, PuTTY is often used as SSH client.  Its @command{plink}
method can be used there to open a connection to a remote host running
an @command{ssh} server:
@file{@trampfn{plink,user@@host,/path/to/file}}.


@anchor{Quick Start Guide: @option{su}, @option{sudo} and @option{sg} methods}
@section Using @option{su}, @option{sudo} and @option{sg}
@cindex method @option{su}
@cindex @option{su} method
@cindex method @option{sudo}
@cindex @option{sudo} method
@cindex method @option{sg}
@cindex @option{sg} method

Sometimes, it is necessary to work on your local host under different
permissions.  For this, you could use the @option{su} or @option{sudo}
connection method.  Both methods use @samp{root} as default user name
and the return value of @code{(system-name)} as default host name.
Therefore, it is convenient to open a file as
@file{@trampfn{sudo,,/path/to/file}}.

The method @option{sg} stands for ``switch group''; the changed group
must be used here as user name.  The default host name is the same.


@anchor{Quick Start Guide: @option{sudoedit} method}
@section Using @command{sudoedit}
@cindex method @option{sudoedit}
@cindex @option{sudoedit} method

The @option{sudoedit} method is similar to the @option{sudo} method.
However, it is a different implementation: it does not keep an open
session running in the background.  This is for security reasons; on
the backside this method is less performant than the @option{sudo}
method, it is restricted to the @samp{localhost} only, and it does not
support external processes.


@anchor{Quick Start Guide: @option{smb} method}
@section Using @command{smbclient}
@cindex method @option{smb}
@cindex @option{smb} method
@cindex ms windows (with @option{smb} method)
@cindex @command{smbclient}

In order to access a remote MS Windows host or Samba server, the
@command{smbclient} client is used.  The remote file name syntax is
@file{@trampfn{smb,user%domain@@host,/path/to/file}}.  The first part
of the local file name is the share exported by the remote host,
@samp{path} in this example.


@anchor{Quick Start Guide: GVFS-based methods}
@section Using GVFS-based methods
@cindex methods, gvfs
@cindex gvfs based methods
@cindex method @option{sftp}
@cindex @option{sftp} method
@cindex method @option{afp}
@cindex @option{afp} method
@cindex method @option{dav}
@cindex method @option{davs}
@cindex @option{dav} method
@cindex @option{davs} method

On systems, which have installed the virtual file system for the
@acronym{GNOME} Desktop (GVFS), its offered methods could be used by
@value{tramp}.  Examples are
@file{@trampfn{sftp,user@@host,/path/to/file}},
@file{@trampfn{afp,user@@host,/path/to/file}} (accessing Apple's AFP
file system), @file{@trampfn{dav,user@@host,/path/to/file}} and
@file{@trampfn{davs,user@@host,/path/to/file}} (for WebDAV shares).


@anchor{Quick Start Guide: GNOME Online Accounts based methods}
@section Using @acronym{GNOME} Online Accounts based methods
@cindex @acronym{GNOME} Online Accounts
@cindex method @option{gdrive}
@cindex @option{gdrive} method
@cindex google drive
@cindex method @option{nextcloud}
@cindex @option{nextcloud} method
@cindex owncloud

GVFS-based methods include also @acronym{GNOME} Online Accounts, which
support the @option{Files} service.  These are the Google Drive file
system, and the OwnCloud/NextCloud file system.  The file name syntax
is here always
@file{@trampfn{gdrive,john.doe@@gmail.com,/path/to/file}}
(@samp{john.doe@@gmail.com} stands here for your Google Drive
account), or @file{@trampfn{nextcloud,user@@host#8081,/path/to/file}}
(@samp{8081} stands for the port number) for OwnCloud/NextCloud files.


@anchor{Quick Start Guide: Android}
@section Using Android
@cindex method @option{adb}
@cindex @option{adb} method
@cindex android

An Android device, which is connected via USB to your local host, can
be accessed via the @command{adb} command.  No user or host name is
needed.  The file name syntax is @file{@trampfn{adb,,/path/to/file}}.


@anchor{Quick Start Guide: @option{rclone} method}
@section Using @command{rclone}
@cindex method @option{rclone}
@cindex @option{rclone} method

A convenient way to access system storages is the @command{rclone}
program.  If you have configured a storage in @command{rclone} under a
name @samp{storage} (for example), you could access it via the remote
file name syntax @file{@trampfn{rclone,storage,/path/to/file}}.  User
names are not needed.


@node Configuration
@chapter Configuring @value{tramp}
@cindex configuration
@cindex default configuration

@value{tramp} is initially configured to use the @command{scp} program
to connect to the remote host.  Just type @kbd{C-x C-f} and then enter
file name @file{@trampfn{scp,user@@host,/path/to/file}}.  For details,
@xref{Default Method}, @xref{Default User}, @xref{Default Host}.

For problems related to the behavior of the remote shell, @xref{Remote
shell setup}.

For changing the connection type and file access method from the
defaults to one of several other options, @xref{Connection types}.

@strong{Note} that some user options described in these examples are
not auto loaded by Emacs.  All examples require @value{tramp} is
installed and loaded:

@lisp
(customize-set-variable 'tramp-verbose 6 "Enable remote command traces")
@end lisp


@menu
* Connection types::            Types of connections to remote hosts.
* Inline methods::              Inline methods.
* External methods::            External methods.
* GVFS based methods::          GVFS based external methods.
* Default Method::              Selecting a default method.
                                  Here we also try to help those who
                                  don't have the foggiest which method
                                  is right for them.
* Default User::                Selecting a default user.
* Default Host::                Selecting a default host.
* Multi-hops::                  Connecting to a remote host using multiple hops.
* Firewalls::                   Passing firewalls.
* Customizing Methods::         Using Non-Standard Methods.
* Customizing Completion::      Selecting config files for user/host name completion.
* Password handling::           Reusing passwords for several connections.
* Connection caching::          Reusing connection related information.
* Predefined connection information::
                                Setting own connection related information.
* Remote programs::             How @value{tramp} finds and uses programs on the remote host.
* Remote shell setup::          Remote shell setup hints.
* Android shell setup::         Android shell setup hints.
* Auto-save and Backup::        Auto-save and Backup.
* Windows setup hints::         Issues with Cygwin ssh.
@end menu


@node Connection types
@section Types of connections to remote hosts
@cindex connection types, overview

@dfn{Inline method} and @dfn{external method} are the two basic types
of access methods.  While they both use the same remote shell access
programs, such as @command{rsh}, @command{ssh}, or @command{telnet},
they differ in the file access methods.  Choosing the right method
becomes important for editing files, transferring large files, or
operating on a large number of files.

The performance of the external methods is generally better than that
of the inline methods, at least for large files.  This is caused by
the need to encode and decode the data when transferring inline.

The one exception to this rule are the @option{scp}-based access
methods.  While these methods do see better performance when actually
transferring files, the overhead of the cryptographic negotiation at
startup may drown out the improvement in file transfer times.

External methods should be configured such a way that they don't
require a password (with @command{ssh-agent}, or such alike).  Modern
@command{scp} implementations offer options to reuse existing
@command{ssh} connections, which will be enabled by default if
available.  If it isn't possible, you should consider @ref{Password
handling}, otherwise you will be prompted for a password every copy
action.


@node Inline methods
@section Inline methods
@cindex inline methods
@cindex methods, inline

Inline methods use the same login connection to transfer file
contents.  Inline methods are quick and easy for small files.  They
depend on the availability of suitable encoding and decoding programs
on the remote host.  For local source and destination, @value{tramp}
may use built-in equivalents of such programs in Emacs.

Inline methods can work in situations where an external transfer
program is unavailable.  Inline methods also work when transferring
files between different @emph{user identities} on the same host.

@cindex @command{uuencode}
@cindex @command{mimencode}
@cindex base-64 encoding

@value{tramp} checks the remote host for the availability and
usability of @command{mimencode} (part of the @command{metamail}
package) or @command{uuencode}.  @value{tramp} uses the first reliable
command it finds.  @value{tramp}'s search path can be customized, see
@ref{Remote programs}.

In case both @command{mimencode} and @command{uuencode} are
unavailable, @value{tramp} first transfers a small Perl program to the
remote host, and then tries that program for encoding and decoding.

@vindex tramp-inline-compress-start-size
To increase transfer speeds for large text files, use compression
before encoding.  The user option
@code{tramp-inline-compress-start-size} specifies the file size for
such optimization.

@table @asis
@item @option{rsh}
@cindex method @option{rsh}
@cindex @option{rsh} method

@command{rsh} is an option for connecting to hosts within local
networks since @command{rsh} is not as secure as other methods.

@item @option{ssh}
@cindex method @option{ssh}
@cindex @option{ssh} method

@command{ssh} is a more secure option than others to connect to a
remote host.

@command{ssh} can also take extra parameters as port numbers.  For
example, a host on port 42 is specified as @file{host#42} (the real
host name, a hash sign, then a port number).  It is the same as passing
@samp{-p 42} to the @command{ssh} command.

@item @option{telnet}
@cindex method @option{telnet}
@cindex @option{telnet} method

Connecting to a remote host with @command{telnet} is as insecure
as the @option{rsh} method.

@item @option{su}
@cindex method @option{su}
@cindex @option{su} method

Instead of connecting to a remote host, @command{su} program allows
editing as another user.  The host can be either @samp{localhost} or
the host returned by the function @command{(system-name)}.  See
@ref{Multi-hops} for an exception to this behavior.

@item @option{sudo}
@cindex method @option{sudo}
@cindex @option{sudo} method

Similar to @option{su} method, @option{sudo} uses @command{sudo}.
@command{sudo} must have sufficient rights to start a shell.

For security reasons, a @option{sudo} connection is disabled after a
predefined timeout (5 minutes per default).  This can be changed, see
@ref{Predefined connection information}.

@item @option{doas}
@cindex method @option{doas}
@cindex @option{doas} method

This method is used on OpenBSD like the @command{sudo} command.  Like
the @option{sudo} method, a @option{doas} connection is disabled after
a predefined timeout.

@item @option{sg}
@cindex method @option{sg}
@cindex @option{sg} method

The @command{sg} program allows editing as different group.  The host
can be either @samp{localhost} or the host returned by the function
@command{(system-name)}.  The user name must be specified, but it
denotes a group name.  See @ref{Multi-hops} for an exception to this
behavior.

@item @option{sshx}
@cindex method @option{sshx}
@cindex @option{sshx} method

Works like @option{ssh} but without the extra authentication prompts.
@option{sshx} uses @samp{ssh -t -t @var{host} -l @var{user} /bin/sh}
to open a connection with a ``standard'' login shell.

@strong{Note} that @option{sshx} does not bypass authentication
questions.  For example, if the host key of the remote host is not
known, @option{sshx} will still ask ``Are you sure you want to
continue connecting?''.  @value{tramp} cannot handle such questions.
Connections will have to be setup where logins can proceed without
such questions.

@option{sshx} is useful for MS Windows users when @command{ssh}
triggers an error about allocating a pseudo tty.  This happens due to
missing shell prompts that confuses @value{tramp}.

@option{sshx} supports the @samp{-p} argument.

@item @option{krlogin}
@cindex method @option{krlogin}
@cindex @option{krlogin} method
@cindex kerberos (with @option{krlogin} method)

This method is also similar to @option{ssh}.  It uses the
@command{krlogin -x} command only for remote host login.

@item @option{ksu}
@cindex method @option{ksu}
@cindex @option{ksu} method
@cindex kerberos (with @option{ksu} method)

This is another method from the Kerberos suite.  It behaves like @option{su}.

@item @option{plink}
@cindex method @option{plink}
@cindex @option{plink} method

@option{plink} method is for MS Windows users with the PuTTY
implementation of SSH@.  It uses @samp{plink -ssh} to log in to the
remote host.

Check the @samp{Share SSH connections if possible} control for that
session.

@option{plink} method supports the @samp{-P} argument.

@item @option{plinkx}
@cindex method @option{plinkx}
@cindex @option{plinkx} method

Another method using PuTTY on MS Windows with session names instead of
host names.  @option{plinkx} calls @samp{plink -load @var{session}
-t}.  User names and port numbers must be defined in the session.

Check the @samp{Share SSH connections if possible} control for that
session.

@end table


@node External methods
@section External methods
@cindex methods, external
@cindex external methods

External methods operate over multiple channels, using the remote
shell connection for some actions while delegating file transfers to
an external transfer program.

External methods save on the overhead of encoding and decoding of
inline methods.

Since external methods have the overhead of opening a new channel,
files smaller than @code{tramp-copy-size-limit} still use inline
methods.

@table @asis
@item @option{rcp}
@cindex method @option{rcp}
@cindex @option{rcp} method
@cindex @command{rsh} (with @option{rcp} method)

This method uses the @command{rsh} and @command{rcp} commands to
connect to the remote host and transfer files.  This is the fastest
access method available.

The alternative method @option{remcp} uses the @command{remsh} and
@command{rcp} commands.

@item @option{scp}
@cindex method @option{scp}
@cindex @option{scp} method
@cindex @command{ssh} (with @option{scp} method)

Using a combination of @command{ssh} to connect and @command{scp} to
transfer is the most secure.  While the performance is good, it is
slower than the inline methods for smaller files.  Though there is no
overhead of encoding and decoding of the inline methods,
@command{scp}'s cryptographic handshake negates those speed gains.

@option{ssh}-based methods support @samp{-p} feature for specifying
port numbers.  For example, @file{host#42} passes @samp{-p 42} in the
argument list to @command{ssh}, and @samp{-P 42} in the argument list
to @command{scp}.

@item @option{rsync}
@cindex method @option{rsync}
@cindex @option{rsync} method
@cindex @command{ssh} (with @option{rsync} method)

@command{ssh} command to connect in combination with @command{rsync}
command to transfer is similar to the @option{scp} method.

@command{rsync} performs much better than @command{scp} when
transferring files that exist on both hosts.  However, this advantage
is lost if the file exists only on one side of the connection.

This method supports the @samp{-p} argument.

@item @option{scpx}
@cindex method @option{scpx}
@cindex @option{scpx} method
@cindex @command{ssh} (with @option{scpx} method)

@option{scpx} is useful to avoid login shell questions.  It is similar
in performance to @option{scp}.  @option{scpx} uses @samp{ssh -t -t
@var{host} -l @var{user} /bin/sh} to open a connection.

@option{scpx} is useful for MS Windows users when @command{ssh}
triggers an error about allocating a pseudo tty.  This happens due to
missing shell prompts that confuses @value{tramp}.

This method supports the @samp{-p} argument.

@item @option{pscp}
@item @option{psftp}
@cindex method @option{pscp}
@cindex @option{pscp} method
@cindex @command{plink} (with @option{pscp} method)
@cindex @command{putty} (with @option{pscp} method)
@cindex method @option{psftp}
@cindex @option{psftp} method
@cindex @command{plink} (with @option{psftp} method)
@cindex @command{putty} (with @option{psftp} method)

These methods are similar to @option{scp} or @option{sftp}, but they
use the @command{plink} command to connect to the remote host, and
they use @command{pscp} or @command{psftp} for transferring the files.
These programs are part of PuTTY, an SSH implementation for MS Windows.

Check the @samp{Share SSH connections if possible} control for that
session.

These methods support the @samp{-P} argument.

@item @option{fcp}
@cindex method @option{fcp}
@cindex @option{fcp} method
@cindex @command{fsh} (with @option{fcp} method)

This method is similar to @option{scp}, but uses @command{fsh} to
connect and @command{fcp} to transfer files.  @command{fsh/fcp}, a
front-end for @command{ssh}, reuse @command{ssh} session by
submitting several commands.  This avoids the startup overhead due to
@command{scp}'s secure connection.  Inline methods have similar
benefits.

The command used for this connection is: @samp{fsh @var{host} -l
@var{user} /bin/sh -i}

@cindex method @option{fsh}
@cindex @option{fsh} method

@option{fsh} has no inline method since the multiplexing it offers is
not useful for @value{tramp}.  @command{fsh} connects to remote host
and @value{tramp} keeps that one connection open.

@item @option{nc}
@cindex method @option{nc}
@cindex @option{nc} method
@cindex @command{telnet} (with @option{nc} method)

Using @command{telnet} to connect and @command{nc} to transfer files
is sometimes the only combination suitable for accessing routers or
NAS hosts.  These dumb devices have severely restricted local shells,
such as the @command{busybox} and do not host any other encode or
decode programs.

@item @option{sudoedit}
@cindex method @option{sudoedit}
@cindex @option{sudoedit} method

The @option{sudoedit} method allows to edit a file as a different user
on the local host.  You could regard this as @value{tramp}'s
implementation of the @command{sudoedit}.  Contrary to the
@option{sudo} method, all magic file name functions are implemented by
single @command{sudo @dots{}}  commands.  The purpose is to make
editing such a file as secure as possible; there must be no session
running in the Emacs background which could be attacked from inside
Emacs.

Consequently, external processes are not implemented.

The host name of such remote file names must represent the local host.
Since the default value is already proper, it is recommended not to
use any host name in the remote file name, like
@file{@trampfn{sudoedit,,/path/to/file}} or
@file{@trampfn{sudoedit,user@@,/path/to/file}}.

Like the @option{sudo} method, a @option{sudoedit} password expires
after a predefined timeout.

@item @option{ftp}
@cindex method @option{ftp}
@cindex @option{ftp} method

When @value{tramp} uses @option{ftp}, it forwards requests to whatever
ftp program is specified by Ange FTP.  This external program must be
capable of servicing requests from @value{tramp}.

@item @option{smb}
@cindex method @option{smb}
@cindex @option{smb} method
@cindex ms windows (with @option{smb} method)
@cindex @command{smbclient}

This non-native @value{tramp} method connects via the Server Message
Block (SMB) networking protocol to hosts running file servers that are
typically based on @url{https://www.samba.org/,,Samba} or MS Windows.

Using @command{smbclient} requires a few tweaks when working with
@value{tramp}:

The first directory in the localname must be a share name on the
remote host.

Since some SMB share names end in the @code{$} character,
@value{tramp} must use @code{$$} when specifying those shares to avoid
environment variable substitutions.

When @value{tramp} is not specific about the share name or uses the
generic remote directory @file{/}, @command{smbclient} returns all
available shares.

Since SMB authentication is based on each SMB share, @value{tramp}
prompts for a password even when accessing a different share on the
same SMB host.  This prompting can be suppressed by @ref{Password
handling}.

To accommodate user name/domain name syntax required by MS Windows
authorization, @value{tramp} provides for an extended syntax in
@code{user%domain} format (where @code{user} is the user name,
@code{%} is the percent symbol, and @code{domain} is the MS Windows
domain name).  An example:

@example
@trampfn{smb,daniel%BIZARRE@@melancholia,/daniel$$/.emacs}
@end example

where user @code{daniel} connects as a domain user to the SMB host
@code{melancholia} in the MS Windows domain @code{BIZARRE} to edit
@file{.emacs} located in the home directory (share @code{daniel$}).

Alternatively, for local WINS users (as opposed to domain users),
substitute the domain name with the name of the local host in
UPPERCASE as shown here:

@example
@trampfn{smb,daniel%MELANCHOLIA@@melancholia,/daniel$$/.emacs}
@end example

where user @code{daniel} connects as local user to the SMB host
@code{melancholia} in the local domain @code{MELANCHOLIA} to edit
@file{.emacs} located in the home directory (share @code{daniel$}).

The domain name and user name are optional for @command{smbclient}
authentication.  When user name is not specified, @command{smbclient}
uses the anonymous user (without prompting for password).  This
behavior is unlike other @value{tramp} methods, where local user name
is substituted.

The @option{smb} method is unavailable if Emacs is run under a local
user authentication context in MS Windows.  However such users can
still access remote files using UNC file names instead of @value{tramp}:

@example
//melancholia/daniel$$/.emacs
@end example

UNC file name specification does not allow the specification of a
different user name for authentication like the @command{smbclient}
can.


@item @option{adb}
@cindex method @option{adb}
@cindex @option{adb} method
@cindex android (with @option{adb} method)

@vindex tramp-adb-program
@vindex PATH@r{, environment variable}
This method uses Android Debug Bridge program for accessing Android
devices.  The Android Debug Bridge must be installed locally for
@value{tramp} to work.  Some GNU/Linux distributions provide Android
Debug Bridge as an installation package.  Alternatively, the program
is installed as part of the Android SDK@.  @value{tramp} finds the
@command{adb} program either via the @env{PATH} environment variable
or the absolute path set in the user option @code{tramp-adb-program}.

@vindex tramp-adb-connect-if-not-connected
@value{tramp} connects to Android devices with @option{adb} only when
the user option @code{tramp-adb-connect-if-not-connected} is not
@code{nil}.  Otherwise, the connection must be established outside
Emacs.

@value{tramp} does not require a host name part of the remote file
name when a single Android device is connected to @command{adb}.
@value{tramp} instead uses @file{@trampfn{adb,,}} as the default name.
@command{adb devices} shows available host names.

@option{adb} method normally does not need user name to authenticate
on the Android device because it runs under the @command{adbd}
process.  But when a user name is specified, however, @value{tramp}
applies an @command{su} in the syntax.  When authentication does not
succeed, especially on un-rooted Android devices, @value{tramp}
displays login errors.

For Android devices connected through TCP/IP, a port number can be
specified using @file{device#42} host name syntax or @value{tramp} can
use the default value as declared in @command{adb} command.  Port
numbers are not applicable to Android devices connected through USB@.


@item @option{rclone}
@cindex method @option{rclone}
@cindex @option{rclone} method

@vindex tramp-rclone-program
The program @command{rclone} allows to access different system
storages in the cloud, see @url{https://rclone.org/} for a list of
supported systems.  If the @command{rclone} program isn't found in
your @env{PATH} environment variable, you can tell Tramp its absolute
path via the user option @code{tramp-rclone-program}.

A system storage must be configured via the @command{rclone config}
command, outside Emacs.  If you have configured a storage in
@command{rclone} under a name @samp{storage} (for example), you could
access it via the remote file name

@example
@trampfn{rclone,storage,/path/to/file}
@end example

User names are part of the @command{rclone} configuration, and not
needed in the remote file name.  If a user name is contained in the
remote file name, it is ignored.

Internally, Tramp mounts the remote system storage at location
@file{/tmp/tramp.rclone.storage}, with @file{storage} being the name
of the configured system storage.

Optional flags to the different @option{rclone} operations could be
passed as connection property, @xref{Predefined connection
information}.  Supported properties are @samp{mount-args},
@samp{copyto-args} and @samp{moveto-args}.

Access via @option{rclone} is slow.  If you have an alternative method
for accessing the system storage, you shall prefer this.  @ref{GVFS
based methods} for example, methods @option{gdrive} and
@option{nextcloud}.

@strong{Note}: The @option{rclone} method is experimental, don't use
it in production systems!

@end table


@node GVFS based methods
@section GVFS based external methods
@cindex methods, gvfs
@cindex gvfs based methods
@cindex dbus

GVFS is the virtual file system for the @acronym{GNOME} Desktop,
@uref{https://en.wikipedia.org/wiki/GVFS}.  Remote files on GVFS are
mounted locally through FUSE and @value{tramp} uses this locally
mounted directory internally.

Emacs uses the D-Bus mechanism to communicate with GVFS@.  Emacs must
have the message bus system, D-Bus integration active, @pxref{Top, ,
D-Bus, dbus}.

@table @asis
@item @option{afp}
@cindex method @option{afp}
@cindex @option{afp} method

This method is for connecting to remote hosts with the Apple Filing
Protocol for accessing files on macOS volumes.  @value{tramp} access
syntax requires a leading volume (share) name, for example:
@file{@trampfn{afp,user@@host,/volume}}.

@item @option{dav}
@item @option{davs}
@cindex method @option{dav}
@cindex method @option{davs}
@cindex @option{dav} method
@cindex @option{davs} method

@option{dav} method provides access to WebDAV files and directories
based on standard protocols, such as HTTP@.  @option{davs} does the same
but with SSL encryption.  Both methods support the port numbers.

Paths being part of the WebDAV volume to be mounted by GVFS, as it is
common for OwnCloud or NextCloud file names, are not supported by
these methods.  See method @option{nextcloud} for handling them.

@item @option{gdrive}
@cindex method @option{gdrive}
@cindex @option{gdrive} method
@cindex google drive

Via the @option{gdrive} method it is possible to access your Google
Drive online storage.  User and host name of the remote file name are
your email address of the Google Drive credentials, like
@file{@trampfn{gdrive,john.doe@@gmail.com,/}}.  These credentials must
be populated in your @command{Online Accounts} application outside Emacs.

Since Google Drive uses cryptic blob file names internally,
@value{tramp} works with the @code{display-name} of the files.  This
could produce unexpected behavior in case two files in the same
directory have the same @code{display-name}, such a situation must be avoided.

@item @option{nextcloud}
@cindex @acronym{GNOME} Online Accounts
@cindex method @option{nextcloud}
@cindex @option{nextcloud} method
@cindex owncloud

As the name indicates, the method @option{nextcloud} allows you to
access OwnCloud or NextCloud hosted files and directories.  Like the
@option{gdrive} method, your credentials must be populated in your
@command{Online Accounts} application outside Emacs. The method
supports port numbers.

@item @option{sftp}
@cindex method @option{sftp}
@cindex @option{sftp} method

This method uses @command{sftp} in order to securely access remote
hosts.  @command{sftp} is a more secure option for connecting to hosts
that for security reasons refuse @command{ssh} connections.

@end table

@defopt tramp-gvfs-methods
This user option is a list of external methods for GVFS@.  By default,
this list includes @option{afp}, @option{dav}, @option{davs},
@option{gdrive}, @option{nextcloud} and @option{sftp}.  Other methods
to include are @option{ftp}, @option{http}, @option{https} and
@option{smb}.  These methods are not intended to be used directly as
GVFS based method.  Instead, they are added here for the benefit of
@ref{Archive file names}.
@end defopt


@node Default Method
@section Selecting a default method
@cindex default method

In a remote file name, the use of a default method is indicated by the
pseudo method @option{-}, @ref{File name syntax}.

@defopt tramp-default-method
Default method is for transferring files.  The user option
@code{tramp-default-method} sets it.  @value{tramp} uses this user
option to determine the default method for remote file names that do
not have one specified.

@lisp
(customize-set-variable 'tramp-default-method "ssh")
@end lisp
@end defopt

@defopt tramp-default-method-alist
Default methods for transferring files can be customized for specific
user and host combinations through the user option
@code{tramp-default-method-alist}.

For example, the following two lines specify to use the @option{ssh}
method for all user names matching @samp{john} and the @option{rsync}
method for all host names matching @samp{lily}.  The third line
specifies to use the @option{su} method for the user @samp{root} on
the host @samp{localhost}.

@lisp
@group
(add-to-list 'tramp-default-method-alist '("" "john" "ssh"))
(add-to-list 'tramp-default-method-alist '("lily" "" "rsync"))
(add-to-list 'tramp-default-method-alist
             '("\\`localhost\\'" "\\`root\\'" "su"))
@end group
@end lisp
@end defopt

@noindent
External methods performance faster for large files.  @pxref{Inline
methods}.  @pxref{External methods}.

Choosing the access method also depends on the security environment.
For example, @option{rsh} and @option{telnet} methods that use clear
text password transfers are inappropriate for over the Internet
connections.  Secure remote connections should use @option{ssh} that
provide encryption.


@subsection Which method to use?
@cindex choosing the right method

@value{tramp} provides maximum number of choices for maximum
flexibility.  Choosing which method depends on the hosts, clients,
network speeds, and the security context.

Start by using an inline method.

External methods might be more efficient for large files, but most
@value{tramp} users edit small files more often than large files.

Enable compression, @code{tramp-inline-compress-start-size}, for a
performance boost for large files.

Since @command{ssh} has become the most common method of remote host
access and it has the most reasonable security protocols, use
@option{ssh} method.  Typical @option{ssh} usage to edit the
@file{/etc/motd} file on the otherhost:

@example
@kbd{C-x C-f @trampfn{ssh,root@@otherhost,/etc/motd} @key{RET}}
@end example

If @option{ssh} is unavailable for whatever reason, look for other
obvious options.  For MS Windows, try the @option{plink} method.  For
Kerberos, try @option{krlogin}.

For editing local files as @option{su} or @option{sudo} methods, try
the shortened syntax of @samp{root}:

@example
@kbd{C-x C-f @trampfn{su,,/etc/motd} @key{RET}}
@end example

For editing large files, @option{scp} is faster than @option{ssh}.
@option{pscp} is faster than @option{plink}.  But this speed
improvement is not always true.


@node Default User
@section Selecting a default user
@cindex default user

@defopt tramp-default-user
A @value{tramp} file name can omit the user name part since
@value{tramp} substitutes the currently logged-in user name.  However
this substitution can be overridden with @code{tramp-default-user}.
For example:

@lisp
(customize-set-variable 'tramp-default-user "root")
@end lisp
@end defopt

@defopt tramp-default-user-alist
Instead of a single default user, @code{tramp-default-user-alist}
allows multiple default user values based on access method or host
name combinations.  The alist can hold multiple values.  For example, to
use the @samp{john} as the default user for the domain
@samp{somewhere.else} only:

@lisp
@group
(add-to-list 'tramp-default-user-alist
             '("ssh" ".*\\.somewhere\\.else\\'" "john"))
@end group
@end lisp

A Caution: @value{tramp} will override any default user specified in
the configuration files outside Emacs, such as @file{~/.ssh/config}.
To stop @value{tramp} from applying the default value, set the
corresponding alist entry to nil:

@lisp
@group
(add-to-list 'tramp-default-user-alist
             '("ssh" "\\`here\\.somewhere\\.else\\'" nil))
@end group
@end lisp

The last entry in @code{tramp-default-user-alist} should be reserved
for catch-all or most often used login.

@lisp
@group
(add-to-list 'tramp-default-user-alist
             '(nil nil "jonas") t)
@end group
@end lisp
@end defopt


@node Default Host
@section Selecting a default host
@cindex default host

@defopt tramp-default-host
When host name is omitted, @value{tramp} substitutes the value from
the @code{tramp-default-host} user option.  It is initially
populated with the local host name where Emacs is running.  The
default method, default user and default host can be overridden as
follows:

@lisp
@group
(custom-set-variables
 '(tramp-default-method "ssh")
 '(tramp-default-user "john")
 '(tramp-default-host "target"))
@end group
@end lisp

With all defaults set, @samp{@trampfn{-,,}} will connect @value{tramp}
to John's home directory on @code{target} via @code{ssh}.
@end defopt

@defopt tramp-default-host-alist
Instead of a single default host, @code{tramp-default-host-alist}
allows multiple default host values based on access method or user
name combinations.  The alist can hold multiple values.  While
@code{tramp-default-host} is sufficient in most cases, some methods,
like @option{adb}, require defaults overwritten.
@end defopt


@node Multi-hops
@section Connecting to a remote host using multiple hops
@cindex multi-hop
@cindex proxy hosts

Multi-hops are methods to reach hosts behind firewalls or to reach the
outside world from inside a bastion host.  With multi-hops,
@value{tramp} can negotiate these hops with the appropriate user/host
authentication at each hop.  All methods until now have been the single
hop kind, where the start and end points of the connection did not
have intermediate check points.

@defopt tramp-default-proxies-alist
@code{tramp-default-proxies-alist} specifies proxy hosts to pass
through.  This user option is list of triples consisting of
@code{(@var{host} @var{user} @var{proxy})}.

The first match is the proxy host through which passes the file name
and the target host matching @var{user}@@@var{host}.  @var{host} and
@var{user} are regular expressions or @code{nil}, interpreted as a
regular expression which always matches.

@var{proxy} is a literal @value{tramp} file name whose local name part
is ignored, and the method and user name parts are optional.

The method must be an inline method (@pxref{Inline methods}).  If
@var{proxy} is @code{nil}, no additional hop is required reaching
@var{user}@@@var{host}.

For example, to pass through the host @samp{bastion.your.domain} as
user @samp{bird} to reach remote hosts outside the local domain:

@lisp
@group
(add-to-list 'tramp-default-proxies-alist
             '("\\." nil "@trampfn{ssh,bird@@bastion.your.domain,}"))
(add-to-list 'tramp-default-proxies-alist
             '("\\.your\\.domain\\'" nil nil))
@end group
@end lisp

@strong{Note}: @code{add-to-list} adds elements at the beginning of a
list.  Therefore, most relevant rules must come last in the list.

Proxy hosts can be cascaded in the alist.  If there is another host
called @samp{jump.your.domain}, which is the only host allowed to
connect to @samp{bastion.your.domain}, then:

@lisp
@group
(add-to-list 'tramp-default-proxies-alist
             '("\\`bastion\\.your\\.domain\\'"
               "\\`bird\\'"
               "@trampfn{ssh,jump.your.domain,}"))
@end group
@end lisp

@var{proxy} can take patterns @code{%h} or @code{%u} for @var{host} or
@var{user} respectively.  Ports or domains, if they are part of
a hop file name, are not expanded by those patterns.

To login as @samp{root} on remote hosts in the domain
@samp{your.domain}, but login as @samp{root} is disabled for non-local
access, then use this alist entry:

@lisp
@group
(add-to-list 'tramp-default-proxies-alist
             '("\\.your\\.domain\\'" "\\`root\\'" "@trampfn{ssh,%h,}"))
@end group
@end lisp

Opening @file{@trampfn{sudo,randomhost.your.domain,}} first connects
to @samp{randomhost.your.domain} via @code{ssh} under your account
name, and then performs @code{sudo -u root} on that host.

It is key for the @option{sudo} method in the above example to be
applied on the host after reaching it and not on the local host.
@value{tramp} checks therefore, that the host name for such hops
matches the host name of the previous hop.

@var{host}, @var{user} and @var{proxy} can also take Lisp forms.  These
forms when evaluated must return either a string or @code{nil}.

To generalize (from the previous example): For all hosts, except my
local one, first connect via @command{ssh}, and then apply
@command{sudo -u root}:

@lisp
@group
(add-to-list 'tramp-default-proxies-alist
             '(nil "\\`root\\'" "@trampfn{ssh,%h,}"))
(add-to-list 'tramp-default-proxies-alist
             '((regexp-quote (system-name)) nil nil))
@end group
@end lisp
@end defopt

Passing through hops involves dealing with restricted shells, such as
@command{rbash}.  If @value{tramp} is made aware, then it would use
them for proxies only.

@defopt tramp-restricted-shell-hosts-alist
An alist of regular expressions of hosts running restricted shells,
such as @command{rbash}.  @value{tramp} will then use them only as
proxies.

To specify the bastion host from the example above as running a
restricted shell:

@lisp
@group
(add-to-list 'tramp-restricted-shell-hosts-alist
             "\\`bastion\\.your\\.domain\\'")
@end group
@end lisp
@end defopt


@node Firewalls
@section Passing firewalls
@cindex http tunnel
@cindex proxy hosts, http tunnel

Sometimes, it is not possible to reach a remote host directly.  A
firewall might be in the way, which could be passed via a proxy
server.

Both ssh and PuTTY support such proxy settings, using an HTTP tunnel
via the @command{CONNECT} command (conforming to RFC 2616, 2817
specifications).  Proxy servers using HTTP 1.1 or later protocol
support this command.

@subsection Tunneling with ssh

With ssh, you could use the @code{ProxyCommand} entry in
@file{~/.ssh/config}:

@example
@group
Host host.other.domain
     ProxyCommand nc -X connect -x proxy.your.domain:3128 %h %p
@end group
@end example

@code{nc} is BSD's netcat program, which establishes HTTP tunnels. Any
other program with such a feature could be used as well.

In the example, opening @file{@trampfn{ssh,host.your.domain,}} passes
the HTTP proxy server @samp{proxy.your.domain} on port 3128.

@subsection Tunneling with PuTTY

PuTTY does not need an external program, HTTP tunnel support is
built-in.  In the PuTTY config program, create a session for
@samp{host.your.domain}.  In the @option{Connection/Data} entry,
select the @option{HTTP} option, and add @samp{proxy.your.domain} as
@option{Proxy hostname}, and 3128 as @option{Port}.

Opening @file{@trampfn{plinkx,host.your.domain,}} passes the HTTP
proxy server @samp{proxy.your.domain} on port 3128.


@node Customizing Methods
@section Using Non-Standard Methods
@cindex customizing methods
@cindex using non-standard methods
@cindex create your own methods

@vindex tramp-methods
The @code{tramp-methods} variable currently has an exhaustive list of
predefined methods.  Any part of this list can be modified with more
suitable settings.  Refer to the Lisp documentation of that variable,
accessible with @kbd{C-h v tramp-methods @key{RET}}.

In the ELPA archives, there are several examples of such extensions.
They can be installed with Emacs' Package Manager.  This includes

@table @samp
@c @item anything-tramp
@c @item counsel-tramp
@c @item helm-tramp
@c Contact Masashí Míyaura <masasam@users.noreply.github.com>

@c @item ibuffer-tramp.el
@c Contact Svend Sorensen <svend@@ciffer.net>

@item docker-tramp
@cindex method @option{docker}
@cindex @option{docker} method
Integration for Docker containers.  A container is accessed via
@file{@trampfn{docker,user@@container,/path/to/file}}, where
@samp{user} is the (optional) user that you want to use, and
@samp{container} is the id or name of the container.

@item kubernetes-tramp
@cindex method @option{kubectl}
@cindex @option{kubectl} method
Integration for Docker containers deployed in a Kubernetes cluster.
It is derived from @samp{docker-tramp}.  A container is accessed via
@file{@trampfn{kubectl,user@@container,/path/to/file}}, @samp{user}
and @samp{container} have the same meaning as in @samp{docker-tramp}.

@item lxc-tramp
@cindex method @option{lxc}
@cindex @option{lxc} method
Integration for LXC containers.  A container is accessed via
@file{@trampfn{lxc,container,/path/to/file}}, @samp{container} has the
same meaning as in @samp{docker-tramp}.  A @samp{user} specification
is ignored.

@item lxd-tramp
@cindex method @option{lxd}
@cindex @option{lxd} method
Integration for LXD containers.  A container is accessed via
@file{@trampfn{lxd,user@@container,/path/to/file}}, @samp{user} and
@samp{container} have the same meaning as in @samp{docker-tramp}.

@item magit-tramp
@cindex method @option{git}
@cindex @option{git} method
Browing git repositories with @code{magit}.  A versioned file is accessed via
@file{@trampfn{git,rev@@root-dir,/path/to/file}}. @samp{rev} is a git
revision, and @samp{root-dir} is a virtual host name for the root
directory, specified in @code{magit-tramp-hosts-alist}.

@item tramp-hdfs
@cindex method @option{hdfs}
@cindex @option{hdfs} method
Access of a hadoop/hdfs file system.  A file is accessed via
@file{@trampfn{hdfs,user@@node,/path/to/file}}, where @samp{user} is
the user that you want to use, and @samp{node} is the name of the
hadoop server.

@item vagrant-tramp
@cindex method @option{vagrant}
@cindex @option{vagrant} method
Convenience method to access vagrant boxes.  It is often used in
multi-hop file names like
@file{@value{prefix}vagrant@value{postfixhop}box|sudo@value{postfixhop}box@value{postfix}/path/to/file},
where @samp{box} is the name of the vagrant box.
@end table


@node Customizing Completion
@section Selecting config files for user/host name completion
@cindex customizing completion
@cindex selecting config files

@vindex tramp-completion-function-alist
@code{tramp-completion-function-alist} uses predefined files for user
and host name completion (@pxref{File name completion}).  For each
method, it keeps a set of configuration files and a function that can
parse that file.  Each entry in @code{tramp-completion-function-alist}
is of the form (@var{method} @var{pair1} @var{pair2} @dots{}).

Each @var{pair} is composed of (@var{function} @var{file}).
@var{function} is responsible for extracting user names and host names
from @var{file} for completion.  There are two functions which access
this variable:

@defun tramp-get-completion-function method
This function returns the list of completion functions for @var{method}.

Example:
@example
@group
(tramp-get-completion-function "rsh")

     @result{} ((tramp-parse-rhosts "/etc/hosts.equiv")
         (tramp-parse-rhosts "~/.rhosts"))
@end group
@end example
@end defun

@defun tramp-set-completion-function method function-list
This function sets @var{function-list} as list of completion functions
for @var{method}.

Example:
@example
@group
(tramp-set-completion-function "ssh"
 '((tramp-parse-sconfig "/etc/ssh_config")
   (tramp-parse-sconfig "~/.ssh/config")))

     @result{} ((tramp-parse-sconfig "/etc/ssh_config")
         (tramp-parse-sconfig "~/.ssh/config"))
@end group
@end example
@end defun

The following predefined functions parsing configuration files exist:

@table @asis
@item @code{tramp-parse-rhosts}
@findex tramp-parse-rhosts

This function parses files which are syntactical equivalent to
@file{~/.rhosts}.  It returns both host names and user names, if
specified.

@item @code{tramp-parse-shosts}
@findex tramp-parse-shosts

This function parses files which are syntactical equivalent to
@file{~/.ssh/known_hosts}.  Since there are no user names specified
in such files, it can return host names only.

@item @code{tramp-parse-sconfig}
@findex tramp-parse-sconfig

This function returns the host nicknames defined by @code{Host} entries
in @file{~/.ssh/config} style files.

@item @code{tramp-parse-shostkeys}
@findex tramp-parse-shostkeys

SSH2 parsing of directories @file{/etc/ssh2/hostkeys/*} and
@file{~/ssh2/hostkeys/*}.  Hosts are coded in file names
@file{hostkey_@var{portnumber}_@var{host-name}.pub}.  User names
are always @code{nil}.

@item @code{tramp-parse-sknownhosts}
@findex tramp-parse-sknownhosts

Another SSH2 style parsing of directories like
@file{/etc/ssh2/knownhosts/*} and @file{~/ssh2/knownhosts/*}.  This
case, hosts names are coded in file names
@file{@var{host-name}.@var{algorithm}.pub}.  User names are always @code{nil}.

@item @code{tramp-parse-hosts}
@findex tramp-parse-hosts

A function dedicated to @file{/etc/hosts} for host names.

@item @code{tramp-parse-passwd}
@findex tramp-parse-passwd

A function which parses @file{/etc/passwd} for user names.

@item @code{tramp-parse-etc-group}
@findex tramp-parse-etc-group

A function which parses @file{/etc/group} for group names.

@item @code{tramp-parse-netrc}
@findex tramp-parse-netrc

A function which parses @file{~/.netrc} and @file{~/.authinfo}-style files.

@end table

To keep a custom file with custom data in a custom structure, a custom
function has to be provided.  This function must meet the following
conventions:

@defun my-tramp-parse file
@var{file} must be either a file on the host, or @code{nil}.  The
function must return a list of (@var{user} @var{host}), which are
taken as candidates for completion for user and host names.

Example:
@example
@group
(my-tramp-parse "~/.my-tramp-hosts")

     @result{} ((nil "toto") ("daniel" "melancholia"))
@end group
@end example
@end defun


@node Password handling
@section Reusing passwords for several connections
@cindex passwords

To avoid repeated prompts for passwords, consider native caching
mechanisms, such as @command{ssh-agent} for @option{ssh}-like
methods, or @command{pageant} for @option{plink}-like methods.

@value{tramp} offers alternatives when native solutions cannot meet
the need.


@anchor{Using an authentication file}
@subsection Using an authentication file

@vindex auth-sources
The package @file{auth-source.el}, originally developed for No Gnus,
reads passwords from different sources, @xref{Help for users, ,
auth-source, auth}.  The default authentication file is
@file{~/.authinfo.gpg}, but this can be changed via the user option
@code{auth-sources}.

@noindent
A typical entry in the authentication file:

@example
machine melancholia port scp login daniel password geheim
@end example

The port can take any @value{tramp} method (@pxref{Inline methods},
@pxref{External methods}).  Omitting port values matches all
@value{tramp} methods.  Domain and ports, as used in @value{tramp}
file name syntax, must be appended to the machine and login items:

@example
machine melancholia#4711 port davs login daniel%BIZARRE password geheim
@end example

@vindex auth-source-save-behavior
If there doesn't exist a proper entry, the password is read
interactively.  After successful login (verification of the password),
it is offered to save a corresponding entry for further use by
@code{auth-source} backends which support this.  This could be changed
by setting the user option @code{auth-source-save-behavior} to @code{nil}.

@vindex auth-source-debug
Set @code{auth-source-debug} to @code{t} to debug messages.

@vindex ange-ftp-netrc-filename
@strong{Note} that @file{auth-source.el} is not used for @option{ftp}
connections, because @value{tramp} passes the work to Ange FTP@.  If
you want, for example, use your @file{~/.authinfo.gpg} authentication
file, you must customize @code{ange-ftp-netrc-filename}:

@lisp
(customize-set-variable 'ange-ftp-netrc-filename "~/.authinfo.gpg")
@end lisp


@anchor{Caching passwords}
@subsection Caching passwords

@value{tramp} can cache passwords as entered and reuse when needed for
the same user or host name independent of the access method.

@vindex password-cache-expiry
@code{password-cache-expiry} sets the duration (in seconds) the
passwords are remembered.  Passwords are never saved permanently nor
can they extend beyond the lifetime of the current Emacs session.  Set
@code{password-cache-expiry} to @code{nil} to disable expiration.

@vindex password-cache
Set @code{password-cache} to @code{nil} to disable password caching.


@node Connection caching
@section Reusing connection related information
@cindex caching

@vindex tramp-persistency-file-name
For faster initial connection times, @value{tramp} stores previous
connection properties in a file specified by the user option
@code{tramp-persistency-file-name}.

The default file name for @code{tramp-persistency-file-name} is
@file{~/.emacs.d/tramp}.

@value{tramp} reads this file during Emacs startup, and writes to it
when exiting Emacs.  Delete this file for @value{tramp} to recreate a
new one on next Emacs startup.

Set @code{tramp-persistency-file-name} to @code{nil} to disable
storing connections persistently.

When @value{tramp} detects a change in the operating system version in
a remote host (via the command @command{uname -sr}), it flushes all
connection related information for that host and creates a new entry.


@node Predefined connection information
@section Setting own connection related information

For more precise customization, parameters specified by
@code{tramp-methods} can be overwritten manually.

@vindex tramp-connection-properties
Set @code{tramp-connection-properties} to manually override
@code{tramp-methods}.  Properties in this list are in the form
@code{(@var{regexp} @var{property} @var{value})}.  @var{regexp}
matches remote file names.  Use @code{nil} to match all.
@var{property} is the property's name, and @var{value} is the
property's value.

@var{property} is any method specific parameter contained in
@code{tramp-methods}.  The parameter key in @code{tramp-methods} is a
symbol name @code{tramp-<foo>}.  To overwrite that property, use the
string @samp{<foo>} for @var{property}.  For example, this changes the
remote shell:

@lisp
@group
(add-to-list 'tramp-connection-properties
             (list (regexp-quote "@trampfn{ssh,user@@randomhost.your.domain,}")
                   "remote-shell" "/bin/ksh"))
@end group

@group
(add-to-list 'tramp-connection-properties
             (list (regexp-quote "@trampfn{ssh,user@@randomhost.your.domain,}")
                   "remote-shell-login" '("-")))
@end group
@end lisp

The parameters @code{tramp-remote-shell} and
@code{tramp-remote-shell-login} in @code{tramp-methods} now have new
values for the remote host.

A common use case is to override the session timeout of a connection,
that is the time (in seconds) after a connection is disabled, and must
be reestablished.  This can be set for any connection; for the
@option{sudo} and @option{doas} methods there exist predefined values.
A value of @code{nil} disables this feature.  For example:

@lisp
@group
(add-to-list 'tramp-connection-properties
             (list (regexp-quote "@trampfn{sudo,root@@system-name,}")
                   "session-timeout" 30))
@end group
@end lisp

@noindent
@samp{system-name} stands here for the host returned by the function
@command{(system-name)}.

@var{property} could also be any property found in
@code{tramp-persistency-file-name}.

To get around how restricted shells randomly drop connections, set the
special property @samp{busybox}.  For example:

@lisp
@group
(add-to-list 'tramp-connection-properties
             (list (regexp-quote "@trampfn{ssh,user@@randomhost.your.domain,}")
                   "busybox" t))
@end group
@end lisp


@node Remote programs
@section How @value{tramp} finds and uses programs on the remote host

@value{tramp} requires access to and rights to several commands on
remote hosts: @command{ls}, @command{test}, @command{find} and
@command{cat}.

Besides there are other required programs for @ref{Inline methods} and
@ref{External methods} of connection.

To improve performance and accuracy of remote file access,
@value{tramp} uses @command{perl} (or @command{perl5}) and
@command{grep} when available.

@defopt tramp-remote-path
@code{tramp-remote-path} specifies which remote directory paths
@value{tramp} can search for @ref{Remote programs}.

@vindex tramp-default-remote-path
@value{tramp} uses standard defaults, such as @file{/bin} and
@file{/usr/bin}, which are reasonable for most hosts.  To accommodate
differences in hosts and paths, for example, @file{/bin:/usr/bin} on
Debian GNU/Linux or
@file{/usr/xpg4/bin:/usr/ccs/bin:/usr/bin:/opt/SUNWspro/bin} on
Solaris, @value{tramp} queries the remote host with @command{getconf
PATH} and updates the symbol @code{tramp-default-remote-path}.

For instances where hosts keep obscure locations for paths for
security reasons, manually add such paths to local @file{.emacs} as
shown below for @value{tramp} to use when connecting.

@lisp
(add-to-list 'tramp-remote-path "/usr/local/perl/bin")
@end lisp

@vindex tramp-own-remote-path
Another way to find the remote path is to use the path assigned to the
remote user by the remote host.  @value{tramp} does not normally retain
this remote path after login.  However, @code{tramp-own-remote-path}
preserves the path value, which can be used to update
@code{tramp-remote-path}.

@lisp
(add-to-list 'tramp-remote-path 'tramp-own-remote-path)
@end lisp

@strong{Note} that this works only if your remote @command{/bin/sh}
shell supports the login argument @samp{-l}.
@end defopt

When remote search paths are changed, local @value{tramp} caches must
be recomputed.  To force @value{tramp} to recompute afresh, call
@kbd{M-x tramp-cleanup-this-connection @key{RET}} or friends
(@pxref{Cleanup remote connections}).


@node Remote shell setup
@section Remote shell setup hints
@cindex remote shell setup
@cindex @file{.profile} file
@cindex @file{.login} file
@cindex shell init files

@value{tramp} checks for the availability of standard programs in the
usual locations.  Common tactics include successively trying
@command{test -e}, @command{/usr/bin/test -e}, and @command{/bin/test
-e}.  @command{ls -d} is another approach.  But these approaches do not
help with these new login patterns.

When @value{tramp} encounters two-factor logins or additional challenge
questions, such as entering birth date or security code or passphrase,
@value{tramp} needs a few more configuration steps to accommodate
them.

The difference between a password prompt and a passphrase prompt is
that the password for completing the login while the passphrase is
for authorizing access to local authentication information, such as
the ssh key.

There is no one configuration to accommodate all the variations in
login security, especially not the exotic ones.  However, @value{tramp}
provides a few tweaks to address the most common ones.

@table @asis
@item @code{tramp-shell-prompt-pattern}
@vindex tramp-shell-prompt-pattern

@code{tramp-shell-prompt-pattern} is for remote login shell prompt,
which may not be the same as the local login shell prompt,
@code{shell-prompt-pattern}.  Since most hosts use identical prompts,
@value{tramp} sets a similar default value for both prompts.

@item @code{tramp-password-prompt-regexp}
@item @code{tramp-wrong-passwd-regexp}
@vindex tramp-password-prompt-regexp
@vindex tramp-wrong-passwd-regexp

@value{tramp} uses @code{tramp-password-prompt-regexp} to
distinguish between prompts for passwords and prompts for passphrases.
By default, @code{tramp-password-prompt-regexp} handles the
detection in English language environments.  See a localization
example below:

@lisp
@group
(customize-set-variable
 'tramp-password-prompt-regexp
  (concat
   "^.*"
   (regexp-opt
    '("passphrase" "Passphrase"
      ;; English
      "password" "Password"
      ;; Deutsch
      "passwort" "Passwort"
      ;; Français
      "mot de passe" "Mot de passe")
    t)
   ".*:\0? *"))
@end group
@end lisp

Similar localization may be necessary for handling wrong password
prompts, for which @value{tramp} uses @code{tramp-wrong-passwd-regexp}.

@item @code{tramp-terminal-type}
@vindex tramp-terminal-type
@vindex TERM@r{, environment variable}

@value{tramp} uses the user option @code{tramp-terminal-type} to set
the remote environment variable @env{TERM} for the shells it runs.
Per default, it is @samp{"dumb"}, but this could be changed.  A dumb
terminal is best suited to run the background sessions of
@value{tramp}.  However, running interactive remote shells might
require a different setting.  This could be achieved by tweaking the
@env{TERM} environment variable in @code{process-environment}.

@lisp
@group
(let ((process-environment
       (cons "TERM=xterm-256color" process-environment)))
  (shell))
@end group
@end lisp

@item Determining a @value{tramp} session
@vindex TERM@r{, environment variable}
@vindex INSIDE_EMACS@r{, environment variable}

Sometimes, it is needed to identify whether a shell runs under
@value{tramp} control.  The setting of environment variable @env{TERM}
will help:

@example
@group
if test "$TERM" = "dumb"; then
   ...
fi
@end group
@end example

Another possibility is to check the environment variable
@env{INSIDE_EMACS}.  Like for all subprocesses of Emacs, this is set
to the version of the parent Emacs process, @xref{Interactive Shell, ,
, emacs}.  @value{tramp} adds its own package version to this string,
which could be used for further tests in an inferior shell.  The
string of that environment variable looks always like

@example
@group
echo $INSIDE_EMACS
@result{} 26.2,tramp:2.3.4
@end group
@end example

@item @command{tset} and other questions
@cindex unix command @command{tset}
@cindex @command{tset} unix command

To suppress inappropriate prompts for terminal type, @value{tramp}
sets the @env{TERM} environment variable before the remote login
process begins via the user option @code{tramp-terminal-type} (see
above).  This will silence common @command{tset} related prompts.

@value{tramp}'s strategy for handling such prompts (commonly triggered
from login scripts on remote hosts) is to set the environment
variables so that no prompts interrupt the shell initialization
process.

@vindex tramp-actions-before-shell
An alternative approach is to configure @value{tramp} with strings
that can identify such questions using
@code{tramp-actions-before-shell}.  Example:

@lisp
@group
(defconst my-tramp-prompt-regexp
  (concat (regexp-opt '("Enter the birth date of your mother:") t)
          "\\s-*")
  "Regular expression matching my login prompt question.")
@end group

@group
(defun my-tramp-action (proc vec)
  "Enter \"19000101\" in order to give a correct answer."
  (save-window-excursion
    (with-current-buffer (tramp-get-connection-buffer vec)
      (tramp-message vec 6 "\n%s" (buffer-string))
      (tramp-send-string vec "19000101"))))
@end group

@group
(add-to-list 'tramp-actions-before-shell
             '(my-tramp-prompt-regexp my-tramp-action))
@end group
@end lisp


@item Conflicting names for users and variables in @file{.profile}

When a user name is the same as a variable name in a local file, such
as @file{.profile}, then @value{tramp} may send incorrect values for
environment variables.  To avoid incorrect values, change the local
variable name to something different from the user name.  For example,
if the user name is @env{FRUMPLE}, then change the variable name to
@env{FRUMPLE_DIR}.


@item Non-Bourne commands in @file{.profile}

When the remote host's @file{.profile} is also used for shells other
than Bourne shell, then some incompatible syntaxes for commands in
@file{.profile} may trigger errors in Bourne shell on the host and may
not complete client's @value{tramp} connections.

One example of a Bourne shell incompatible syntax in @file{.profile}:
using @command{export FOO=bar} instead of @command{FOO=bar; export
FOO}.  After remote login, @value{tramp} will trigger an error during
its execution of @command{/bin/sh} on the remote host because Bourne
shell does not recognize the export command as entered in
@file{.profile}.

Likewise, (@code{~}) character in paths will cause errors because
Bourne shell does not do (@code{~}) character expansions.

One approach to avoiding these incompatibilities is to make all
commands in @file{~/.shrc} and @file{~/.profile} Bourne shell
compatible so @value{tramp} can complete connections to that remote.
To accommodate using non-Bourne shells on that remote, use other
shell-specific config files.  For example, bash can use
@file{~/.bash_profile} and ignore @file{.profile}.


@item Interactive shell prompt

@vindex INSIDE_EMACS@r{, environment variable}
@vindex SHELLNAME@r{, environment variable}
@vindex ESHELL@r{, environment variable}
@value{tramp} redefines the remote shell prompt internally for robust
parsing.  This redefinition affects the looks of a prompt in an
interactive remote shell through commands, such as @kbd{M-x shell
@key{RET}}.  Such prompts, however, can be reset to something more
readable and recognizable using these environment variables.

@value{tramp} sets the @env{INSIDE_EMACS} environment variable in the
startup script file @file{~/.emacs_SHELLNAME}.

@env{SHELLNAME} is @code{bash} or equivalent shell names.  Change it by
setting the environment variable @env{ESHELL} in the @file{.emacs} as
follows:

@lisp
(setenv "ESHELL" "bash")
@end lisp

Then re-set the prompt string in @file{~/.emacs_SHELLNAME} as follows:

@example
@group
# Reset the prompt for remote @value{tramp} shells.
if [ "$@{INSIDE_EMACS/*tramp*/tramp@}" == "tramp" ] ; then
   PS1="[\u@@\h \w]$ "
fi
@end group
@end example

@ifinfo
@xref{Interactive Shell, , , emacs}.
@end ifinfo

@item @command{busybox} / @command{nc}
@cindex unix command @command{nc}
@cindex @command{nc} unix command

@value{tramp}'s @option{nc} method uses the @command{nc} command to
install and execute a listener as follows (see @code{tramp-methods}):

@example
$ nc -l -p 42
@end example

The above command-line syntax has changed with @command{busybox}
versions.  If @command{nc} refuses the @samp{-p} parameter, then
overwrite as follows:

@lisp
@group
(add-to-list
 'tramp-connection-properties
 `(,(regexp-quote "192.168.0.1")
   "remote-copy-args" (("-l") ("%r"))))
@end group
@end lisp

@noindent
where @samp{192.168.0.1} is the remote host IP address
(@pxref{Predefined connection information}).

@end table


@node Android shell setup
@section Android shell setup hints
@cindex android shell setup for ssh

@value{tramp} uses the @option{adb} method to access Android devices.
Android devices provide a restricted shell access through an USB
connection.  The local host must have the @command{adb} program
installed.  Usually, it is sufficient to open the file
@file{@trampfn{adb,,/}}.  Then you can navigate in the filesystem via
@code{dired}.

Alternatively, applications such as @code{Termux} or @code{SSHDroid}
that run @command{sshd} process on the Android device can accept any
@option{ssh}-based methods provided these settings are adjusted:

@itemize
@item
@command{sh} must be specified for remote shell since Android devices
do not provide @command{/bin/sh}.  @command{sh} will then invoke
whatever shell is installed on the device with this setting:

@lisp
@group
(add-to-list 'tramp-connection-properties
	     (list (regexp-quote "192.168.0.26") "remote-shell" "sh"))
@end group
@end lisp

@noindent
where @samp{192.168.0.26} is the Android device's IP address.
(@pxref{Predefined connection information}).

@item
@value{tramp} requires preserving @env{PATH} environment variable from
user settings.  Android devices prefer @file{/system/xbin} path over
@file{/system/bin}.  Both of these are set as follows:

@lisp
@group
(add-to-list 'tramp-remote-path 'tramp-own-remote-path)
(add-to-list 'tramp-remote-path "/system/xbin")
@end group
@end lisp

@item
When the Android device is not @samp{rooted}, specify a writable
directory for temporary files:

@lisp
(add-to-list 'tramp-remote-process-environment "TMPDIR=$HOME")
@end lisp

@item
Open a remote connection with the command @kbd{C-x C-f
@trampfn{ssh,192.168.0.26#2222,} @key{RET}}, where @command{sshd} is
listening on port @samp{2222}.

To add a corresponding entry to the @file{~/.ssh/config} file
(recommended), use this:

@example
@group
Host android
     HostName 192.168.0.26
     User root
     Port 2222
@end group
@end example

@noindent
To use the host name @samp{android} instead of the IP address shown in
the previous example, fix the connection properties as follows:

@lisp
@group
(add-to-list 'tramp-connection-properties
	     (list (regexp-quote "android") "remote-shell" "sh"))
@end group
@end lisp

@noindent
Open a remote connection with a more concise command @kbd{C-x C-f
@trampfn{ssh,android,} @key{RET}}.
@end itemize


@node Auto-save and Backup
@section Auto-save and Backup configuration
@cindex auto-save
@cindex backup

@vindex backup-directory-alist
To avoid @value{tramp} from saving backup files owned by @samp{root}
to locations accessible to others, default backup settings in
@code{backup-directory-alist} have to be altered.

Here's a scenario where files could be inadvertently exposed.  Emacs
by default writes backup files to the same directory as the original
files unless changed to another location, such as
@file{~/.emacs.d/backups/}.  Such a directory will also be used by
default by @value{tramp} when using, say, a restricted file
@file{@trampfn{su,root@@localhost,/etc/secretfile}}.  The backup file
of the secretfile is now owned by the user logged in from
@value{tramp} and not @samp{root}.

When @code{backup-directory-alist} is @code{nil} (the default), such
problems do not occur.

To ``turn off'' the backup feature for remote files and stop
@value{tramp} from saving to the backup directory, use this:

@lisp
@group
(add-to-list 'backup-directory-alist
             (cons tramp-file-name-regexp nil))
@end group
@end lisp

@noindent
Disabling backups can be targeted to just the @option{su} and
@option{sudo} methods:

@lisp
@group
(setq backup-enable-predicate
      (lambda (name)
        (and (normal-backup-enable-predicate name)
             (not
              (let ((method (file-remote-p name 'method)))
                (when (stringp method)
                  (member method '("su" "sudo"))))))))
@end group
@end lisp

@vindex tramp-backup-directory-alist
Another option is to create better backup file naming with user and
host names prefixed to the file name.  For example, transforming
@file{/etc/secretfile} to
@file{~/.emacs.d/backups/!su:root@@localhost:!etc!secretfile}, set the
@value{tramp} user option @code{tramp-backup-directory-alist} from
the existing user option @code{backup-directory-alist}.

Then @value{tramp} backs up to a file name that is transformed with a
prefix consisting of the DIRECTORY name.  This file name prefixing
happens only when the DIRECTORY is an absolute local file name.

@noindent
Example:

@lisp
@group
(add-to-list 'backup-directory-alist
             (cons "." "~/.emacs.d/backups/"))
(customize-set-variable
 'tramp-backup-directory-alist backup-directory-alist)
@end group
@end lisp

@noindent
The backup file name of
@file{@trampfn{su,root@@localhost,/etc/secretfile}} would be
@ifset unified
@file{@trampfn{su,root@@localhost,~/.emacs.d/backups/!su:root@@localhost:!etc!secretfile~}}
@end ifset
@ifset separate
@file{@trampfn{su,root@@localhost,~/.emacs.d/backups/![su!root@@localhost]!etc!secretfile~}}
@end ifset

@vindex auto-save-file-name-transforms
Just as for backup files, similar issues of file naming affect
auto-saving remote files.  Auto-saved files are saved in the directory
specified by the user option @code{auto-save-file-name-transforms}.
By default this is set to the local temporary directory.  But in some
versions of Debian GNU/Linux, this points to the source directory
where the Emacs was compiled.  Reset such values to a valid directory.

Set @code{auto-save-file-name-transforms} to @code{nil} to save
auto-saved files to the same directory as the original file.

@vindex tramp-auto-save-directory
Alternatively, set the user option @code{tramp-auto-save-directory}
to direct all auto saves to that location.

@node Windows setup hints
@section Issues with Cygwin ssh
@cindex cygwin, issues

This section is incomplete.  Please share your solutions.

@cindex method @option{sshx} with cygwin
@cindex @option{sshx} method with cygwin

Cygwin's @command{ssh} works only with a Cygwin version of Emacs.  To
check for compatibility: type @kbd{M-x eshell @key{RET}}, and start
@kbd{ssh test.host @key{RET}}.  Incompatibilities trigger this
message:

@example
Pseudo-terminal will not be allocated because stdin is not a terminal.
@end example

Some older versions of Cygwin's @command{ssh} work with the
@option{sshx} access method.  Consult Cygwin's FAQ at
@uref{https://cygwin.com/faq/} for details.

@cindex cygwin and @command{fakecygpty}
@cindex @command{fakecygpty} and cygwin

On @uref{https://www.emacswiki.org/emacs/SshWithNTEmacs, the Emacs
Wiki} it is explained how to use the helper program
@command{fakecygpty} to fix this problem.

@cindex method @option{scpx} with cygwin
@cindex @option{scpx} method with cygwin

When using the @option{scpx} access method, Emacs may call
@command{scp} with MS Windows file naming, such as @code{c:/foo}.  But
the version of @command{scp} that is installed with Cygwin does not
know about MS Windows file naming, which causes it to incorrectly look
for a host named @code{c}.

A workaround: write a wrapper script for @option{scp} to convert
Windows file names to Cygwin file names.

@cindex cygwin and @command{ssh-agent}
@cindex @env{SSH_AUTH_SOCK} and emacs on ms windows
@vindex SSH_AUTH_SOCK@r{, environment variable}

When using the @command{ssh-agent} on MS Windows for password-less
interaction, @option{ssh} methods depend on the environment variable
@env{SSH_AUTH_SOCK}.  But this variable is not set when Emacs is
started from a Desktop shortcut and authentication fails.

One workaround is to use an MS Windows based SSH Agent, such as
Pageant.  It is part of the Putty Suite of tools.

The fallback is to start Emacs from a shell.


@node Usage
@chapter Using @value{tramp}
@cindex using @value{tramp}

@value{tramp} operates transparently, accessing remote files as if
they are local.  However, @value{tramp} employs a formalized remote
file naming syntax to perform its functions transparently.  This
syntax consists of many parts specifying access methods,
authentication, host names, and file names.  Ange FTP uses a similar
syntax.

@cindex type-ahead

Unlike opening local files in Emacs, which are instantaneous, opening
remote files in @value{tramp} is slower at first.  Sometimes there is
a noticeable delay before the prompts for passwords or authentication
appear in the minibuffer.  Hitting @kbd{@key{RET}} or other keys
during this gap will be processed by Emacs.  This type-ahead facility
is a feature of Emacs that may cause missed prompts when using
@value{tramp}.

@menu
* File name syntax::            @value{tramp} file name conventions.
@ifset unified
* Change file name syntax::     Alternative file name syntax.
@end ifset
* File name completion::        File name completion.
* Ad-hoc multi-hops::           Declaring multiple hops in the file name.
* Remote processes::            Integration with other Emacs packages.
* Cleanup remote connections::  Cleanup remote connections.
* Archive file names::          Access to files in file archives.
@end menu


@node File name syntax
@section @value{tramp} file name conventions
@cindex file name syntax
@cindex file name examples

@file{@trampfn{method,host,/path/to/file}} opens file @var{/path/to/file}
on the remote host @var{host}, using the method @var{method}.

@table @file
@item @value{prefix}ssh@value{postfixhop}melancholia@value{postfix}.emacs
For the file @file{.emacs} located in the home directory, on the host
@code{melancholia}, using method @code{ssh}.

@item @value{prefix}ssh@value{postfixhop}melancholia.danann.net@value{postfix}.emacs
For the file @file{.emacs} specified using the fully qualified domain name of
the host.

@item @value{prefix}ssh@value{postfixhop}melancholia@value{postfix}~/.emacs
For the file @file{.emacs} specified using the @file{~}, which is expanded.

@item @value{prefix}ssh@value{postfixhop}melancholia@value{postfix}~daniel/.emacs
For the file @file{.emacs} located in @code{daniel}'s home directory
on the host, @code{melancholia}.  The @file{~<user>} construct is
expanded to the home directory of that user on the remote host.

@item @value{prefix}ssh@value{postfixhop}melancholia@value{postfix}/etc/squid.conf
For the file @file{/etc/squid.conf} on the host @code{melancholia}.

@end table

@var{host} can take IPv4 or IPv6 address, as in
@file{@trampfn{ssh,127.0.0.1,.emacs}} or
@file{@trampfn{ssh,@value{ipv6prefix}::1@value{ipv6postfix},.emacs}}.
@ifset unified
For syntactical reasons, IPv6 addresses must be embedded in square
brackets @file{@value{ipv6prefix}} and @file{@value{ipv6postfix}}.
@end ifset

By default, @value{tramp} will use the current local user name as the
remote user name for log in to the remote host.  Specifying a different
name using the proper syntax will override this default behavior:

@example
@trampfn{method,user@@host,path/to/file}
@end example

@file{@trampfn{ssh,daniel@@melancholia,.emacs}} is for file
@file{.emacs} in @code{daniel}'s home directory on the host,
@code{melancholia}, accessing via method @code{ssh}.

For specifying port numbers, affix @file{#<port>} to the host
name.  For example: @file{@trampfn{ssh,daniel@@melancholia#42,.emacs}}.

All method, user name, host name, port number and local name parts are
optional, @xref{Default Method}, @xref{Default User}, @xref{Default Host}.
@ifset unified
For syntactical reasons, the default method must be indicated by the
pseudo method @file{-}.
@end ifset


@ifset unified
@node Change file name syntax
@section Alternative file name syntax
@cindex change file name syntax
@cindex alternative file name syntax

The syntax described in @ref{File name syntax} is the @code{default}
syntax, which is active after Emacs startup.  However, this can be
changed.

@deffn Command tramp-change-syntax syntax
This command changes the syntax @value{tramp} uses for remote file
names.  Beside the @code{default} value, @var{syntax} can be

@itemize
@item @code{simplified}
@cindex simplified syntax

The remote file name syntax is similar to the syntax used by Ange FTP.
A remote file name has the form
@code{@value{prefix}user@@host@value{postfix}path/to/file}.  The
@code{user@@} part is optional, and the method is determined by
@ref{Default Method}.

@item @code{separate}
@cindex separate syntax

@clear unified
@set separate
@include trampver.texi
The remote file name syntax is similar to the syntax used by XEmacs.
A remote file name has the form
@code{@trampfn{method,user@@host,path/to/file}}.  The @code{method}
and @code{user@@} parts are optional.
@clear separate
@set unified
@include trampver.texi
@end itemize
@end deffn

@defvar tramp-file-name-regexp
This variable keeps a regexp which matches the selected remote file
name syntax.  Its value changes after every call of
@code{tramp-change-syntax}.  However, it is not recommended to use
this variable in external packages, a call of @code{file-remote-p} is
much more appropriate.
@ifinfo
@pxref{Magic File Names, , , elisp}
@end ifinfo
@end defvar
@end ifset


@node File name completion
@section File name completion
@cindex file name completion

@value{tramp} can complete the following @value{tramp} file name
components: method names, user names, host names, and file names
located on remote hosts.  Enable this by activating partial completion
in @file{.emacs}.
@ifinfo
@xref{Completion Options, , , emacs}.
@end ifinfo

For example, type @kbd{C-x C-f @value{prefixwithspace} s @key{TAB}},
@value{tramp} completion choices show up as

@example
@group
@multitable @columnfractions .2 .2 .2 .2 .2
@item @c
  sbin/ @tab @c
  @value{prefixhop}scp@value{postfix} @tab @c
  @value{prefixhop}scpx@value{postfix} @tab @c
  @value{prefixhop}sftp@value{postfix} @tab @c
  @value{prefixhop}sg@value{postfix}
@item @c
  @value{prefixhop}smb@value{postfix} @tab @c
  srv/ @tab @c
  @value{prefixhop}ssh@value{postfix} @tab @c
  @value{prefixhop}sshx@value{postfix} @tab @c
  @value{prefixhop}su@value{postfix}
@item @c
  @value{prefixhop}sudo@value{postfix} @tab @c
  sys/
@end multitable
@end group
@end example

@samp{@value{prefixhop}ssh@value{postfixhop}} is a possible
completion for the respective method, and @samp{sbin/} stands for the
directory @file{/sbin} on your local host.

Type @kbd{s h @value{postfixhop}} for the minibuffer completion to
@samp{@value{prefix}ssh@value{postfixhop}}.  Typing @kbd{@key{TAB}}
shows host names @value{tramp} extracts from @file{~/.ssh/config}
file, for example.

@example
@group
@multitable @columnfractions .5 .5
@item @c
  @value{prefixhop}ssh@value{postfixhop}127.0.0.1@value{postfix} @tab @c
  @value{prefixhop}ssh@value{postfixhop}192.168.0.1@value{postfix}
@item @c
  @value{prefixhop}ssh@value{postfixhop}@value{ipv6prefix}::1@value{ipv6postfix}@value{postfix} @tab @c
  @value{prefixhop}ssh@value{postfixhop}localhost@value{postfix}
@item @c
  @value{prefixhop}ssh@value{postfixhop}melancholia.danann.net@value{postfix} @tab @c
  @value{prefixhop}ssh@value{postfixhop}melancholia@value{postfix}
@end multitable
@end group
@end example

Choose a host from the above list and then continue to complete file
names on that host.

When the configuration (@pxref{Customizing Completion}) includes user
names, then the completion lists will account for the user names as well.

@vindex tramp-completion-use-auth-sources
Results from @code{auth-sources} search (@pxref{Using an
authentication file}) are added to the completion candidates.  This
search could be annoying, for example due to a passphrase request of
the @file{~/.authinfo.gpg} authentication file.  The user option
@code{tramp-completion-use-auth-sources} controls, whether such a
search is performed during completion.

Remote hosts previously visited or hosts whose connections are kept
persistently (@pxref{Connection caching}) will be included in the
completion lists.

After remote host name completion comes completion of file names on
the remote host.  It works the same as with local host file completion
except that killing with double-slash @file{//} kills only the file
name part of the @value{tramp} file name syntax.  A triple-slash
stands for the default behavior.
@ifinfo
@xref{Minibuffer File, , , emacs}.
@end ifinfo

@noindent
Example:

@example
@group
@kbd{C-x C-f @trampfn{ssh,melancholia,/usr/local/bin//etc} @key{TAB}}
     @print{} @trampfn{ssh,melancholia,/etc}

@kbd{C-x C-f @trampfn{ssh,melancholia,//etc} @key{TAB}}
     @print{} @trampfn{ssh,melancholia,/etc}

@kbd{C-x C-f @trampfn{ssh,melancholia,/usr/local/bin///etc} @key{TAB}}
     @print{} /etc
@end group
@end example

During file name completion, remote directory contents are re-read
regularly to account for any changes in the filesystem that may affect
the completion candidates.  Such re-reads can account for changes to
the file system by applications outside Emacs (@pxref{Connection
caching}).

@defopt tramp-completion-reread-directory-timeout
The timeout is number of seconds since last remote command for
rereading remote directory contents.  A value of 0 re-reads
immediately during file name completion, @code{nil} uses cached
directory contents.
@end defopt


@node Ad-hoc multi-hops
@section Declaring multiple hops in the file name
@cindex multi-hop, ad-hoc
@cindex proxy hosts, ad-hoc

@value{tramp} file name syntax can accommodate ad-hoc specification of
multiple proxies without using @code{tramp-default-proxies-alist}
configuration setup (@pxref{Multi-hops}).

Each proxy is specified using the same syntax as the remote host
specification minus the file name part.  Each hop is separated by a
@samp{|}.  Chain the proxies from the starting host to the destination
remote host name and file name.  For example, hopping over a single
proxy @samp{bird@@bastion} to a remote file on @samp{you@@remotehost}:

@example
@c @kbd{C-x C-f @trampfn{ssh@value{postfixhop}bird@@bastion|ssh,you,remotehost,/path} @key{RET}}
@kbd{C-x C-f @value{prefix}ssh@value{postfixhop}bird@@bastion|ssh@value{postfixhop}you@@remotehost@value{postfix}/path @key{RET}}
@end example

Each involved method must be an inline method (@pxref{Inline methods}).

@value{tramp} adds the ad-hoc definitions on the fly to
@code{tramp-default-proxies-alist} and is available for re-use during
that Emacs session.  Subsequent @value{tramp} connections to the same
remote host can then use the shortcut form:
@samp{@trampfn{ssh,you@@remotehost,/path}}.  Ad-hoc definitions are
removed from @code{tramp-default-proxies-alist} via the command
@kbd{M-x tramp-cleanup-all-connections @key{RET}} (@pxref{Cleanup
remote connections}).

@defopt tramp-save-ad-hoc-proxies
For ad-hoc definitions to be saved automatically in
@code{tramp-default-proxies-alist} for future Emacs sessions, set
@code{tramp-save-ad-hoc-proxies} to non-@code{nil}.

@lisp
(customize-set-variable 'tramp-save-ad-hoc-proxies t)
@end lisp
@end defopt

Ad-hoc proxies can take patterns @code{%h} or @code{%u} like in
@code{tramp-default-proxies-alist}.  The following file name expands
to user @code{root} on host @code{remotehost}, starting with an
@option{ssh} session on host @code{remotehost}:
@samp{@value{prefix}ssh@value{postfixhop}%h|su@value{postfixhop}remotehost@value{postfix}}.

On the other hand, if a trailing hop does not specifiy a host name,
the host name of the previous hop is reused. Therefore, the following
file name is equivalent to the previous example:
@samp{@value{prefix}ssh@value{postfixhop}remotehost|su@value{postfixhop}@value{postfix}}.


@node Remote processes
@section Integration with other Emacs packages
@cindex @code{compile}
@cindex @code{recompile}

@value{tramp} supports starting new running processes on the remote
host for discovering remote file names.  Emacs packages on the remote
host need no specific modifications for @value{tramp}'s use.

This type of integration does not work with the @option{ftp} method,
and does not support the pty association as specified in
@code{start-file-process}.

@code{process-file} and @code{start-file-process} work on the remote
host when the variable @code{default-directory} is remote:

@lisp
@group
(let ((default-directory "/ssh:remote.host:"))
  (start-file-process "grep" (get-buffer-create "*grep*")
                      "/bin/sh" "-c" "grep -e tramp *"))
@end group
@end lisp

Remote processes do not apply to GVFS (see @ref{GVFS based methods})
because the remote file system is mounted on the local host and
@value{tramp} just accesses by changing the @code{default-directory}.

@value{tramp} starts a remote process when a command is executed in a
remote file or directory buffer.  As of now, these packages have been
integrated to work with @value{tramp}: @file{compile.el} (commands
like @code{compile} and @code{grep}) and @file{gud.el} (@code{gdb} or
@code{perldb}).

For @value{tramp} to find the command on the remote, it must be
accessible through the default search path as setup by @value{tramp}
upon first connection.  Alternatively, use an absolute path or extend
@code{tramp-remote-path} (see @ref{Remote programs}):

@lisp
@group
(add-to-list 'tramp-remote-path "~/bin")
(add-to-list 'tramp-remote-path "/appli/pub/bin")
@end group
@end lisp

@vindex tramp-remote-process-environment
Customize user option @code{tramp-remote-process-environment} to
suit the remote program's environment for the remote host.
@code{tramp-remote-process-environment} is a list of strings
structured similar to @code{process-environment}, where each element
is a string of the form @samp{ENVVARNAME=VALUE}.

To avoid any conflicts with local host environment variables set
through local configuration files, such as @file{~/.profile}, use
@samp{ENVVARNAME=} to unset them for the remote environment.

@noindent
Use @code{add-to-list} to add entries:

@lisp
(add-to-list 'tramp-remote-process-environment "JAVA_HOME=/opt/java")
@end lisp

@vindex HISTORY@r{, environment variable}
Modifying or deleting already existing values in the
@code{tramp-remote-process-environment} list may not be feasible on
restricted remote hosts.  For example, some system administrators
disallow changing @env{HISTORY} environment variable.  To accommodate
such restrictions when using @value{tramp}, fix the
@code{tramp-remote-process-environment} by the following code in the
local @file{.emacs} file:

@lisp
@group
(let ((process-environment tramp-remote-process-environment))
  (setenv "HISTORY" nil)
  (setq tramp-remote-process-environment process-environment))
@end group
@end lisp

@vindex ENV@r{, environment variable}
Setting the @env{ENV} environment variable instructs some shells to
read an initialization file.  Per default, @value{tramp} has disabled
this.  You could overwrite this behavior by evaluating

@lisp
@group
(let ((process-environment tramp-remote-process-environment))
  (setenv "ENV" "$HOME/.profile")
  (setq tramp-remote-process-environment process-environment))
@end group
@end lisp

In addition to @code{tramp-remote-process-environment}, you can set
environment variables for individual remote process calls by
let-binding @code{process-environment}.  @value{tramp} applies any
entries not present in the global default value of
@code{process-environment} (overriding
@code{tramp-remote-process-environment} settings, if they conflict).
For example:

@lisp
@group
(let ((process-environment (cons "HGPLAIN=1" process-environment)))
  (process-file @dots{}))
@end group
@end lisp

@vindex HGPLAIN@r{, environment variable}
Let-binding in this way works regardless of whether the process to be
called is local or remote, since @value{tramp} would add just the
@env{HGPLAIN} setting and local processes would take whole value of
@code{process-environment} along with the new value of @env{HGPLAIN}.

For integrating other Emacs packages so @value{tramp} can execute
remotely, please file a bug report.  @xref{Bug Reports}.


@subsection Running remote programs that create local X11 windows

@vindex DISPLAY@r{, environment variable}
To allow a remote program to create an X11 window on the local host,
set the @env{DISPLAY} environment variable for the remote host as
follows in the local @file{.emacs} file:

@lisp
@group
(add-to-list 'tramp-remote-process-environment
             (format "DISPLAY=%s" (getenv "DISPLAY")))
@end group
@end lisp

@noindent
@code{(getenv "DISPLAY")} should return a recognizable name for the
local host that the remote host can redirect X11 window
interactions.  If querying for a recognizable name is not possible for
whatever reason, then replace @code{(getenv "DISPLAY")} with a
hard-coded, fixed name.  Note that using @code{:0} for X11 display name
here will not work as expected.

An alternate approach is specify @code{ForwardX11 yes} or
@code{ForwardX11Trusted yes} in @file{~/.ssh/config} on the local
host.


@subsection Running @code{shell} on a remote host
@cindex @code{shell}

Set @code{explicit-shell-file-name} to the appropriate shell name
when using @value{tramp} between two hosts with different operating
systems, such as @samp{windows-nt} and @samp{gnu/linux}.  This option
ensures the correct name of the remote shell program.

When @code{explicit-shell-file-name} is equal to @code{nil}, calling
@code{shell} interactively will prompt for a shell name.

Starting with Emacs 26, you could use connection-local variables for
setting different values of @code{explicit-shell-file-name} for
different remote hosts.
@ifinfo
@pxref{Connection Local Variables, , , elisp}
@end ifinfo

@lisp
@group
(connection-local-set-profile-variables
  'remote-bash
  '((explicit-shell-file-name . "/bin/bash")
    (explicit-bash-args . ("-i"))))
@end group

@group
(connection-local-set-profile-variables
  'remote-ksh
  '((explicit-shell-file-name . "/bin/ksh")
    (explicit-ksh-args . ("-i"))))
@end group

@group
(connection-local-set-profiles
  '(:application tramp :protocol "ssh" :machine "localhost")
  'remote-bash)
@end group

@group
(connection-local-set-profiles
  `(:application tramp :protocol "sudo"
    :user "root" :machine ,(system-name))
  'remote-ksh)
@end group
@end lisp


@subsection Running @code{shell-command} on a remote host
@cindex @code{shell-command}

@code{shell-command} executes commands synchronously or asynchronously
on remote hosts and displays output in buffers on the local
host.  Example:

@example
@group
@kbd{C-x C-f @trampfn{sudo,,} @key{RET}}
@kbd{M-& tail -f /var/log/syslog.log @key{RET}}
@end group
@end example

@command{tail} command outputs continuously to the local buffer,
@file{*Async Shell Command*}

@kbd{M-x auto-revert-tail-mode @key{RET}} runs similarly showing
continuous output.


@subsection Running @code{eshell} on a remote host
@cindex @code{eshell}

@value{tramp} is integrated into @file{eshell.el}, which enables
interactive eshell sessions on remote hosts at the command prompt.
You must add the module @code{em-tramp} to @code{eshell-modules-list}.
Here's a sample interaction after opening @kbd{M-x eshell @key{RET}}
on a remote host:

@example
@group
@b{~ $} cd @trampfn{sudo,,/etc} @key{RET}
@b{@trampfn{sudo,root@@host,/etc} $} hostname @key{RET}
host
@b{@trampfn{sudo,root@@host,/etc} $} id @key{RET}
uid=0(root) gid=0(root) groups=0(root)
@b{@trampfn{sudo,root@@host,/etc} $} find-file shadow @key{RET}
#<buffer shadow>
@b{@trampfn{sudo,root@@host,/etc} $}
@end group
@end example

@code{eshell} added custom @code{su} and @code{sudo} commands that set
the default directory correctly for the @file{*eshell*} buffer.
@value{tramp} silently updates @code{tramp-default-proxies-alist}
with an entry for this directory (@pxref{Multi-hops}):

@example
@group
@b{~ $} cd @trampfn{ssh,user@@remotehost,/etc} @key{RET}
@b{@trampfn{ssh,user@@remotehost,/etc} $} find-file shadow @key{RET}
File is not readable: @trampfn{ssh,user@@remotehost,/etc/shadow}
@b{@trampfn{ssh,user@@remotehost,/etc} $} sudo find-file shadow @key{RET}
#<buffer shadow>
@end group

@group
@b{@trampfn{ssh,user@@remotehost,/etc} $} su - @key{RET}
@b{@trampfn{su,root@@remotehost,/root} $} id @key{RET}
uid=0(root) gid=0(root) groups=0(root)
@b{@trampfn{su,root@@remotehost,/root} $}
@end group
@end example


@anchor{Running a debugger on a remote host}
@subsection Running a debugger on a remote host
@cindex @file{gud.el}
@cindex @code{gdb}
@cindex @code{perldb}

@file{gud.el} provides a unified interface to symbolic debuggers
@ifinfo
(@ref{Debuggers, , , emacs}).
@end ifinfo
@value{tramp} can run debug on remote hosts by calling @code{gdb}
with a remote file name:

@example
@group
@kbd{M-x gdb @key{RET}}
@b{Run gdb (like this):} gdb -i=mi @trampfn{ssh,host,~/myprog} @key{RET}
@end group
@end example

Since the remote @code{gdb} and @code{gdb-inferior} processes do not
belong to the same process group on the remote host, there will be a
warning, which can be ignored:

@example
&"warning: GDB: Failed to set controlling terminal: Operation not permitted\n"
@end example

@noindent
As consequence, there will be restrictions in I/O of the process to be
debugged.

Relative file names are based on the remote default directory.  When
@file{myprog.pl} exists in @file{@trampfn{ssh,host,/home/user}}, valid
calls include:

@example
@group
@kbd{M-x perldb @key{RET}}
@b{Run perldb (like this):} perl -d myprog.pl @key{RET}
@end group
@end example

Just the local part of a remote file name, such as @command{perl -d
/home/user/myprog.pl}, is not possible.

Arguments of the program to be debugged must be literal, can take
relative or absolute paths, but not remote paths.


@subsection Running remote processes on MS Windows hosts
@cindex @command{winexe}
@cindex @command{powershell}

@command{winexe} runs processes on a remote MS Windows host, and
@value{tramp} can use it for @code{process-file} and
@code{start-file-process}.

@code{tramp-smb-winexe-program} specifies the local @command{winexe}
command.  Powershell V2.0 on the remote host is required to run
processes triggered from @value{tramp}.

@code{explicit-shell-file-name} and @code{explicit-*-args} have to
be set properly so @kbd{M-x shell @key{RET}} can open a proper remote
shell on a MS Windows host.  To open @command{cmd}, set it as follows:

@lisp
@group
(setq explicit-shell-file-name "cmd"
      explicit-cmd-args '("/q"))
@end group
@end lisp

@noindent
To open @command{powershell} as a remote shell, use this:

@lisp
@group
(setq explicit-shell-file-name "powershell"
      explicit-powershell-args '("-file" "-"))
@end group
@end lisp


@node Cleanup remote connections
@section Cleanup remote connections
@cindex cleanup

@value{tramp} provides several ways to flush remote connections.

@deffn Command tramp-cleanup-connection vec
This command flushes all connection related objects.  @option{vec} is
the internal representation of a remote connection.  When called
interactively, this command lists active remote connections in the
minibuffer.  Each connection is of the format
@file{@trampfn{method,user@@host,}}.  Flushing remote connections also
cleans the password cache (@pxref{Password handling}), file cache,
connection cache (@pxref{Connection caching}), recentf cache
(@pxref{File Conveniences, , , emacs}), and connection buffers.
@end deffn

@deffn Command tramp-cleanup-this-connection
Flushes only the current buffer's remote connection objects, the same
as in @code{tramp-cleanup-connection}.
@end deffn

@deffn Command tramp-cleanup-all-connections
Flushes all active remote connection objects, the same as in
@code{tramp-cleanup-connection}.  This command removes also ad-hoc
proxy definitions (@pxref{Ad-hoc multi-hops}).

@end deffn

@deffn Command tramp-cleanup-all-buffers
Just as for @code{tramp-cleanup-all-connections}, all remote
connections and ad-hoc proxy definition are cleaned up in addition to
killing buffers related to that remote connection.
@end deffn


@node Archive file names
@section Archive file names
@cindex file archives
@cindex archive file names
@cindex method archive
@cindex archive method

@value{tramp} offers also transparent access to files inside file
archives.  This is possible only on machines which have installed the
virtual file system for the @acronym{GNOME} Desktop (GVFS), @ref{GVFS
based methods}.  Internally, file archives are mounted via the GVFS
@option{archive} method.

A file archive is a regular file of kind @file{/path/to/dir/file.EXT}.
The extension @samp{.EXT} identifies the type of the file archive.  A
file inside a file archive, called archive file name, has the name
@file{/path/to/dir/file.EXT/dir/file}.

Most of the @ref{Magic File Names, , magic file name operations,
elisp}, are implemented for archive file names, exceptions are all
operations which write into a file archive, and process related
operations.  Therefore, functions like

@lisp
(copy-file "/path/to/dir/file.tar/dir/file" "/somewhere/else")
@end lisp

@noindent
work out of the box.  This is also true for file name completion, and
for libraries like @code{dired} or @code{ediff}, which accept archive
file names as well.

@vindex tramp-archive-suffixes
File archives are identified by the file name extension @samp{.EXT}.
Since GVFS uses internally the library @code{libarchive(3)}, all
suffixes, which are accepted by this library, work also for archive
file names.  Accepted suffixes are listed in the constant
@code{tramp-archive-suffixes}.  They are

@itemize
@item @samp{.7z} ---
7-Zip archives
@cindex @file{7z} file archive suffix
@cindex file archive suffix @file{7z}

@item @samp{.apk} ---
Android package kits
@cindex @file{apk} file archive suffix
@cindex file archive suffix @file{apk}

@item @samp{.ar} ---
UNIX archiver formats
@cindex @file{ar} file archive suffix
@cindex file archive suffix @file{ar}

@item @samp{.cab}, @samp{.CAB} ---
Microsoft Windows cabinets
@cindex @file{cab} file archive suffix
@cindex @file{CAB} file archive suffix
@cindex file archive suffix @file{cab}
@cindex file archive suffix @file{CAB}

@item @samp{.cpio} ---
CPIO archives
@cindex @file{cpio} file archive suffix
@cindex file archive suffix @file{cpio}

@item @samp{.deb} ---
Debian packages
@cindex @file{deb} file archive suffix
@cindex file archive suffix @file{deb}

@item @samp{.depot} ---
HP-UX SD depots
@cindex @file{depot} file archive suffix
@cindex file archive suffix @file{depot}

@item @samp{.exe} ---
Self extracting Microsoft Windows EXE files
@cindex @file{exe} file archive suffix
@cindex file archive suffix @file{exe}

@item @samp{.iso} ---
ISO 9660 images
@cindex @file{iso} file archive suffix
@cindex file archive suffix @file{iso}

@item @samp{.jar} ---
Java archives
@cindex @file{jar} file archive suffix
@cindex file archive suffix @file{jar}

@item @samp{.lzh}, @samp{.LZH} ---
Microsoft Windows compressed LHA archives
@cindex @file{lzh} file archive suffix
@cindex @file{LZH} file archive suffix
@cindex file archive suffix @file{lzh}
@cindex file archive suffix @file{LZH}

@item @samp{.msu}, @samp{.MSU} ---
Microsoft Windows Update packages
@cindex @file{msu} file archive suffix
@cindex @file{MSU} file archive suffix
@cindex file archive suffix @file{msu}
@cindex file archive suffix @file{MSU}

@item @samp{.mtree} ---
BSD mtree format
@cindex @file{mtree} file archive suffix
@cindex file archive suffix @file{mtree}

@item @samp{.odb}, @samp{.odf}, @samp{.odg}, @samp{.odp}, @samp{.ods},
@samp{.odt} ---
OpenDocument formats
@cindex @file{odb} file archive suffix
@cindex @file{odf} file archive suffix
@cindex @file{odg} file archive suffix
@cindex @file{odp} file archive suffix
@cindex @file{ods} file archive suffix
@cindex @file{odt} file archive suffix
@cindex file archive suffix @file{odb}
@cindex file archive suffix @file{odf}
@cindex file archive suffix @file{odg}
@cindex file archive suffix @file{odp}
@cindex file archive suffix @file{ods}
@cindex file archive suffix @file{odt}

@item @samp{.pax} ---
Posix archives
@cindex @file{pax} file archive suffix
@cindex file archive suffix @file{pax}

@item @samp{.rar} ---
RAR archives
@cindex @file{rar} file archive suffix
@cindex file archive suffix @file{rar}

@item @samp{.rpm} ---
Red Hat packages
@cindex @file{rpm} file archive suffix
@cindex file archive suffix @file{rpm}

@item @samp{.shar} ---
Shell archives
@cindex @file{shar} file archive suffix
@cindex file archive suffix @file{shar}

@item @samp{.tar}, @samp{.tbz}, @samp{.tgz}, @samp{.tlz}, @samp{.txz} ---
(Compressed) tape archives
@cindex @file{tar} file archive suffix
@cindex @file{tbz} file archive suffix
@cindex @file{tgz} file archive suffix
@cindex @file{tlz} file archive suffix
@cindex @file{txz} file archive suffix
@cindex file archive suffix @file{tar}
@cindex file archive suffix @file{tbz}
@cindex file archive suffix @file{tgz}
@cindex file archive suffix @file{tlz}
@cindex file archive suffix @file{txz}

@item @samp{.warc} ---
Web archives
@cindex @file{warc} file archive suffix
@cindex file archive suffix @file{warc}

@item @samp{.xar} ---
macOS XAR archives
@cindex @file{xar} file archive suffix
@cindex file archive suffix @file{xar}

@item @samp{.xpi} ---
XPInstall Mozilla addons
@cindex @file{xpi} file archive suffix
@cindex file archive suffix @file{xpi}

@item @samp{.xps} ---
Open XML Paper Specification (OpenXPS) documents
@cindex @file{xps} file archive suffix
@cindex file archive suffix @file{xps}

@item @samp{.zip}, @samp{.ZIP} ---
ZIP archives
@cindex @file{zip} file archive suffix
@cindex @file{ZIP} file archive suffix
@cindex file archive suffix @file{zip}
@cindex file archive suffix @file{ZIP}
@end itemize

@vindex tramp-archive-compression-suffixes
File archives could also be compressed, identified by an additional
compression suffix.  Valid compression suffixes are listed in the
constant @code{tramp-archive-compression-suffixes}.  They are
@samp{.bz2}, @samp{.gz}, @samp{.lrz}, @samp{.lz}, @samp{.lz4},
@samp{.lzma}, @samp{.lzo}, @samp{.uu}, @samp{.xz} and @samp{.Z}.  A
valid archive file name would be
@file{/path/to/dir/file.tar.gz/dir/file}.  Even several suffixes in a
row are possible, like @file{/path/to/dir/file.tar.gz.uu/dir/file}.

@vindex tramp-archive-all-gvfs-methods
An archive file name could be a remote file name, as in
@file{/ftp:anonymous@@ftp.gnu.org:/gnu/tramp/tramp-2.3.2.tar.gz/INSTALL}.
Since all file operations are mapped internally to GVFS operations,
remote file names supported by @code{tramp-gvfs} perform better,
because no local copy of the file archive must be downloaded first.
For example, @samp{/sftp:user@@host:...} performs better than the
similar @samp{/scp:user@@host:...}.  See the constant
@code{tramp-archive-all-gvfs-methods} for a complete list of
@code{tramp-gvfs} supported method names.

If @code{url-handler-mode} is enabled, archives could be visited via
URLs, like
@file{https://ftp.gnu.org/gnu/tramp/tramp-2.3.2.tar.gz/INSTALL}.  This
allows complex file operations like

@lisp
@group
(progn
  (url-handler-mode 1)
  (ediff-directories
   "https://ftp.gnu.org/gnu/tramp/tramp-2.3.1.tar.gz/tramp-2.3.1"
   "https://ftp.gnu.org/gnu/tramp/tramp-2.3.2.tar.gz/tramp-2.3.2" ""))
@end group
@end lisp

It is even possible to access file archives in file archives, as

@lisp
@group
(progn
  (url-handler-mode 1)
  (find-file
   "http://ftp.debian.org/debian/pool/main/c/coreutils/coreutils_8.28-1_amd64.deb/control.tar.gz/control"))
@end group
@end lisp


@node Bug Reports
@chapter Reporting Bugs and Problems
@cindex bug reports

@value{tramp}'s development team is actively engaged in solving bugs
and problems and looks to feature requests and suggestions.

@value{tramp}'s mailing list is the place for more advice and
information on working with @value{tramp}, solving problems,
discussing, and general discussions about @value{tramp}.

@value{tramp}'s mailing list is moderated but even non-subscribers can
post for moderator approval.  Sometimes this approval step may take as
long as 48 hours due to public holidays.

@email{@value{tramp-bug-report-address}} is the mailing list.
Messages sent to this address go to all the subscribers.  This is
@emph{not} the address to send subscription requests to.

To subscribe to the mailing list, visit:
@uref{https://lists.gnu.org/mailman/listinfo/tramp-devel/, the
@value{tramp} Mail Subscription Page}.

@ifset installchapter
Before sending a bug report, run the test suite first @ref{Testing}.
@end ifset

@findex tramp-bug
Check if the bug or problem is already addressed in @xref{Frequently
Asked Questions}.

Run @kbd{M-x tramp-bug @key{RET}} to generate a buffer with details of
the system along with the details of the @value{tramp} installation.
Please include these details with the bug report.

The bug report must describe in as excruciating detail as possible the
steps required to reproduce the problem.  These details must include
the setup of the remote host and any special or unique conditions that
exist.

Include a minimal test case that reproduces the problem.  This will
help the development team find the best solution and avoid unrelated
detours.

To exclude cache-related problems, flush all caches before running the
test, @ref{Cleanup remote connections}.

When including @value{tramp}'s messages in the bug report, increase
the verbosity level to 6 (@pxref{Traces and Profiles, Traces}) in the
@file{~/.emacs} file before repeating steps to the bug.  Include the
contents of the @file{*tramp/foo*} and @file{*debug tramp/foo*}
buffers with the bug report.  Both buffers could contain
non-@acronym{ASCII} characters which are relevant for analysis, append
the buffers as attachments to the bug report.

@strong{Note} that a verbosity level greater than 6 is not necessary
at this stage.  Also note that a verbosity level of 6 or greater, the
contents of files and directories will be included in the debug
buffer.  Passwords typed in @value{tramp} will never be included
there.


@node Frequently Asked Questions
@chapter Frequently Asked Questions
@cindex frequently asked questions
@cindex FAQ

@itemize @bullet
@item
Where is the latest @value{tramp}?

@value{tramp} is available at the GNU URL:

@noindent
@uref{https://ftp.gnu.org/gnu/tramp/}

@noindent
@value{tramp}'s GNU project page is located here:

@noindent
@uref{https://savannah.gnu.org/projects/tramp/}


@item
Which systems does it work on?

The package works successfully on Emacs 24, Emacs 25, Emacs 26, and
Emacs 27.

While Unix and Unix-like systems are the primary remote targets,
@value{tramp} has equal success connecting to other platforms, such as
MS Windows 7/8/10.


@item
How to speed up @value{tramp}?

@value{tramp} does many things in the background, some of which
depends on network speeds, response speeds of remote hosts, and
authentication delays.  During these operations, @value{tramp}'s
responsiveness slows down.  Some suggestions within the scope of
@value{tramp}'s settings include:

Use an external method, such as @option{scp}, which are faster than
internal methods.

Keep the file @code{tramp-persistency-file-name}, which is where
@value{tramp} caches remote information about hosts and files.  Caching
is enabled by default.  Don't disable it.

@vindex remote-file-name-inhibit-cache
Set @code{remote-file-name-inhibit-cache} to @code{nil} if remote
files are not independently updated outside @value{tramp}'s control.
That cache cleanup will be necessary if the remote directories or
files are updated independent of @value{tramp}.

Set @code{tramp-completion-reread-directory-timeout} to @code{nil} to
speed up completions, @ref{File name completion}.

Disable version control to avoid delays:

@lisp
@group
(setq vc-ignore-dir-regexp
      (format "\\(%s\\)\\|\\(%s\\)"
              vc-ignore-dir-regexp
              tramp-file-name-regexp))
@end group
@end lisp

If this is too radical, because you want to use version control
remotely, trim @code{vc-handled-backends} to just those you care
about, for example:

@lisp
(setq vc-handled-backends '(SVN Git))
@end lisp

Disable excessive traces.  Set @code{tramp-verbose} to 3 or lower,
default being 3.  Increase trace levels temporarily when hunting for
bugs.

@item
@value{tramp} does not connect to the remote host

Three main reasons for why @value{tramp} does not connect to the remote host:

@itemize @minus
@item
Unknown characters in the prompt

@value{tramp} needs a clean recognizable prompt on the remote host for
accurate parsing.  Shell prompts that contain escape sequences for
coloring cause parsing problems.  @ref{Remote shell setup} for
customizing prompt detection using regular expressions.

To check if the remote host's prompt is being recognized, use this
test: switch to @value{tramp} connection buffer @file{*tramp/foo*},
put the cursor at the top of the buffer, and then apply the following
expression:

@example
@kbd{M-: (re-search-forward (concat tramp-shell-prompt-pattern "$")) @key{RET}}
@end example

If the cursor has not moved to the prompt at the bottom of the buffer,
then @value{tramp} has failed to recognize the prompt.

When using zsh on remote hosts, disable zsh line editor because zsh
uses left-hand side and right-hand side prompts in parallel.  Add the
following line to @file{~/.zshrc}:

@example
[[ $TERM == "dumb" ]] && unsetopt zle && PS1='$ ' && return
@end example

This uses the default value of @code{tramp-terminal-type},
@samp{"dumb"}, as value of the @env{TERM} environment variable.  If
you want to use another value for @env{TERM}, change
@code{tramp-terminal-type} and this line accordingly.

When using fish shell on remote hosts, disable fancy formatting by
adding the following to @file{~/.config/fish/config.fish}:

@example
@group
function fish_prompt
  if test $TERM = "dumb"
     echo "\$ "
  else
     @dots{}
  end
end
@end group
@end example

When using WinSSHD on remote hosts, @value{tramp} does not recognize
the strange prompt settings.

A similar problem exist with the iTerm2 shell integration, which sends
proprietary escape codes when starting a shell.  This can be
suppressed by changing the respective integration snippet in your
@file{~/.profile} like this:

@example
@group
[ $TERM = "dumb" ] || \
test -e "$@{HOME@}/.iterm2_shell_integration.bash" && \
source "$@{HOME@}/.iterm2_shell_integration.bash"
@end group
@end example

And finally, bash's readline should not use key bindings like
@samp{C-j} to commands.  Disable this in your @file{~/.inputrc}:

@example
@group
$if term=dumb
# Don't bind Control-J or it messes up @value{tramp}.
$else
"\C-j": next-history
$endif
@end group
@end example

@item
Echoed characters after login

@value{tramp} suppresses echos from remote hosts with the
@command{stty -echo} command.  But sometimes it is too late to suppress
welcome messages from the remote host containing harmful control
characters.  Using @option{sshx} or @option{scpx} methods can avoid
this problem because they allocate a pseudo tty.  @xref{Inline
methods}.

@item
@value{tramp} stops transferring strings longer than 500 characters

Set @code{tramp-chunksize} to 500 to get around this problem, which is
related to faulty implementation of @code{process-send-string} on
HP-UX, FreeBSD and Tru64 Unix systems.  Consult the documentation for
@code{tramp-chunksize} to see when this is necessary.

Set @code{file-precious-flag} to @code{t} for files accessed by
@value{tramp} so the file contents are checked using checksum by
first saving to a temporary file.
@ifinfo
@pxref{Saving Buffers, , , elisp}
@end ifinfo

@lisp
@group
(add-hook
 'find-file-hook
 (lambda ()
   (when (file-remote-p default-directory)
     (set (make-local-variable 'file-precious-flag) t))))
@end group
@end lisp
@end itemize


@item
@value{tramp} fails in a chrooted environment

@vindex tramp-local-host-regexp
When connecting to a local host, @value{tramp} uses some internal
optimizations.  They fail, when there is a chrooted environment.  In
order to disable those optimizations, set user option
@code{tramp-local-host-regexp} to @code{nil}.


@item
@value{tramp} does not recognize if a @command{ssh} session hangs

@command{ssh} sessions on the local host hang when the network is
down.  @value{tramp} cannot safely detect such hangs.  The network
configuration for @command{ssh} can be configured to kill such hangs
with the following command in the @file{~/.ssh/config}:

@example
@group
Host *
     ServerAliveInterval 5
@end group
@end example


@item
@value{tramp} does not use default @command{ssh} @code{ControlPath}

@value{tramp} overwrites @code{ControlPath} settings when initiating
@command{ssh} sessions.  @value{tramp} does this to fend off a stall
if a master session opened outside the Emacs session is no longer
open.  That is why @value{tramp} prompts for the password again even
if there is an @command{ssh} already open.

@vindex tramp-ssh-controlmaster-options
Some @command{ssh} versions support a @code{ControlPersist} option,
which allows you to set the @code{ControlPath} provided the variable
@code{tramp-ssh-controlmaster-options} is customized as follows:

@lisp
@group
(customize-set-variable
 'tramp-ssh-controlmaster-options
 (concat
   "-o ControlPath=/tmp/ssh-ControlPath-%%r@@%%h:%%p "
   "-o ControlMaster=auto -o ControlPersist=yes"))
@end group
@end lisp

Note how "%r", "%h" and "%p" must be encoded as "%%r", "%%h" and
"%%p".

@vindex tramp-use-ssh-controlmaster-options
If the @file{~/.ssh/config} is configured appropriately for the above
behavior, then any changes to @command{ssh} can be suppressed with
this @code{nil} setting:

@lisp
(customize-set-variable 'tramp-use-ssh-controlmaster-options nil)
@end lisp


@item
File name completion does not work with @value{tramp}

@acronym{ANSI} escape sequences from the remote shell may cause errors
in @value{tramp}'s parsing of remote buffers.

To test if this is the case, open a remote shell and check if the output
of @command{ls} is in color.

To disable @acronym{ANSI} escape sequences from the remote hosts,
disable @samp{--color=yes} or @samp{--color=auto} in the remote host's
@file{.bashrc} or @file{.profile}.  Turn this alias on and off to see
if file name completion works.

@item
File name completion does not work in directories with large number of
files

This may be related to globbing, which is the use of shell's ability
to expand wild card specifications, such as @samp{*.c}.  For
directories with large number of files, globbing might exceed the
shell's limit on length of command lines and hang.  @value{tramp} uses
globbing.

To test if globbing hangs, open a shell on the remote host and then
run @command{ls -d * ..?* > /dev/null}.

When testing, ensure the remote shell is the same shell
(@command{/bin/sh}, @command{ksh} or @command{bash}), that
@value{tramp} uses when connecting to that host.


@item
How to get notified after @value{tramp} completes file transfers?

Make Emacs beep after reading from or writing to the remote host with
the following code in @file{~/.emacs}.

@lisp
@group
(defadvice tramp-handle-write-region
  (after tramp-write-beep-advice activate)
  "Make @value{tramp} beep after writing a file."
  (interactive)
  (beep))
@end group

@group
(defadvice tramp-handle-do-copy-or-rename-file
  (after tramp-copy-beep-advice activate)
  "Make @value{tramp} beep after copying a file."
  (interactive)
  (beep))
@end group

@group
(defadvice tramp-handle-insert-file-contents
  (after tramp-insert-beep-advice activate)
  "Make @value{tramp} beep after inserting a file."
  (interactive)
  (beep))
@end group
@end lisp


@item
How to get a Visual Warning when working with @samp{root} privileges?
Host indication in the mode line?

@cindex @value{tramp} theme
@vindex tramp-theme-face-remapping-alist
Install @file{tramp-theme} from GNU ELPA via Emacs' Package Manager.
Enable it via @kbd{M-x load-theme @key{RET} tramp @key{RET}}.  Further
customization is explained in user option
@code{tramp-theme-face-remapping-alist}.


@item
Remote host does not understand default options for directory listing

Emacs computes the @command{dired} options based on the local host but
if the remote host cannot understand the same @command{ls} command,
then set them with a hook as follows:

@lisp
@group
(add-hook
 'dired-before-readin-hook
 (lambda ()
   (when (file-remote-p default-directory)
     (setq dired-actual-switches "-al"))))
@end group
@end lisp


@item
Why is @file{~/.sh_history} on the remote host growing?

@vindex tramp-histfile-override
@vindex HISTFILE@r{, environment variable}
@vindex HISTFILESIZE@r{, environment variable}
@vindex HISTSIZE@r{, environment variable}
Due to the remote shell saving tilde expansions triggered by
@value{tramp}, the history file is probably growing rapidly.
@value{tramp} can suppress this behavior with the user option
@code{tramp-histfile-override}.  When set to @code{t}, environment
variable @env{HISTFILE} is unset, and environment variables
<<<<<<< HEAD
@env{HISTFILESIZE} and @env{HISTSIZE} are set to 0.
=======
@env{HISTFILESIZE} and @env{HISTSIZE} are set to 0.  Don't use this
with @command{bash} 5.0.0.  There is a bug in @command{bash} which
lets @command{bash} die.
>>>>>>> dee3cdc5

Alternatively, @code{tramp-histfile-override} could be a string.
Environment variable @env{HISTFILE} is set to this file name then.  Be
careful when setting to @file{/dev/null}; this might result in
undesired results when using @command{bash} as remote shell.

Another approach is to disable @value{tramp}'s handling of the
@env{HISTFILE} at all by setting @code{tramp-histfile-override} to
@code{nil}.  In this case, saving history could be turned off by
putting this shell code in @file{.bashrc} or @file{.kshrc}:

@example
@group
if [ -f $HOME/.sh_history ] ; then
   /bin/rm $HOME/.sh_history
fi
if [ "$@{HISTFILE-unset@}" != "unset" ] ; then
   unset HISTFILE
fi
if [ "$@{HISTSIZE-unset@}" != "unset" ] ; then
   unset HISTSIZE
fi
@end group
@end example

For @option{ssh}-based method, add the following line to your
@file{~/.ssh/environment}:

@example
HISTFILE=/dev/null
@end example


@item
How to shorten long file names when typing in @value{tramp}?

Adapt several of these approaches to reduce typing.  If the full name
is @file{@trampfn{ssh,news@@news.my.domain,/opt/news/etc}}, then:

@enumerate

@item
Use simplified syntax:

If you always apply the default method (@pxref{Default Method}), you
could use the simplified @value{tramp} syntax (@pxref{Change file name
syntax}):

@lisp
@group
(customize-set-variable 'tramp-default-method "ssh")
(tramp-change-syntax 'simplified)
@end group
@end lisp

The reduced typing: @kbd{C-x C-f
@code{@value{prefix}news@@news.my.domain@value{postfix}/opt/news/etc}
@key{RET}}.

@item
Use default values for method name and user name:

You can define default methods and user names for hosts,
(@pxref{Default Method}, @pxref{Default User}):

@lisp
@group
(custom-set-variables
 '(tramp-default-method "ssh")
 '(tramp-default-user "news"))
@end group
@end lisp

The reduced typing: @kbd{C-x C-f
@trampfn{-,news.my.domain,/opt/news/etc} @key{RET}}.

@strong{Note} that there are some useful shortcuts already.  Accessing
your local host as @samp{root} user, is possible just by @kbd{C-x C-f
@trampfn{su,,} @key{RET}}.

@item
Use configuration options of the access method:

Programs used for access methods already offer powerful configurations
(@pxref{Customizing Completion}).  For @option{ssh}, configure the
file @file{~/.ssh/config}:

@example
@group
Host xy
     HostName news.my.domain
     User news
@end group
@end example

The reduced typing: @kbd{C-x C-f @trampfn{ssh,xy,/opt/news/etc} @key{RET}}.

Depending on the number of files in the directories, host names
completion can further reduce key strokes: @kbd{C-x C-f
@value{prefix}ssh@value{postfixhop}x @key{TAB}}.

@item
Use environment variables to expand long strings

For long file names, set up environment variables that are expanded in
the minibuffer.  Environment variables are set either outside Emacs or
inside Emacs with Lisp:

@lisp
(setenv "xy" "@trampfn{ssh,news@@news.my.domain,/opt/news/etc/}")
@end lisp

The reduced typing: @kbd{C-x C-f $xy @key{RET}}.

@strong{Note} that file name cannot be edited here because the
environment variables are not expanded during editing in the
minibuffer.

@item Define own keys:

Redefine another key sequence in Emacs for @kbd{C-x C-f}:

@lisp
@group
(global-set-key
 [(control x) (control y)]
 (lambda ()
   (interactive)
   (find-file
    (read-file-name
     "Find @value{tramp} file: "
     "@trampfn{ssh,news@@news.my.domain,/opt/news/etc/}"))))
@end group
@end lisp

Simply typing @kbd{C-x C-y} would prepare minibuffer editing of file
name.

See @uref{https://www.emacswiki.org/emacs/TrampMode, the Emacs Wiki}
for a more comprehensive example.

@item
Define own abbreviation (1):

Abbreviation list expansion can be used to reduce typing long file names:

@lisp
@group
(add-to-list
 'directory-abbrev-alist
 '("^/xy" . "@trampfn{ssh,news@@news.my.domain,/opt/news/etc/}"))
@end group
@end lisp

The reduced typing: @kbd{C-x C-f /xy @key{RET}}.

@strong{Note} that file name cannot be edited here because the
abbreviations are not expanded during editing in the minibuffer.
Furthermore, the abbreviation is not expanded during @key{TAB}
completion.

@item
Define own abbreviation (2):

The @code{abbrev-mode} gives additional flexibility for editing in the
minibuffer:

@lisp
@group
(define-abbrev-table 'my-tramp-abbrev-table
  '(("xy" "@trampfn{ssh,news@@news.my.domain,/opt/news/etc/}")))
@end group

@group
(add-hook
 'minibuffer-setup-hook
 (lambda ()
   (abbrev-mode 1)
   (setq local-abbrev-table my-tramp-abbrev-table)))
@end group

@group
(defadvice minibuffer-complete
  (before my-minibuffer-complete activate)
  (expand-abbrev))
@end group

@group
;; If you use partial-completion-mode
(defadvice PC-do-completion
  (before my-PC-do-completion activate)
  (expand-abbrev))
@end group
@end lisp

The reduced typing: @kbd{C-x C-f xy @key{TAB}}.

The minibuffer expands for further editing.

@item Use bookmarks:

Use bookmarks to save @value{tramp} file names.
@ifinfo
@pxref{Bookmarks, , , emacs}.
@end ifinfo

Upon visiting a location with @value{tramp}, save it as a bookmark with
@kbd{@key{menu-bar} @key{edit} @key{bookmarks} @key{set}}.

To revisit that bookmark:
@kbd{@key{menu-bar} @key{edit} @key{bookmarks} @key{jump}}.

@item Use recent files:

@file{recentf} remembers visited places.
@ifinfo
@pxref{File Conveniences, , , emacs}.
@end ifinfo

Keep remote file names in the recent list without have to check for
their accessibility through remote access:

@lisp
(recentf-mode 1)
@end lisp

Reaching recently opened files: @kbd{@key{menu-bar} @key{file}
@key{Open Recent}}.

@item Use filecache:

Since @file{filecache} remembers visited places, add the remote
directory to the cache:

@lisp
@group
@c `with-eval-after-load' has been introduced with Emacs 24.4.  Shall
@c be used when appropriate.
(eval-after-load "filecache"
  '(file-cache-add-directory
    "@trampfn{ssh,news@@news.my.domain,/opt/news/etc/}"))
@end group
@end lisp

Then use directory completion in the minibuffer with @kbd{C-x C-f
C-@key{TAB}}.

@item Use bbdb:

@file{bbdb} has a built-in feature for Ange FTP files, which also
works for @value{tramp} file names.
@ifinfo
@pxref{bbdb-ftp, Storing FTP sites in the BBDB, , bbdb}.
@end ifinfo

Load @file{bbdb} in Emacs:

@lisp
@group
(require 'bbdb)
(bbdb-initialize)
@end group
@end lisp

Create a BBDB entry with @kbd{M-x bbdb-create-ftp-site @key{RET}}.
Then specify a method and user name where needed.  Examples:

@example
@group
@kbd{M-x bbdb-create-ftp-site @key{RET}}
@b{Ftp Site:} news.my.domain @key{RET}
@b{Ftp Directory:} /opt/news/etc/ @key{RET}
@b{Ftp Username:} ssh@value{postfixhop}news @key{RET}
@b{Company:} @key{RET}
@b{Additional Comments:} @key{RET}
@end group
@end example

In BBDB buffer, access an entry by pressing the key @kbd{F}.

@end enumerate

Thanks to @value{tramp} users for contributing to these recipes.

@item
Why saved multi-hop file names do not work in a new Emacs session?

When saving ad-hoc multi-hop @value{tramp} file names (@pxref{Ad-hoc
multi-hops}) via bookmarks, recent files, filecache, bbdb, or another
package, use the full ad-hoc file name including all hops, like
@file{@trampfn{ssh,bird@@bastion|ssh@value{postfixhop}news.my.domain,/opt/news/etc}}.

Alternatively, when saving abbreviated multi-hop file names
@file{@trampfn{ssh,news@@news.my.domain,/opt/news/etc}}, the user
option @code{tramp-save-ad-hoc-proxies} must be set non-@code{nil}
value.


@item
How to connect to a remote Emacs session using @value{tramp}?

Configure Emacs Client
@ifinfo
(@pxref{Emacs Server, , , emacs}).
@end ifinfo

Then on the remote host, start the Emacs Server:

@lisp
@group
(require 'server)
(setq server-host (system-name)
      server-use-tcp t)
(server-start)
@end group
@end lisp

If @code{(system-name)} of the remote host cannot be resolved on the
local host, use IP address instead.

Copy from the remote host the resulting file
@file{~/.emacs.d/server/server} to the local host, to the same
location.

Then start Emacs Client from the command line:

@example
emacsclient @trampfn{ssh,user@@host,/file/to/edit}
@end example

@code{user} and @code{host} refer to the local host.

To make Emacs Client an editor for other programs, use a wrapper
script @file{emacsclient.sh}:

@example
@group
#!/bin/sh
emacsclient @trampfn{ssh,$(whoami)@@$(hostname --fqdn),$1}
@end group
@end example

@vindex EDITOR@r{, environment variable}
Then change the environment variable @env{EDITOR} to point to the
wrapper script:

@example
export EDITOR=/path/to/emacsclient.sh
@end example


@item
How to determine whether a buffer is remote?

The buffer-local variable @code{default-directory} tells this.  If the
form @code{(file-remote-p default-directory)} returns non-@code{nil},
the buffer is remote.  See the optional arguments of
@code{file-remote-p} for determining details of the remote connection.


@item
How to disable other packages from calling @value{tramp}?

There are packages that call @value{tramp} without the user ever
entering a remote file name.  Even without applying a remote file
syntax, some packages enable @value{tramp} on their own.  How can users
disable such features.

@itemize @minus
@item
@file{ido.el}

Disable @value{tramp} file name completion:

@lisp
(customize-set-variable 'ido-enable-tramp-completion nil)
@end lisp

@item
@file{rlogin.el}

Disable remote directory tracking mode:

@lisp
(rlogin-directory-tracking-mode -1)
@end lisp
@end itemize


@item
How to disable @value{tramp}?

@itemize @minus
@item
To keep Ange FTP as default the remote files access package, set this
in @file{.emacs}:

@lisp
(customize-set-variable 'tramp-default-method "ftp")
@end lisp

@item
@vindex tramp-mode
To disable both @value{tramp} (and Ange FTP), set @code{tramp-mode} to
@code{nil} in @file{.emacs}.  @strong{Note}, that we don't use
@code{customize-set-variable}, in order to avoid loading @value{tramp}.

@lisp
(setq tramp-mode nil)
@end lisp

@item
@vindex tramp-ignored-file-name-regexp
To deactivate @value{tramp} for some look-alike remote file names, set
@code{tramp-ignored-file-name-regexp} to a proper regexp in
@file{.emacs}.  @strong{Note}, that we don't use
@code{customize-set-variable}, in order to avoid loading
@value{tramp}.

@lisp
(setq tramp-ignored-file-name-regexp "\\`/ssh:example\\.com:")
@end lisp

This is needed, if you mount for example a virtual file system on your
local host's root directory as @file{/ssh:example.com:}.

@item
To unload @value{tramp}, type @kbd{M-x tramp-unload-tramp @key{RET}}.
Unloading @value{tramp} resets Ange FTP plugins also.
@end itemize
@end itemize


@c For the developer
@node Files directories and localnames
@chapter How file names, directories and localnames are mangled and managed

@menu
* Localname deconstruction::    Splitting a localname into its component parts.
* External packages::           Integrating with external Lisp packages.
@end menu


@node Localname deconstruction
@section Splitting a localname into its component parts

@value{tramp} package redefines lisp functions
@code{file-name-directory} and @code{file-name-nondirectory} to
accommodate the unique file naming syntax that @value{tramp} requires.

The replacements dissect the file name, use the original handler for
the localname, take that result, and then re-build the @value{tramp}
file name.  By relying on the original handlers for localnames,
@value{tramp} benefits from platform specific hacks to the original
handlers.


@node External packages
@section Integrating with external Lisp packages
@subsection File name completion.

@vindex non-essential
Sometimes, it is not convenient to open a new connection to a remote
host, including entering the password and alike.  For example, this is
nasty for packages providing file name completion. Such a package
could signal to @value{tramp}, that they don't want it to establish a
new connection.  Use the variable @code{non-essential} temporarily and
bind it to non-@code{nil} value.

@lisp
@group
(let ((non-essential t))
  @dots{})
@end group
@end lisp


@subsection File attributes cache.

Keeping a local cache of remote file attributes in sync with the
remote host is a time-consuming operation.  Flushing and re-querying
these attributes can tax @value{tramp} to a grinding halt on busy
remote servers.

To get around these types of slow-downs in @value{tramp}'s
responsiveness, set the @code{process-file-side-effects} to @code{nil}
to stop @value{tramp} from flushing the cache.  This is helpful in
situations where callers to @code{process-file} know there are no file
attribute changes.  The let-bind form to accomplish this:

@lisp
@group
(let (process-file-side-effects)
  @dots{})
@end group
@end lisp

For asynchronous processes, @value{tramp} uses a process sentinel to
flush file attributes cache.  When callers to @code{start-file-process}
know beforehand no file attribute changes are expected, then the
process sentinel should be set to the default state.  In cases where
the caller defines its own process sentinel, @value{tramp}'s process
sentinel is overwritten.  The caller can still flush the file
attributes cache in its process sentinel with this code:

@lisp
@group
(unless (memq (process-status proc) '(run open))
  (dired-uncache remote-directory))
@end group
@end lisp

Since @value{tramp} traverses subdirectories starting with the
root-directory, it is most likely sufficient to make the
@code{default-directory} of the process buffer as the root directory.


@node Traces and Profiles
@chapter How to Customize Traces

@value{tramp} messages are raised with verbosity levels ranging from 0
to 10.  @value{tramp} does not display all messages; only those with a
verbosity level less than or equal to @code{tramp-verbose}.

The verbosity levels are

          @w{ 0}  silent (no @value{tramp} messages at all)
@*@indent @w{ 1}  errors
@*@indent @w{ 2}  warnings
@*@indent @w{ 3}  connection to remote hosts (default verbosity)
@*@indent @w{ 4}  activities
@*@indent @w{ 5}  internal
@*@indent @w{ 6}  sent and received strings
@*@indent @w{ 7}  file caching
@*@indent @w{ 8}  connection properties
@*@indent @w{ 9}  test commands
@*@indent @w{10}  traces (huge)

With @code{tramp-verbose} greater than or equal to 4, messages are
also written to a @value{tramp} debug buffer.  Such debug buffers are
essential to bug and problem analyses.  For @value{tramp} bug reports,
set the @code{tramp-verbose} level to 6 (@pxref{Bug Reports}).

The debug buffer is in
@ifinfo
@ref{Outline Mode, , , emacs}.
@end ifinfo
@ifnotinfo
Outline Mode.
@end ifnotinfo
In this buffer, messages can be filtered by their level.  To see
messages up to verbosity level 5, enter @kbd{C-u 6 C-c C-q}.
@ifinfo
Other navigation keys are described in
@ref{Outline Visibility, , , emacs}.
@end ifinfo

@value{tramp} handles errors internally.  But to get a Lisp backtrace,
both the error and the signal have to be set as follows:

@lisp
@group
(setq debug-on-error t
      debug-on-signal t)
@end group
@end lisp

If @code{tramp-verbose} is greater than or equal to 10, Lisp
backtraces are also added to the @value{tramp} debug buffer in case of
errors.

To enable stepping through @value{tramp} function call traces, they
have to be specifically enabled as shown in this code:

@lisp
@group
(require 'trace)
(dolist (elt (all-completions "tramp-" obarray 'functionp))
  (trace-function-background (intern elt)))
(untrace-function 'tramp-read-passwd)
@end group
@end lisp

The buffer @file{*trace-output*} contains the output from the function
call traces.  Disable @code{tramp-read-passwd} to stop password
strings from being written to @file{*trace-output*}.


@node GNU Free Documentation License
@appendix GNU Free Documentation License
@include doclicense.texi


@node Function Index
@unnumbered Function Index
@printindex fn


@node Variable Index
@unnumbered Variable Index
@printindex vr


@node Concept Index
@unnumbered Concept Index
@printindex cp

@bye

@c TODO
@c
@c * Say something about the .login and .profile files of the remote
@c   shells.
@c * Explain how tramp.el works in principle: open a shell on a remote
@c   host and then send commands to it.
@c * Consistent small or capitalized words especially in menus.<|MERGE_RESOLUTION|>--- conflicted
+++ resolved
@@ -3857,13 +3857,9 @@
 @value{tramp} can suppress this behavior with the user option
 @code{tramp-histfile-override}.  When set to @code{t}, environment
 variable @env{HISTFILE} is unset, and environment variables
-<<<<<<< HEAD
-@env{HISTFILESIZE} and @env{HISTSIZE} are set to 0.
-=======
 @env{HISTFILESIZE} and @env{HISTSIZE} are set to 0.  Don't use this
 with @command{bash} 5.0.0.  There is a bug in @command{bash} which
 lets @command{bash} die.
->>>>>>> dee3cdc5
 
 Alternatively, @code{tramp-histfile-override} could be a string.
 Environment variable @env{HISTFILE} is set to this file name then.  Be
