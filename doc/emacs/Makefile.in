### @configure_input@

# Copyright (C) 1994, 1996-2015 Free Software Foundation, Inc.

# This file is part of GNU Emacs.

# GNU Emacs is free software: you can redistribute it and/or modify
# it under the terms of the GNU General Public License as published by
# the Free Software Foundation, either version 3 of the License, or
# (at your option) any later version.

# GNU Emacs is distributed in the hope that it will be useful,
# but WITHOUT ANY WARRANTY; without even the implied warranty of
# MERCHANTABILITY or FITNESS FOR A PARTICULAR PURPOSE.  See the
# GNU General Public License for more details.

# You should have received a copy of the GNU General Public License
# along with GNU Emacs.  If not, see <http://www.gnu.org/licenses/>.

SHELL = @SHELL@

# NB If you add any more configure variables,
# update the sed rules in the dist target below.

# Where to find the source code.  $(srcdir) will be the doc/emacs subdirectory
# of the source tree.  This is set by configure's '--srcdir' option.
srcdir=@srcdir@

top_srcdir = @top_srcdir@

version = @version@

## Where the output files go.
## Note that the setfilename command in the .texi files assumes this.
## This is a bit funny.  Because the info files are in the
## distribution tarfiles, they are always made in $scrdir/../../info,
## even for out-of-tree builds.
buildinfodir = $(srcdir)/../../info
# Directory with the (customized) texinfo.tex file.
texinfodir = $(srcdir)/../misc

prefix = @prefix@
datarootdir = @datarootdir@
datadir = @datadir@
PACKAGE_TARNAME = @PACKAGE_TARNAME@
docdir = @docdir@
dvidir = @dvidir@
htmldir = @htmldir@
pdfdir = @pdfdir@
psdir = @psdir@

MKDIR_P = @MKDIR_P@

GZIP_PROG = @GZIP_PROG@

HTML_OPTS = --no-split --html

# Options used only when making info output.
# --no-split is only needed because of MS-DOS.
# For a possible alternative, see
# http://lists.gnu.org/archive/html/emacs-devel/2011-01/msg01182.html
INFO_OPTS= --no-split

INSTALL = @INSTALL@
INSTALL_DATA = @INSTALL_DATA@

# The makeinfo program is part of the Texinfo distribution.
# Use --force so that it generates output even if there are errors.
MAKEINFO = @MAKEINFO@
MAKEINFO_OPTS = --force --enable-encoding -I $(srcdir)

TEXI2DVI = texi2dvi
TEXI2PDF = texi2pdf
DVIPS = dvips

# 'make' verbosity.
AM_DEFAULT_VERBOSITY = @AM_DEFAULT_VERBOSITY@

AM_V_GEN = $(am__v_GEN_@AM_V@)
am__v_GEN_ = $(am__v_GEN_@AM_DEFAULT_V@)
am__v_GEN_0 = @echo "  GEN     " $@;
am__v_GEN_1 =

ENVADD = $(AM_V_GEN)TEXINPUTS="$(srcdir):$(texinfodir):$(TEXINPUTS)" \
         MAKEINFO="$(MAKEINFO) $(MAKEINFO_OPTS)"

DVI_TARGETS = emacs.dvi emacs-xtra.dvi
HTML_TARGETS = emacs.html
PDF_TARGETS = emacs.pdf emacs-xtra.pdf
PS_TARGETS = emacs.ps emacs-xtra.ps

EMACS_XTRA= \
	${srcdir}/emacs-xtra.texi \
	$(srcdir)/arevert-xtra.texi \
	$(srcdir)/cal-xtra.texi \
	$(srcdir)/dired-xtra.texi \
	${srcdir}/docstyle.texi \
	$(srcdir)/picture-xtra.texi \
	$(srcdir)/emerge-xtra.texi \
	$(srcdir)/vc-xtra.texi \
	$(srcdir)/vc1-xtra.texi \
	$(srcdir)/fortran-xtra.texi \
	$(srcdir)/msdos-xtra.texi

EMACSSOURCES= \
	${srcdir}/emacs.texi \
	${srcdir}/emacsver.texi \
	${srcdir}/doclicense.texi \
	${srcdir}/gpl.texi \
	${srcdir}/screen.texi \
	${srcdir}/commands.texi \
	${srcdir}/entering.texi \
	${srcdir}/basic.texi \
	${srcdir}/mini.texi \
	${srcdir}/m-x.texi \
	${srcdir}/help.texi \
	${srcdir}/mark.texi \
	${srcdir}/killing.texi \
	${srcdir}/regs.texi \
	${srcdir}/display.texi \
	${srcdir}/search.texi \
	${srcdir}/fixit.texi \
	${srcdir}/files.texi \
	${srcdir}/buffers.texi \
	${srcdir}/windows.texi \
	${srcdir}/frames.texi \
	${srcdir}/mule.texi \
	${srcdir}/modes.texi \
	${srcdir}/indent.texi \
	${srcdir}/text.texi \
	${srcdir}/programs.texi \
	${srcdir}/building.texi \
	${srcdir}/maintaining.texi \
	${srcdir}/abbrevs.texi \
	${srcdir}/sending.texi \
	${srcdir}/rmail.texi \
	${srcdir}/dired.texi \
	${srcdir}/calendar.texi \
	${srcdir}/misc.texi \
	${srcdir}/package.texi \
	${srcdir}/custom.texi \
	${srcdir}/trouble.texi \
	${srcdir}/cmdargs.texi \
	${srcdir}/xresources.texi \
	${srcdir}/anti.texi \
	${srcdir}/macport.texi \
	${srcdir}/macos.texi \
	${srcdir}/msdos.texi \
	${srcdir}/gnu.texi \
	${srcdir}/glossary.texi \
	${srcdir}/ack.texi \
	${srcdir}/kmacro.texi \
	$(EMACS_XTRA)

## Disable implicit rules.
%.texi: ;

.PHONY: info dvi html pdf ps

info: $(buildinfodir)/emacs.info
dvi: $(DVI_TARGETS)
html: $(HTML_TARGETS)
pdf: $(PDF_TARGETS)
ps: $(PS_TARGETS)

## The info/ directory exists in release tarfiles but not the repository.
${buildinfodir}:
	${MKDIR_P} $@

# Note that all the Info targets build the Info files in srcdir.
# There is no provision for Info files to exist in the build directory.
# In a distribution of Emacs, the Info files should be up to date.
<<<<<<< HEAD
# Note: "<" is not portable in ordinary make rules.
$(buildinfodir)/emacs$(INFO_EXT): ${EMACSSOURCES}
	$(mkinfodir)
	LANG=C $(MAKEINFO) $(MAKEINFO_OPTS) $(INFO_OPTS) -o $@ ${srcdir}/emacs.texi
=======
$(buildinfodir)/emacs.info: ${EMACSSOURCES} | ${buildinfodir}
	$(AM_V_GEN)$(MAKEINFO) $(MAKEINFO_OPTS) $(INFO_OPTS) -o $@ $<
>>>>>>> d107eda4

emacs.dvi: ${EMACSSOURCES}
	$(ENVADD) $(TEXI2DVI) $<

emacs.pdf: ${EMACSSOURCES}
	$(ENVADD) $(TEXI2PDF) $<

emacs.html: ${EMACSSOURCES}
	$(AM_V_GEN)$(MAKEINFO) $(MAKEINFO_OPTS) $(HTML_OPTS) -o $@ $<

emacs-xtra.dvi: $(EMACS_XTRA)
	$(ENVADD) $(TEXI2DVI) $<

emacs-xtra.pdf: $(EMACS_XTRA)
	$(ENVADD) $(TEXI2PDF) $<

%.ps: %.dvi
	$(DVIPS) -o $@ $<

.PHONY: doc-emacsver

# If configure were to just generate emacsver.texi from emacsver.texi.in
# in the normal way, the timestamp of emacsver.texi would always be
# newer than that of the info files, which are prebuilt in release tarfiles.
# So we use this rule, and move-if-change, to avoid that.
doc-emacsver:
	sed 's/[@]version@/${version}/' \
	  ${srcdir}/emacsver.texi.in > emacsver.texi.$$$$ && \
	  ${top_srcdir}/build-aux/move-if-change emacsver.texi.$$$$ \
	  ${srcdir}/emacsver.texi

.PHONY: mostlyclean clean distclean bootstrap-clean maintainer-clean infoclean

## Temp files.
mostlyclean:
	rm -f *.aux *.log *.toc *.cp *.cps *.fn *.fns *.ky *.kys \
	  *.op *.ops *.pg *.pgs *.tp *.tps *.vr *.vrs

## Products not in the release tarfiles.
clean: mostlyclean
	rm -f $(DVI_TARGETS) $(HTML_TARGETS) $(PDF_TARGETS) $(PS_TARGETS)

distclean: clean
	rm -f Makefile

## In the standalone tarfile, the clean rule runs this.
infoclean:
	rm -f \
	  $(buildinfodir)/emacs.info \
	  $(buildinfodir)/emacs.info-[1-9] \
	  $(buildinfodir)/emacs.info-[1-9][0-9]

bootstrap-clean maintainer-clean: distclean infoclean
	rm -f ${srcdir}/emacsver.texi

.PHONY: install-dvi install-html install-pdf install-ps install-doc

install-dvi: dvi
	umask 022; $(MKDIR_P) "$(DESTDIR)$(dvidir)"
	$(INSTALL_DATA) $(DVI_TARGETS) "$(DESTDIR)$(dvidir)"
install-html: html
	umask 022; $(MKDIR_P) "$(DESTDIR)$(htmldir)"
	$(INSTALL_DATA) $(HTML_TARGETS) "$(DESTDIR)$(htmldir)"
install-pdf: pdf
	 umask 022;$(MKDIR_P) "$(DESTDIR)$(pdfdir)"
	$(INSTALL_DATA) $(PDF_TARGETS) "$(DESTDIR)$(pdfdir)"
install-ps: ps
	umask 022; $(MKDIR_P) "$(DESTDIR)$(psdir)"
	for file in $(PS_TARGETS); do \
	  $(INSTALL_DATA) $${file} "$(DESTDIR)$(psdir)"; \
	  [ -n "${GZIP_PROG}" ] || continue; \
	  rm -f "$(DESTDIR)$(psdir)/$${file}.gz"; \
	  ${GZIP_PROG} -9n "$(DESTDIR)$(psdir)/$${file}"; \
	done

## Top-level Makefile installs the info pages.
install-doc: install-dvi install-html install-pdf install-ps


.PHONY: uninstall-dvi uninstall-html uninstall-pdf uninstall-ps uninstall-doc

uninstall-dvi:
	for file in $(DVI_TARGETS); do \
	  rm -f "$(DESTDIR)$(dvidir)/$${file}"; \
	done
uninstall-html:
	for file in $(HTML_TARGETS); do \
	  rm -f "$(DESTDIR)$(htmldir)/$${file}"; \
	done
uninstall-ps:
	ext= ; [ -n "${GZIP_PROG}" ] && ext=.gz; \
	for file in $(PS_TARGETS); do \
	  rm -f "$(DESTDIR)$(psdir)/$${file}$${ext}"; \
	done
uninstall-pdf:
	for file in $(PDF_TARGETS); do \
	  rm -f "$(DESTDIR)$(pdfdir)/$${file}"; \
	done

uninstall-doc: uninstall-dvi uninstall-html uninstall-pdf uninstall-ps


### Makefile ends here<|MERGE_RESOLUTION|>--- conflicted
+++ resolved
@@ -170,15 +170,8 @@
 # Note that all the Info targets build the Info files in srcdir.
 # There is no provision for Info files to exist in the build directory.
 # In a distribution of Emacs, the Info files should be up to date.
-<<<<<<< HEAD
-# Note: "<" is not portable in ordinary make rules.
-$(buildinfodir)/emacs$(INFO_EXT): ${EMACSSOURCES}
-	$(mkinfodir)
-	LANG=C $(MAKEINFO) $(MAKEINFO_OPTS) $(INFO_OPTS) -o $@ ${srcdir}/emacs.texi
-=======
 $(buildinfodir)/emacs.info: ${EMACSSOURCES} | ${buildinfodir}
-	$(AM_V_GEN)$(MAKEINFO) $(MAKEINFO_OPTS) $(INFO_OPTS) -o $@ $<
->>>>>>> d107eda4
+	$(AM_V_GEN)LANG=C $(MAKEINFO) $(MAKEINFO_OPTS) $(INFO_OPTS) -o $@ $<
 
 emacs.dvi: ${EMACSSOURCES}
 	$(ENVADD) $(TEXI2DVI) $<
