--- conflicted
+++ resolved
@@ -2612,7 +2612,6 @@
 @noindent
 Type @kbd{C-q}, followed by the key you want to bind, to insert @var{char}.
 
-<<<<<<< HEAD
 @node Early Init File
 @subsection The Early Init File
 @cindex early init file
@@ -2642,7 +2641,7 @@
 
   For more information on the early init file, @pxref{Init File,,,
 elisp, The Emacs Lisp Reference Manual}.
-=======
+
 @node Authentication
 @section Keeping Persistent Authentication Information
 
@@ -2678,5 +2677,4 @@
   When a password is entered interactively, which is not found via the
 configured backend, some of the backends offer to save it
 persistently.  This can be changed by customizing the user option
-@code{auth-source-save-behavior}.
->>>>>>> b94d7675
+@code{auth-source-save-behavior}.