--- conflicted
+++ resolved
@@ -1,4 +1,7 @@
-<<<<<<< HEAD
+2013-02-21  Fabián Ezequiel Gallina  <fgallina@cuca>
+
+	* automated/python-tests.el: New file.
+
 2013-02-14  Dmitry Gutov  <dgutov@yandex.ru>
 
 	* automated/ruby-mode-tests.el
@@ -53,13 +56,6 @@
 	* automated/undo-tests.el: New file.
 
 2012-12-27  Dmitry Gutov  <dgutov@yandex.ru>
-=======
-2013-02-20  Fabián Ezequiel Gallina  <fgallina@cuca>
-
-	* automated/python-tests.el: New file.
-
-2012-12-26  Dmitry Gutov  <dgutov@yandex.ru>
->>>>>>> 62cfd799
 
 	* automated/ruby-mode-tests.el
 	(ruby-indent-after-block-in-continued-expression): New test.
