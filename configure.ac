dnl  Autoconf script for GNU Emacs
dnl To rebuild the 'configure' script from this, execute the command
dnl	autoconf
dnl in the directory containing this script.
dnl If you changed any AC_DEFINES, also run autoheader.
dnl
dnl Copyright (C) 1994-1996, 1999-2016 Free Software Foundation, Inc.
dnl
dnl  This file is part of GNU Emacs.
dnl
dnl  GNU Emacs is free software: you can redistribute it and/or modify
dnl  it under the terms of the GNU General Public License as published by
dnl  the Free Software Foundation, either version 3 of the License, or
dnl  (at your option) any later version.
dnl
dnl  GNU Emacs is distributed in the hope that it will be useful,
dnl  but WITHOUT ANY WARRANTY; without even the implied warranty of
dnl  MERCHANTABILITY or FITNESS FOR A PARTICULAR PURPOSE.  See the
dnl  GNU General Public License for more details.
dnl
dnl  You should have received a copy of the GNU General Public License
dnl  along with GNU Emacs.  If not, see <http://www.gnu.org/licenses/>.

AC_PREREQ(2.65)
dnl Note this is parsed by (at least) make-dist and lisp/cedet/ede/emacs.el.
AC_INIT(GNU Emacs, 25.1, bug-gnu-emacs@gnu.org)

dnl Set emacs_config_options to the options of 'configure', quoted for the shell,
dnl and then quoted again for a C string.  Separate options with spaces.
dnl Add some environment variables, if they were passed via the environment
dnl rather than on the command-line.
emacs_config_options=
optsep=
dnl This is the documented way to record the args passed to configure,
dnl rather than $ac_configure_args.
for opt in "$@" CFLAGS CPPFLAGS LDFLAGS; do
  case $opt in
    -n | --no-create | --no-recursion)
      continue ;;
    CFLAGS | CPPFLAGS | LDFLAGS)
      eval 'test "${'$opt'+set}" = set' || continue
      case " $*" in
	*" $opt="*) continue ;;
      esac
      eval opt=$opt=\$$opt ;;
  esac

  emacs_shell_specials=$IFS\''"#$&()*;<>?@<:@\\`{|~'
  case $opt in
    *[["$emacs_shell_specials"]]*)
      case $opt in
	*\'*)
	  emacs_quote_apostrophes="s/'/'\\\\''/g"
	  opt=`AS_ECHO(["$opt"]) | sed "$emacs_quote_apostrophes"` ;;
      esac
      opt="'$opt'"
      case $opt in
	*[['"\\']]*)
	  emacs_quote_for_c='s/[["\\]]/\\&/g; $!s/$/\\n\\/'
	  opt=`AS_ECHO(["$opt"]) | sed "$emacs_quote_for_c"` ;;
      esac ;;
  esac
  AS_VAR_APPEND([emacs_config_options], ["$optsep$opt"])
  optsep=' '
done

AC_CONFIG_HEADERS(src/config.h:src/config.in)
AC_CONFIG_SRCDIR(src/lisp.h)
AC_CONFIG_AUX_DIR(build-aux)
dnl automake 1.13 and later understand this, making -I m4 unnecessary.
dnl With older versions this is a no-op.
AC_CONFIG_MACRO_DIR(m4)

xcsdkdir=
AC_CHECK_PROGS(XCRUN, [xcrun])
if test -n "$XCRUN"; then
  if test -z "$MAKE"; then
    dnl Call the variable MAKE_PROG, not MAKE, to avoid confusion with
    dnl the usual MAKE variable that 'make' itself uses.
    AC_CHECK_PROG([MAKE_PROG], [make], [yes])
    if test -z "$MAKE_PROG"; then
      MAKE="$XCRUN MAKE"
      export MAKE
      xcsdkdir=`$XCRUN --show-sdk-path 2>/dev/null`
    fi
  fi
fi

dnl GNU Make is required, so don't test for its individual features.
am_cv_make_support_nested_variables=yes
AC_DEFUN([AC_PROG_MAKE_SET],
  [SET_MAKE=
   AC_SUBST([SET_MAKE])])

dnl Check for GNU Make and possibly set MAKE before running AM_INIT_AUTOMAKE.
[emacs_check_gnu_make ()
{
  emacs_makeout=`($1 --version) 2>/dev/null` &&
  case $emacs_makeout in
    'GNU Make '3.8[1-9]* | 'GNU Make '3.9[0-9]* | \
    'GNU Make '3.[1-9][0-9][0-9]* | 'GNU Make '[4-9]* | 'GNU Make '[1-9][0-9]* )
       ac_path_MAKE_found=:;;
  esac
}]
AC_CACHE_CHECK([for GNU Make], [ac_cv_path_MAKE],
  [ac_path_MAKE_found=false
   if test -n "$MAKE"; then
     emacs_check_gnu_make "$MAKE"
     ac_cv_path_MAKE=$MAKE
   else
     emacs_tried_make=false
     emacs_tried_gmake=false
     emacs_tried_gnumake=false
     AC_PATH_PROGS_FEATURE_CHECK([MAKE], [make gmake gnumake],
       [[emacs_check_gnu_make "$ac_path_MAKE"
	 if $ac_path_MAKE_found; then
	   # Use the fully-qualified program name only if the basename
	   # would not resolve to it.
	   if eval \$emacs_tried_$ac_prog; then
	     ac_cv_path_MAKE=$ac_path_MAKE
	   else
	     ac_cv_path_MAKE=$ac_prog
	   fi
	 fi
	 eval emacs_tried_$ac_prog=:]])
   fi])
$ac_path_MAKE_found || {
AC_MSG_ERROR([[Building Emacs requires GNU Make, at least version 3.81.
If you have it installed under another name, configure with 'MAKE=...'.
For example, run '$0 MAKE=gnu-make'.]])
}
MAKE=$ac_cv_path_MAKE
export MAKE

dnl Fairly arbitrary, older versions might work too.
AM_INIT_AUTOMAKE(1.11)

dnl Canonicalize the configuration name.
AC_CANONICAL_HOST

case $host in
 *-mingw*)

  if test -z "$host_alias"; then

      # No --host argument was given to 'configure'; therefore $host
      # was set to a default value based on the build platform.  But
      # this default value may be wrong if we are building from a
      # 64-bit MSYS[2] pre-configured to build 32-bit MinGW programs.
      # Therefore, we'll try to get the right host platform from the
      # compiler's target.

      AC_MSG_CHECKING([the compiler's target])
      if test -z "$CC"; then
	  cc=gcc
      else
	  cc=$CC
      fi
      cc_target=`$cc -v 2>&1 | sed -n 's/Target: //p'`
      case "$cc_target" in
          *-*) host=$cc_target
	      ;;
          "") AC_MSG_ERROR([Impossible to obtain $cc compiler target.
Please explicitly provide --host.])
              ;;
	  *) AC_MSG_WARN([Compiler reported non-standard target.
Defaulting to $host.])
              ;;
      esac
      AC_MSG_RESULT([$host])
  fi

  . $srcdir/nt/mingw-cfg.site

  case $srcdir in
    /* | ?:*)
      # srcdir is an absolute path.  In this case, force the format
      # "/c/foo/bar", to simplify later conversions to native Windows
      # format ("c:/foo/bar").
      srcdir=`cd "${srcdir}" && pwd -W`
      # 'eval' pacifies strict POSIX non-MinGW shells (Bug#18612).
      eval 'srcdir="/${srcdir:0:1}${srcdir:2}"'
      ;;
  esac;;
esac

canonical=$host
configuration=${host_alias-${build_alias-$host}}

dnl Support for --program-prefix, --program-suffix and
dnl --program-transform-name options
AC_ARG_PROGRAM

dnl It is important that variables on the RHS not be expanded here,
dnl hence the single quotes.  This is per the GNU coding standards, see
dnl (autoconf) Installation Directory Variables
dnl See also epaths.h below.
lispdir='${datadir}/emacs/${version}/lisp'
standardlisppath='${lispdir}'
locallisppath='${datadir}/emacs/${version}/site-lisp:'\
'${datadir}/emacs/site-lisp'
lisppath='${locallisppath}:${standardlisppath}'
etcdir='${datadir}/emacs/${version}/etc'
archlibdir='${libexecdir}/emacs/${version}/${configuration}'
etcdocdir='${datadir}/emacs/${version}/etc'
gamedir='${localstatedir}/games/emacs'

dnl Special option to disable the most of other options.
AC_ARG_WITH(all,
[AS_HELP_STRING([--without-all],
		[omit almost all features and build
		small executable with minimal dependencies])],
  [with_features=$withval],
  [with_features=yes])

dnl OPTION_DEFAULT_OFF(NAME, HELP-STRING)
dnl Create a new --with option that defaults to being disabled.
dnl NAME is the base name of the option.  The shell variable with_NAME
dnl   will be set to either the user's value (if the option is
dnl   specified; 'yes' for a plain --with-NAME) or to 'no' (if the
dnl   option is not specified).  Note that the shell variable name is
dnl   constructed as autoconf does, by replacing non-alphanumeric
dnl   characters with "_".
dnl HELP-STRING is the help text for the option.
AC_DEFUN([OPTION_DEFAULT_OFF], [dnl
  AC_ARG_WITH([$1],[AS_HELP_STRING([--with-$1],[$2])],[],[dnl
    m4_bpatsubst([with_$1], [[^0-9a-z]], [_])=no])dnl
])dnl

dnl OPTION_DEFAULT_ON(NAME, HELP-STRING)
dnl Create a new --with option that defaults to $with_features.
dnl NAME is the base name of the option.  The shell variable with_NAME
dnl   will be set either to 'no' (for a plain --without-NAME) or to
dnl   'yes' (if the option is not specified).  Note that the shell
dnl   variable name is constructed as autoconf does, by replacing
dnl   non-alphanumeric characters with "_".
dnl HELP-STRING is the help text for the option.
AC_DEFUN([OPTION_DEFAULT_ON], [dnl
  AC_ARG_WITH([$1],[AS_HELP_STRING([--without-$1],[$2])],[],[dnl
   m4_bpatsubst([with_$1], [[^0-9a-z]], [_])=$with_features])dnl
])dnl

OPTION_DEFAULT_ON([pop],[don't support POP mail retrieval with movemail])
if test "$with_pop" = yes; then
   AC_DEFINE(MAIL_USE_POP)
fi
AH_TEMPLATE(MAIL_USE_POP, [Define to support POP mail retrieval.])dnl

OPTION_DEFAULT_OFF([kerberos],[support Kerberos-authenticated POP])
if test "$with_kerberos" != no; then
   AC_DEFINE(KERBEROS)
fi
AH_TEMPLATE(KERBEROS,
	    [Define to support Kerberos-authenticated POP mail retrieval.])dnl

OPTION_DEFAULT_OFF([kerberos5],[support Kerberos version 5 authenticated POP])
if test "${with_kerberos5}" != no; then
  if test "${with_kerberos}" = no; then
    with_kerberos=yes
    AC_DEFINE(KERBEROS)
  fi
  AC_DEFINE(KERBEROS5, 1, [Define to use Kerberos 5 instead of Kerberos 4.])
fi

OPTION_DEFAULT_OFF([hesiod],[support Hesiod to get the POP server host])
dnl FIXME hesiod support may not be present, so it seems like an error
dnl to define, or at least use, this unconditionally.
if test "$with_hesiod" != no; then
  AC_DEFINE(HESIOD, 1, [Define to support using a Hesiod database to find the POP server.])
fi

OPTION_DEFAULT_OFF([mail-unlink],[unlink, rather than empty, mail spool after reading])
if test "$with_mail_unlink" != no; then
   AC_DEFINE(MAIL_UNLINK_SPOOL, 1, [Define to unlink, rather than empty, mail spool after reading.])
fi

AC_ARG_WITH([mailhost],[AS_HELP_STRING([--with-mailhost=HOSTNAME],
    [string giving default POP mail host])],
    AC_DEFINE_UNQUOTED(MAILHOST, ["$withval"], [String giving fallback POP mail host.]))

AC_ARG_WITH([sound],[AS_HELP_STRING([--with-sound=VALUE],
  [compile with sound support (VALUE one of: yes, alsa, oss, bsd-ossaudio, no;
default yes).  Only for GNU/Linux, FreeBSD, NetBSD, MinGW, Cygwin.])],
  [ case "${withval}" in
      yes|no|alsa|oss|bsd-ossaudio) val=$withval ;;
      *) AC_MSG_ERROR(['--with-sound=$withval' is invalid;
this option's value should be 'yes', 'no', 'alsa', 'oss', or 'bsd-ossaudio'.])
      ;;
    esac
    with_sound=$val
  ],
  [with_sound=$with_features])

dnl FIXME currently it is not the last.
dnl This should be the last --with option, because --with-x is
dnl added later on when we find the file name of X, and it's best to
dnl keep them together visually.
AC_ARG_WITH([x-toolkit],[AS_HELP_STRING([--with-x-toolkit=KIT],
 [use an X toolkit (KIT one of: yes or gtk, gtk2, gtk3, lucid or athena, motif, no)])],
[	  case "${withval}" in
	    y | ye | yes )	val=gtk ;;
	    n | no )		val=no  ;;
	    l | lu | luc | luci | lucid )	val=lucid ;;
	    a | at | ath | athe | athen | athena )	val=athena ;;
	    m | mo | mot | moti | motif )	val=motif ;;
	    g | gt | gtk  )	val=gtk ;;
	    gtk2  )	val=gtk2 ;;
	    gtk3  )	val=gtk3 ;;
	    * )
AC_MSG_ERROR(['--with-x-toolkit=$withval' is invalid;
this option's value should be 'yes', 'no', 'lucid', 'athena', 'motif', 'gtk',
'gtk2' or 'gtk3'.  'yes' and 'gtk' are synonyms.
'athena' and 'lucid' are synonyms.])
	    ;;
	  esac
	  with_x_toolkit=$val
])

OPTION_DEFAULT_OFF([wide-int], [prefer wide Emacs integers (typically 62-bit); allows buffer and string size up to 2GB on 32-bit hosts, at the cost of 10% to 30% slowdown of Lisp interpreter and larger memory footprint])
if test "$with_wide_int" = yes; then
  AC_DEFINE([WIDE_EMACS_INT], 1, [Use long long for EMACS_INT if available.])
fi

dnl _ON results in a '--without' option in the --help output, so
dnl the help text should refer to "don't compile", etc.
with_xpm_set=${with_xpm+set}
OPTION_DEFAULT_ON([xpm],[don't compile with XPM image support])
OPTION_DEFAULT_ON([jpeg],[don't compile with JPEG image support])
OPTION_DEFAULT_ON([tiff],[don't compile with TIFF image support])
OPTION_DEFAULT_ON([gif],[don't compile with GIF image support])
OPTION_DEFAULT_ON([png],[don't compile with PNG image support])
OPTION_DEFAULT_ON([rsvg],[don't compile with SVG image support])
OPTION_DEFAULT_OFF([cairo],[compile with Cairo drawing (experimental)])
OPTION_DEFAULT_ON([xml2],[don't compile with XML parsing support])
OPTION_DEFAULT_ON([imagemagick],[don't compile with ImageMagick image support])

OPTION_DEFAULT_ON([xft],[don't use XFT for anti aliased fonts])
OPTION_DEFAULT_ON([libotf],[don't use libotf for OpenType font support])
OPTION_DEFAULT_ON([m17n-flt],[don't use m17n-flt for text shaping])

OPTION_DEFAULT_ON([toolkit-scroll-bars],[don't use Motif or Xaw3d scroll bars])
OPTION_DEFAULT_ON([xaw3d],[don't use Xaw3d])
OPTION_DEFAULT_ON([xim],[don't use X11 XIM])
<<<<<<< HEAD
OPTION_DEFAULT_OFF([mac],[use GUI on Mac OS X])
OPTION_DEFAULT_OFF([ns],[use NeXTstep (Cocoa or GNUstep) windowing system])
=======
AC_ARG_WITH([ns],[AS_HELP_STRING([--with-ns],
[use Nextstep (OS X Cocoa or GNUstep) windowing system.
On by default on Mac OS X.])],[],[with_ns=maybe])
>>>>>>> 3d981ddd
OPTION_DEFAULT_OFF([w32], [use native MS Windows GUI in a Cygwin build])

OPTION_DEFAULT_ON([gpm],[don't use -lgpm for mouse support on a GNU/Linux console])
OPTION_DEFAULT_ON([dbus],[don't compile with D-Bus support])
OPTION_DEFAULT_ON([gconf],[don't compile with GConf support])
OPTION_DEFAULT_ON([gsettings],[don't compile with GSettings support])
OPTION_DEFAULT_ON([selinux],[don't compile with SELinux support])
OPTION_DEFAULT_ON([gnutls],[don't use -lgnutls for SSL/TLS support])
OPTION_DEFAULT_ON([zlib],[don't compile with zlib decompression support])
OPTION_DEFAULT_OFF([modules],[compile with dynamic modules support])

AC_ARG_WITH([file-notification],[AS_HELP_STRING([--with-file-notification=LIB],
 [use a file notification library (LIB one of: yes, inotify, kqueue, gfile, w32, no)])],
 [ case "${withval}" in
    y | ye | yes )	val=yes ;;
    n | no )		val=no  ;;
    i | in | ino | inot | inoti | inotif | inotify )	val=inotify ;;
    k | kq | kqu | kque | kqueu | kqueue )	val=kqueue ;;
    g | gf | gfi | gfil | gfile )	val=gfile ;;
    w | w3 | w32 )	val=w32 ;;
    * ) AC_MSG_ERROR(['--with-file-notification=$withval' is invalid;
this option's value should be 'yes', 'no', 'inotify', 'kqueue', 'gfile' or 'w32'.
'yes' is a synonym for 'w32' on MS-Windows, for 'no' on Nextstep,
otherwise for the first of 'inotify', 'kqueue' or 'gfile' that is usable.])
    ;;
   esac
   with_file_notification=$val
 ],
 [with_file_notification=$with_features])

OPTION_DEFAULT_OFF([xwidgets],
  [enable use of some gtk widgets in Emacs buffers (requires gtk3)])

## For the times when you want to build Emacs but don't have
## a suitable makeinfo, and can live without the manuals.
dnl http://lists.gnu.org/archive/html/emacs-devel/2008-04/msg01844.html
OPTION_DEFAULT_ON([makeinfo],[don't require makeinfo for building manuals])

## This might be a 'configure' arg.
AC_SUBST([ACLOCAL_PATH])

## Makefile.in needs the cache file name.
AC_SUBST(cache_file)

## This is an option because I do not know if all info/man support
## compressed files, nor how to test if they do so.
OPTION_DEFAULT_ON([compress-install],
  [don't compress some files (.el, .info, etc.) when installing.  Equivalent to:
make GZIP_PROG= install])

AC_ARG_WITH(gameuser,dnl
[AS_HELP_STRING([--with-gameuser=USER_OR_GROUP],
		[user for shared game score files.
		An argument prefixed by ':' specifies a group instead.])])
gameuser=
gamegroup=
# We don't test if we can actually chown/chgrp here, because configure
# may run without root privileges.  lib-src/Makefile.in will handle
# any errors due to missing user/group gracefully.
case ${with_gameuser} in
  no) ;;
  "" | yes) gamegroup=games ;;
  :*) gamegroup=${with_gameuser#:} ;;
  *) gameuser=${with_gameuser} ;;
esac

AC_ARG_ENABLE(mac-app,
[AS_HELP_STRING([--enable-mac-app@<:@=DIR@:>@],
                [specify install directory for Emacs.app on Mac OS X
		 [DIR=/Application]])],
[ mac_appdir_x=${enableval}])

AC_ARG_WITH([gnustep-conf],dnl
[AS_HELP_STRING([--with-gnustep-conf=FILENAME],
   [name of GNUstep configuration file to use on systems where the command
    'gnustep-config' does not work; default $GNUSTEP_CONFIG_FILE, or
    /etc/GNUstep/GNUstep.conf])])
test "X${with_gnustep_conf}" != X && test "${with_gnustep_conf}" != yes && \
  GNUSTEP_CONFIG_FILE="${with_gnustep_conf}"
test "X$GNUSTEP_CONFIG_FILE" = "X" && \
     GNUSTEP_CONFIG_FILE=/etc/GNUstep/GNUstep.conf

AC_ARG_ENABLE(ns-self-contained,
[AS_HELP_STRING([--disable-ns-self-contained],
                [disable self contained build under NeXTstep])],
   EN_NS_SELF_CONTAINED=$enableval,
   EN_NS_SELF_CONTAINED=yes)

locallisppathset=no
AC_ARG_ENABLE(locallisppath,
[AS_HELP_STRING([--enable-locallisppath=PATH],
                [directories Emacs should search for lisp files specific
		 to this site])],
if test "${enableval}" = "no"; then
  locallisppath=
elif test "${enableval}" != "yes"; then
  locallisppath=${enableval} locallisppathset=yes
fi)

AC_ARG_ENABLE(checking,
[AS_HELP_STRING([--enable-checking@<:@=LIST@:>@],
		[enable expensive run-time checks.  With LIST,
		 enable only specific categories of checks.
		 Categories are: all,yes,no.
		 Flags are: stringbytes, stringoverrun, stringfreelist,
		 xmallocoverrun, conslist, glyphs])],
[ac_checking_flags="${enableval}"],[])
IFS="${IFS= 	}"; ac_save_IFS="$IFS"; IFS="$IFS,"
for check in $ac_checking_flags
do
	case $check in
	# these set all the flags to specific states
	yes)		ac_enable_checking=1 ;;
	no)		ac_enable_checking= ;
			ac_gc_check_stringbytes= ;
	                ac_gc_check_string_overrun= ;
	                ac_gc_check_string_free_list= ;
	                ac_xmalloc_overrun= ;
	                ac_gc_check_cons_list= ;
			ac_glyphs_debug= ;;
	all)		ac_enable_checking=1 ;
			ac_gc_check_stringbytes=1 ;
	                ac_gc_check_string_overrun=1 ;
	                ac_gc_check_string_free_list=1 ;
	                ac_xmalloc_overrun=1 ;
	                ac_gc_check_cons_list=1 ;
			ac_glyphs_debug=1 ;;
	# these enable particular checks
	stringbytes)	ac_gc_check_stringbytes=1 ;;
	stringoverrun)	ac_gc_check_string_overrun=1 ;;
	stringfreelist) ac_gc_check_string_free_list=1 ;;
	xmallocoverrun)	ac_xmalloc_overrun=1 ;;
	conslist)	ac_gc_check_cons_list=1 ;;
	glyphs)		ac_glyphs_debug=1 ;;
	*)	AC_MSG_ERROR(unknown check category $check) ;;
	esac
done
IFS="$ac_save_IFS"

if test x$ac_enable_checking != x ; then
  AC_DEFINE(ENABLE_CHECKING, 1,
[Define to 1 if expensive run-time data type and consistency checks are enabled.])
fi
if test x$ac_gc_check_stringbytes != x ; then
  AC_DEFINE(GC_CHECK_STRING_BYTES, 1,
[Define this temporarily to hunt a bug.  If defined, the size of
   strings is redundantly recorded in sdata structures so that it can
   be compared to the sizes recorded in Lisp strings.])
fi
if test x$ac_gc_check_string_overrun != x ; then
  AC_DEFINE(GC_CHECK_STRING_OVERRUN, 1,
[Define this to check for short string overrun.])
fi
if test x$ac_gc_check_string_free_list != x ; then
  AC_DEFINE(GC_CHECK_STRING_FREE_LIST, 1,
[Define this to check the string free list.])
fi
if test x$ac_xmalloc_overrun != x ; then
  AC_DEFINE(XMALLOC_OVERRUN_CHECK, 1,
[Define this to check for malloc buffer overrun.])
fi
if test x$ac_gc_check_cons_list != x ; then
  AC_DEFINE(GC_CHECK_CONS_LIST, 1,
[Define this to check for errors in cons list.])
fi
if test x$ac_glyphs_debug != x ; then
  AC_DEFINE(GLYPH_DEBUG, 1,
[Define this to enable glyphs debugging code.])
fi

AC_ARG_ENABLE(check-lisp-object-type,
[AS_HELP_STRING([--enable-check-lisp-object-type],
                [enable compile time checks for the Lisp_Object data type.
		This is useful for development for catching certain types of bugs.])],
if test "${enableval}" != "no"; then
   AC_DEFINE(CHECK_LISP_OBJECT_TYPE, 1,
   [Define this to enable compile time checks for the Lisp_Object data type.])
fi)


dnl The name of this option is unfortunate.  It predates, and has no
dnl relation to, the "sampling-based elisp profiler" added in 24.3.
dnl Actually, it stops it working.
dnl http://lists.gnu.org/archive/html/emacs-devel/2012-11/msg00393.html
AC_ARG_ENABLE(profiling,
[AS_HELP_STRING([--enable-profiling],
		[build emacs with low-level, gprof profiling support.
                Mainly useful for debugging Emacs itself.  May not work on
                all platforms.  Stops profiler.el working.])],
[ac_enable_profiling="${enableval}"],[])
if test x$ac_enable_profiling != x ; then
   PROFILING_CFLAGS="-DPROFILING=1 -pg"
else
   PROFILING_CFLAGS=
fi
AC_SUBST(PROFILING_CFLAGS)

AC_ARG_ENABLE(autodepend,
[AS_HELP_STRING([--enable-autodepend],
		[automatically generate dependencies to .h-files.
		 Requires gcc, enabled if found.])],
[ac_enable_autodepend="${enableval}"],[ac_enable_autodepend=yes])

AC_ARG_ENABLE(gtk-deprecation-warnings,
[AS_HELP_STRING([--enable-gtk-deprecation-warnings],
		[Show Gtk+/Gdk deprecation warnings for Gtk+ >= 3.0])],
[ac_enable_gtk_deprecation_warnings="${enableval}"],[])

dnl This used to use changequote, but, apart from 'changequote is evil'
dnl per the autoconf manual, we can speed up autoconf somewhat by quoting
dnl the great gob of text.  Thus it's not processed for possible expansion.
dnl Just make sure the brackets remain balanced.
dnl
dnl Since Emacs can't find matching pairs of quotes, boundaries are
dnl indicated by comments.
dnl quotation begins
[

### If you add support for a new configuration, add code to this
### switch statement to recognize your configuration name and select
### the appropriate opsys.

### As far as handling version numbers on operating systems is
### concerned, make sure things will fail in a fixable way.  If
### /etc/MACHINES doesn't say anything about version numbers, be
### prepared to handle anything reasonably.  If version numbers
### matter, be sure /etc/MACHINES says something about it.

opsys='' unported=no
case "${canonical}" in

  ## GNU/Linux and similar ports
  *-*-linux* )
    opsys=gnu-linux
  ;;

  ## FreeBSD ports
  *-*-freebsd* )
    opsys=freebsd
  ;;

  ## DragonFly ports
  *-*-dragonfly* )
    opsys=dragonfly
  ;;

  ## FreeBSD kernel + glibc based userland
  *-*-kfreebsd*gnu* )
    opsys=gnu-kfreebsd
  ;;

  ## NetBSD ports
  *-*-netbsd* )
    opsys=netbsd
  ;;

  ## OpenBSD ports
  *-*-openbsd* | *-*-mirbsd* )
    opsys=openbsd
  ;;

  ## Apple Darwin / Mac OS X
  *-apple-darwin* )
    case "${canonical}" in
      *-apple-darwin[0-9].*) unported=yes ;;
      i[3456]86-* | x86_64-* )  ;;
      * )            unported=yes ;;
    esac
    opsys=darwin
    ## Use fink packages if available.
    ## FIXME find a better way to do this: http://debbugs.gnu.org/11507
##    if test -d /sw/include && test -d /sw/lib; then
##      GCC_TEST_OPTIONS="-I/sw/include -L/sw/lib"
##      NON_GCC_TEST_OPTIONS=${GCC_TEST_OPTIONS}
##    fi
  ;;

  ## Chromium Native Client
  *-nacl )
    opsys=nacl
  ;;

  ## Cygwin ports
  *-*-cygwin )
    opsys=cygwin
  ;;

  ## HP 9000 series 700 and 800, running HP/UX
  hppa*-hp-hpux10.2* )
    opsys=hpux10-20
  ;;
  hppa*-hp-hpux1[1-9]* )
    opsys=hpux11
    CFLAGS="-D_INCLUDE__STDC_A1_SOURCE $CFLAGS"
  ;;

  ## IBM machines
  rs6000-ibm-aix4.[23]* )
    opsys=aix4-2
  ;;
  powerpc-ibm-aix4.[23]*  )
    opsys=aix4-2
  ;;
  rs6000-ibm-aix[56]* )
    opsys=aix4-2
  ;;
  powerpc-ibm-aix[5-9]* | powerpc-ibm-aix[1-9][0-9]* )
    opsys=aix4-2
  ;;

  ## Silicon Graphics machines
  ## Iris 4D
  mips-sgi-irix6.5 )
    opsys=irix6-5
    # Without defining _LANGUAGE_C, things get masked out in the headers
    # so that, for instance, grepping for 'free' in stdlib.h fails and
    # AC_HEADER_STD_C fails.   (MIPSPro 7.2.1.2m compilers, Irix 6.5.3m).
    NON_GCC_TEST_OPTIONS="-D_LANGUAGE_C"
  ;;

  ## Suns
  *-sun-solaris* \
    | i[3456]86-*-solaris2* | i[3456]86-*-sunos5* \
    | x86_64-*-solaris2*    | x86_64-*-sunos5*)
    case "${canonical}" in
      i[3456]86-*-* )   ;;
      amd64-*-*|x86_64-*-*) ;;
      sparc* )		;;
      * )		unported=yes ;;
    esac
    case "${canonical}" in
      *-sunos5.[1-9][0-9]* | *-solaris2.[1-9][0-9]* )
		opsys=sol2-10
		emacs_check_sunpro_c=yes
		;;
      *-sunos5.[1-5]* | *-solaris2.[1-5]* ) unported=yes ;;
      ## Note that Emacs 23.1's NEWS said the following would be dropped.
      *-sunos5.6* | *-solaris2.6* )
		opsys=sol2-6
		RANLIB="ar -ts"
		;;
      ## 5.7 EOL Aug 2008, 5.8 EOL Mar 2012.
      *-sunos5.[7-9]* | *-solaris2.[7-9]* )
		opsys=sol2-6
		emacs_check_sunpro_c=yes
		;;
    esac
    ## Watch out for a compiler that we know will not work.
    case "${canonical}" in
     *-solaris* | *-sunos5* )
		if [ "x$CC" = x/usr/ucb/cc ]; then
		  ## /usr/ucb/cc doesn't work;
		  ## we should find some other compiler that does work.
		  unset CC
		fi
		;;
      *) ;;
    esac
  ;;

  ## Intel 386 machines where we don't care about the manufacturer.
  i[3456]86-*-* )
    case "${canonical}" in
      *-darwin* )               opsys=darwin ;;
      *-mingw* )
		opsys=mingw32
		# MinGW overrides and adds some system headers in nt/inc.
		GCC_TEST_OPTIONS="-I $srcdir/nt/inc"
		;;
      *-sysv4.2uw* )		opsys=unixware ;;
      *-sysv5uw* )		opsys=unixware ;;
      *-sysv5OpenUNIX* )	opsys=unixware ;;
      ## Otherwise, we'll fall through to the generic opsys code at the bottom.
    esac
  ;;

  # MinGW64
  x86_64-*-* )
    case "${canonical}" in
      *-mingw* )
		opsys=mingw32
		# MinGW overrides and adds some system headers in nt/inc.
		GCC_TEST_OPTIONS="-I $srcdir/nt/inc"
		;;
      ## Otherwise, we'll fall through to the generic opsys code at the bottom.
    esac
  ;;

  * )
    unported=yes
  ;;
esac

### If the code above didn't choose an operating system, just choose
### an operating system based on the configuration name.  You really
### only want to use this when you have no idea what the right
### operating system is; if you know what operating systems a machine
### runs, it's cleaner to make it explicit in the case statement
### above.
if test x"${opsys}" = x; then
  case "${canonical}" in
    *-gnu* )				opsys=gnu ;;
    * )
      unported=yes
    ;;
  esac
fi

]
dnl quotation ends

if test $unported = yes; then
  AC_MSG_ERROR([Emacs does not support '${canonical}' systems.
If you think it should, please send a report to ${PACKAGE_BUGREPORT}.
Check 'etc/MACHINES' for recognized configuration names.])
fi

#### Choose a compiler.

dnl Don't bother to test for C89.
AC_DEFUN([_AC_PROG_CC_C89], [$2])

dnl Sets GCC=yes if using gcc.
AC_PROG_CC([gcc cc cl clang "$XCRUN gcc" "$XCRUN clang"])
if test -n "$XCRUN"; then
  AC_CHECK_PROGS(AR, [ar "$XCRUN ar"])
  test -n "$AR" && export AR
fi

dnl Emacs needs C99 or later.
gl_PROG_CC_C99

AM_PROG_CC_C_O

if test x$GCC = xyes; then
  test "x$GCC_TEST_OPTIONS" != x && CC="$CC $GCC_TEST_OPTIONS"
else
  test "x$NON_GCC_TEST_OPTIONS" != x && CC="$CC $NON_GCC_TEST_OPTIONS"
fi

dnl This is used in lib/Makefile.am to use nt/gnulib.mk, the
dnl alternative to lib/gnulib.mk, so as to avoid generating header files
dnl that clash with MinGW.
AM_CONDITIONAL([BUILDING_FOR_WINDOWSNT], [test "x$opsys" = "xmingw32"])

# Avoid gnulib's tests for -lcrypto, so that there's no static dependency on it.
AC_DEFUN([gl_CRYPTO_CHECK])
# Avoid gnulib's tests for HAVE_WORKING_O_NOATIME and HAVE_WORKING_O_NOFOLLOW,
# as we don't use them.
AC_DEFUN([gl_FCNTL_O_FLAGS])
# Avoid gnulib's test for pthread_sigmask.
funcs=
for func in $ac_func_list; do
  test $func = pthread_sigmask || AS_VAR_APPEND([funcs], [" $func"])
done
ac_func_list=$funcs
# Use the system putenv even if it lacks GNU features, as we don't need them,
# and the gnulib replacement runs afoul of a FreeBSD 10.1 bug; see Bug#19874.
AC_CHECK_FUNCS_ONCE([putenv])
AC_DEFUN([gl_FUNC_PUTENV],
  [test "$ac_cv_func_putenv" = yes || REPLACE_PUTENV=1])

# Initialize gnulib right after choosing the compiler.
dnl Amongst other things, this sets AR and ARFLAGS.
gl_EARLY

if test "$ac_test_CFLAGS" != set; then
  # It's helpful to have C macros available to GDB, so prefer -g3 to -g
  # if -g3 works and the user does not specify CFLAGS.
  # This test must follow gl_EARLY; otherwise AC_LINK_IFELSE complains.
  case $CFLAGS in
    '-g')
      emacs_g3_CFLAGS='-g3';;
    '-g -O2')
      emacs_g3_CFLAGS='-g3 -O2';;
    *)
      emacs_g3_CFLAGS='';;
  esac
  if test -n "$emacs_g3_CFLAGS"; then
    emacs_save_CFLAGS=$CFLAGS
    CFLAGS=$emacs_g3_CFLAGS
    AC_CACHE_CHECK([whether $CC accepts $emacs_g3_CFLAGS],
      [emacs_cv_prog_cc_g3],
      [AC_LINK_IFELSE([AC_LANG_PROGRAM()],
	 [emacs_cv_prog_cc_g3=yes],
	 [emacs_cv_prog_cc_g3=no])])
    if test $emacs_cv_prog_cc_g3 != yes; then
      CFLAGS=$emacs_save_CFLAGS
    fi
    if test $opsys = mingw32; then
      CFLAGS="$CFLAGS -gdwarf-2"
    fi
  fi

  case $CFLAGS in
    *-O*) ;;
    *)
      # No optimization flag was inferred for this non-GCC compiler.
      # Try -O.  This is needed for xlc on AIX; see Bug#14258.
      emacs_save_CFLAGS=$CFLAGS
      test -z "$CFLAGS" || CFLAGS="$CFLAGS "
      CFLAGS=${CFLAGS}-O
      AC_CACHE_CHECK([whether $CC accepts -O],
        [emacs_cv_prog_cc_o],
	[AC_LINK_IFELSE([AC_LANG_PROGRAM()],
	   [emacs_cv_prog_cc_o=yes],
	   [emacs_cv_prog_cc_o=no])])
      if test $emacs_cv_prog_cc_o != yes; then
	CFLAGS=$emacs_save_CFLAGS
      fi ;;
  esac
fi

AC_ARG_ENABLE([gcc-warnings],
  [AS_HELP_STRING([--enable-gcc-warnings],
                  [turn on lots of GCC warnings/errors. This is intended for
		   developers, and may generate false alarms when used
		   with older or non-GNU development tools.])],
  [case $enableval in
     yes|no) ;;
     *)      AC_MSG_ERROR([bad value $enableval for gcc-warnings option]) ;;
   esac
   gl_gcc_warnings=$enableval],
  [gl_gcc_warnings=no]
)

# clang is unduly picky about some things.
AC_CACHE_CHECK([whether the compiler is clang], [emacs_cv_clang],
  [AC_COMPILE_IFELSE(
     [AC_LANG_PROGRAM([[
	  #ifndef __clang__
	    error "not clang";
	  #endif
        ]])],
     [emacs_cv_clang=yes],
     [emacs_cv_clang=no])])

# When compiling with GCC, prefer -isystem to -I when including system
# include files, to avoid generating useless diagnostics for the files.
AS_IF([test "$gl_gcc_warnings" != yes],
 [
  isystem='-I'
  AS_IF([test "$emacs_cv_clang" = yes],
   [
     # Turn off some warnings if supported.
     gl_WARN_ADD([-Wno-switch])
     gl_WARN_ADD([-Wno-tautological-constant-out-of-range-compare])
     gl_WARN_ADD([-Wno-pointer-sign])
     gl_WARN_ADD([-Wno-string-plus-int])
     gl_WARN_ADD([-Wno-unknown-attributes])
   ])
 ],[
  isystem='-isystem '

  # This, $nw, is the list of warnings we disable.
  nw=

  case $with_x_toolkit in
    lucid | athena | motif)
       # Old toolkits mishandle 'const'.
       nw="$nw -Wwrite-strings"
       ;;
  esac
  AS_IF([test -z "$nw"],
    [gl_WARN_ADD([-Werror], [WERROR_CFLAGS])])
  AC_SUBST([WERROR_CFLAGS])

  nw="$nw -Wsystem-headers"         # Don't let system headers trigger warnings
  nw="$nw -Woverlength-strings"     # Not a problem these days
  nw="$nw -Wformat-nonliteral"      # we do this a lot
  nw="$nw -Wvla"                    # Emacs uses <vla.h>.
  nw="$nw -Wswitch-default"         # Too many warnings for now
  nw="$nw -Winline"                 # OK to ignore 'inline'
  nw="$nw -Wjump-misses-init"       # We sometimes safely jump over init.
  nw="$nw -Wstrict-overflow"        # OK to optimize assuming that
                                    # signed overflow has undefined behavior
  nw="$nw -Wsync-nand"              # irrelevant here, and provokes ObjC warning
  nw="$nw -Wunsafe-loop-optimizations" # OK to suppress unsafe optimizations
  nw="$nw -Wbad-function-cast"      # These casts are no worse than others.

  # Emacs doesn't care about shadowing; see
  # <http://lists.gnu.org/archive/html/emacs-diffs/2011-11/msg00265.html>.
  nw="$nw -Wshadow"

  # Emacs's use of alloca inhibits protecting the stack.
  nw="$nw -Wstack-protector"

  # Emacs's use of partly-const functions such as Fgnutls_available_p
  # make this option problematic.
  nw="$nw -Wsuggest-attribute=const"

  # Emacs's use of partly-pure functions such as CHECK_TYPE make this
  # option problematic.
  nw="$nw -Wsuggest-attribute=pure"

  # This part is merely for shortening the command line,
  # since -Wall implies -Wswitch.
  nw="$nw -Wswitch"

  # This part is merely for shortening the command line,
  # since -Wno-FOO needs to be added below regardless.
  nw="$nw -Wmissing-field-initializers"
  nw="$nw -Wtype-limits"
  nw="$nw -Wunused-parameter"

  if test $emacs_cv_clang = yes; then
    nw="$nw -Wcast-align"
  fi

  gl_MANYWARN_ALL_GCC([ws])
  gl_MANYWARN_COMPLEMENT([ws], [$ws], [$nw])
  for w in $ws; do
    gl_WARN_ADD([$w])
  done
  gl_WARN_ADD([-Wredundant-decls])     # Prefer this, as we don't use Bison.
  gl_WARN_ADD([-Wno-missing-field-initializers]) # We need this one
  gl_WARN_ADD([-Wno-sign-compare])     # Too many warnings for now
  gl_WARN_ADD([-Wno-type-limits])      # Too many warnings for now
  gl_WARN_ADD([-Wno-unused-parameter]) # Too many warnings for now
  gl_WARN_ADD([-Wno-format-nonliteral])

  # More things that clang is unduly picky about.
  if test $emacs_cv_clang = yes; then
    gl_WARN_ADD([-Wno-format-extra-args])
    gl_WARN_ADD([-Wno-tautological-constant-out-of-range-compare])
    gl_WARN_ADD([-Wno-unused-command-line-argument])
    gl_WARN_ADD([-Wno-unused-value])
  fi

  AC_DEFINE([lint], [1], [Define to 1 if the compiler is checking for lint.])
  AC_DEFINE([GNULIB_PORTCHECK], [1], [enable some gnulib portability checks])
  AH_VERBATIM([GNULIB_PORTCHECK_FORTIFY_SOURCE],
  [/* Enable compile-time and run-time bounds-checking, and some warnings,
      without upsetting glibc 2.15+. */
   #if (defined GNULIB_PORTCHECK && !defined _FORTIFY_SOURCE \
        && defined __OPTIMIZE__ && __OPTIMIZE__)
   # define _FORTIFY_SOURCE 2
   #endif
  ])

  # We use a slightly smaller set of warning options for lib/.
  # Remove the following and save the result in GNULIB_WARN_CFLAGS.
  nw=
  nw="$nw -Wunused-macros"

  gl_MANYWARN_COMPLEMENT([GNULIB_WARN_CFLAGS], [$WARN_CFLAGS], [$nw])
  AC_SUBST([GNULIB_WARN_CFLAGS])
 ])

edit_cflags="
  s,///*,/,g
  s/^/ /
  s/ -I/ $isystem/g
  s/^ //
"

AC_ARG_ENABLE(link-time-optimization,
[AS_HELP_STRING([--enable-link-time-optimization],
                [build emacs with link-time optimization.
		 This requires GCC 4.5.0 or later, or clang.
		 (Note that clang support is experimental - see INSTALL.)
		 It also makes Emacs harder to debug, and when we tried it
		 with GCC 4.9.0 x86-64 it made Emacs slower, so it's not
		 recommended for typical use.])],
if test "${enableval}" != "no"; then
   ac_lto_supported=no
   if test $emacs_cv_clang = yes; then
      AC_MSG_CHECKING([whether link-time optimization is supported by clang])
      GOLD_PLUGIN=`$CC -print-file-name=LLVMgold.so 2>/dev/null`
      if test -x "$GOLD_PLUGIN"; then
	 LTO="-flto"
      fi
   elif test x$GCC = xyes; then
      AC_MSG_CHECKING([whether link-time optimization is supported by gcc])
      CPUS=`getconf _NPROCESSORS_ONLN 2>/dev/null`
      if test x$CPUS != x; then
	 LTO="-flto=$CPUS"
      else
	 LTO="-flto"
      fi
   else
      AC_MSG_ERROR([Link-time optimization is not supported with your compiler.])
   fi
   if test -z "$LTO"; then
      ac_lto_supported=no
   else
      old_CFLAGS=$CFLAGS
      CFLAGS="$CFLAGS $LTO"
      AC_COMPILE_IFELSE([AC_LANG_PROGRAM([[]], [[]])],
         [ac_lto_supported=yes], [ac_lto_supported=no])
         CFLAGS="$old_CFLAGS"
   fi
   AC_MSG_RESULT([$ac_lto_supported])
   if test "$ac_lto_supported" = "yes"; then
      CFLAGS="$CFLAGS $LTO"
      if test x$emacs_cv_clang = xyes; then
	 AC_MSG_WARN([Please read INSTALL before using link-time optimization with clang])
	 # WARNING: 'ar --plugin ...' doesn't work without
	 # command, so plugin name is appended to ARFLAGS.
	 ARFLAGS="cru --plugin $GOLD_PLUGIN"
	 RANLIB="$RANLIB --plugin $GOLD_PLUGIN"
      else
        dnl The following is needed for GCC 4.9.0.  The GCC 4.9.0 release notes
        dnl suggest that instead of -ffat-lto-objects we should use gcc-ar and
        dnl gcc-ranlib in place of ar and ranlib, but gcc-ar makes /usr/bin/ar
        dnl dump core on Fedora 20, so play it safe for now.
        gl_COMPILER_OPTION_IF([-ffat-lto-objects],
          [CFLAGS="$CFLAGS -ffat-lto-objects"])
      fi
   fi
fi)

dnl Prefer silent make output.  For verbose output, use
dnl 'configure --disable-silent-rules' or 'make V=1' .
AM_SILENT_RULES([yes])
dnl Port to Automake 1.11.
dnl This section can be removed once we assume Automake 1.14 or later.
: ${AM_V=$AM_DEFAULT_VERBOSITY}
: ${AM_DEFAULT_V=$AM_DEFAULT_VERBOSITY}
AC_SUBST([AM_V])
AM_SUBST_NOTMAKE([AM_V])
AC_SUBST([AM_DEFAULT_V])
AM_SUBST_NOTMAKE([AM_DEFAULT_V])
AC_SUBST([AM_DEFAULT_VERBOSITY])

dnl Some other nice autoconf tests.
dnl These are commented out, since gl_EARLY and/or Autoconf already does them.
dnl AC_PROG_INSTALL
dnl AC_PROG_MKDIR_P
dnl if test "x$RANLIB" = x; then
dnl   AC_PROG_RANLIB
dnl fi


dnl Sadly, AC_PROG_LN_S is too restrictive.  It also tests whether links
dnl can be made to directories.  This is not relevant for our usage, and
dnl excludes some cases that work fine for us.  Eg MS Windows or files
dnl hosted on AFS, both examples where simple links work, but links to
dnl directories fail.  We use a cut-down version instead.
dnl AC_PROG_LN_S

AC_MSG_CHECKING([whether ln -s works for files in the same directory])
rm -f conf$$ conf$$.file

LN_S_FILEONLY='cp -p'

dnl On MinGW, ensure we will call the MSYS /bin/ln.exe, not some
dnl random program in the current directory.
if (echo >conf$$.file) 2>/dev/null; then
  if ln -s conf$$.file conf$$ 2>/dev/null; then
    if test "$opsys" = "mingw32"; then
      LN_S_FILEONLY='/bin/ln -s'
    else
      LN_S_FILEONLY='ln -s'
    fi
  elif ln conf$$.file conf$$ 2>/dev/null; then
    if test "$opsys" = "mingw32"; then
      LN_S_FILEONLY=/bin/ln
    else
      LN_S_FILEONLY=ln
    fi
  fi
fi

rm -f conf$$ conf$$.file

if test "$LN_S_FILEONLY" = "ln -s"; then
   AC_MSG_RESULT([yes])
else
   AC_MSG_RESULT([no, using $LN_S_FILEONLY])
fi

AC_SUBST(LN_S_FILEONLY)


dnl AC_PROG_LN_S sets LN_S to 'cp -pR' for MinGW, on the premise that 'ln'
dnl doesn't support links to directories, as in "ln file dir".  But that
dnl use is non-portable, and OTOH MinGW wants to use hard links for Emacs
dnl executables at "make install" time.
dnl See http://lists.gnu.org/archive/html/emacs-devel/2013-04/msg00475.html
dnl for more details.
if test "$opsys" = "mingw32"; then
  LN_S="/bin/ln"
fi

dnl On some Debian versions, "install-info" prints irritating messages
dnl "This is not dpkg install-info anymore, but GNU install-info"
dnl if called via an absolute file name.
dnl Use the entirely-identical-but-quieter ginstall-info instead if present.
dnl Sadly some people may have an old ginstall-info installed on
dnl non-Debian systems, so we can't use this.
dnl AC_PATH_PROGS(INSTALL_INFO, [ginstall-info install-info], :,
dnl   $PATH$PATH_SEPARATOR/usr/sbin$PATH_SEPARATOR/sbin)

AC_PATH_PROG(INSTALL_INFO, install-info, :,
  $PATH$PATH_SEPARATOR/usr/sbin$PATH_SEPARATOR/sbin)
dnl Don't use GZIP, which is used by gzip for additional parameters.
AC_PATH_PROG(GZIP_PROG, gzip)

test $with_compress_install != yes && test -n "$GZIP_PROG" && \
   GZIP_PROG=" # $GZIP_PROG # (disabled by configure --without-compress-install)"

PAXCTL_dumped=
PAXCTL_notdumped=
if test $opsys = gnu-linux; then
  if test "${SETFATTR+set}" != set; then
    AC_CACHE_CHECK([for setfattr],
      [emacs_cv_prog_setfattr],
      [touch conftest.tmp
       if (setfattr -n user.pax.flags conftest.tmp) >/dev/null 2>&1; then
	 emacs_cv_prog_setfattr=yes
       else
	 emacs_cv_prog_setfattr=no
       fi])
    if test "$emacs_cv_prog_setfattr" = yes; then
      PAXCTL_notdumped='$(SETFATTR) -n user.pax.flags -v er'
      SETFATTR=setfattr
    else
      SETFATTR=
    fi
    rm -f conftest.tmp
    AC_SUBST([SETFATTR])
  fi
fi
case $opsys,$PAXCTL_notdumped in
  gnu-linux, | netbsd,)
    AC_PATH_PROG([PAXCTL], [paxctl], [],
      [$PATH$PATH_SEPARATOR/sbin$PATH_SEPARATOR/usr/sbin])
    if test -n "$PAXCTL"; then
      if test "$opsys" = netbsd; then
	PAXCTL_dumped='$(PAXCTL) +a'
	PAXCTL_notdumped=$PAXCTL_dumped
      else
	AC_MSG_CHECKING([whether binaries have a PT_PAX_FLAGS header])
	AC_LINK_IFELSE([AC_LANG_PROGRAM([], [])],
	  [if $PAXCTL -v conftest$EXEEXT >/dev/null 2>&1; then
	     AC_MSG_RESULT([yes])
	   else
	     AC_MSG_RESULT([no])
	     PAXCTL=
	   fi])
	if test -n "$PAXCTL"; then
	  PAXCTL_dumped='$(PAXCTL) -zex'
	  PAXCTL_notdumped='$(PAXCTL) -r'
	fi
      fi
    fi;;
esac
AC_SUBST([PAXCTL_dumped])
AC_SUBST([PAXCTL_notdumped])

## Need makeinfo >= 4.7 (?) to build the manuals.
if test "$MAKEINFO" != "no"; then
  if test "$MAKEINFO" = "${am_missing_run}makeinfo"; then
    MAKEINFO=makeinfo
  fi
  case `($MAKEINFO --version) 2>/dev/null` in
    *' (GNU texinfo) '4.[[7-9]]* | \
    *' (GNU texinfo) '4.[[1-9][0-9]]* | \
    *' (GNU texinfo) '[[5-9]]* | \
    *' (GNU texinfo) '[[1-9][0-9]]* ) ;;
    *) MAKEINFO=no;;
  esac
fi

## Makeinfo is unusual.  For a released Emacs, the manuals are
## pre-built, and not deleted by the normal clean rules.  makeinfo is
## therefore in the category of "special tools" not normally required, which
## configure does not have to check for (eg autoconf itself).
## In a repository checkout on the other hand, the manuals are not included.
## So makeinfo is a requirement to build from the repository, and configure
## should test for it as it does for any other build requirement.
## We use the presence of $srcdir/info/emacs to distinguish a release,
## with pre-built manuals, from a repository checkout.
HAVE_MAKEINFO=yes

if test "$MAKEINFO" = "no"; then
  MAKEINFO=makeinfo
  if test "x${with_makeinfo}" = "xno"; then
    HAVE_MAKEINFO=no
  elif test ! -e "$srcdir/info/emacs" && test ! -e "$srcdir/info/emacs.info"; then
    AC_MSG_ERROR( [You do not seem to have makeinfo >= 4.7, and your
source tree does not seem to have pre-built manuals in the 'info' directory.
Either install a suitable version of makeinfo, or re-run configure
with the '--without-makeinfo' option to build without the manuals.] )
  fi
fi
AC_SUBST(HAVE_MAKEINFO)

if test $opsys = mingw32; then
   DOCMISC_W32=efaq-w32
else
   DOCMISC_W32=
fi
AC_SUBST(DOCMISC_W32)

dnl Add our options to ac_link now, after it is set up.

if test x$GCC = xyes; then
  test "x$GCC_LINK_TEST_OPTIONS" != x && \
    ac_link="$ac_link $GCC_LINK_TEST_OPTIONS"
else
  test "x$NON_GCC_LINK_TEST_OPTIONS" != x && \
    ac_link="$ac_link $NON_GCC_LINK_TEST_OPTIONS"
fi

dnl We need -znocombreloc if we're using a relatively recent GNU ld.
dnl If we can link with the flag, it shouldn't do any harm anyhow.
dnl (Don't use '-z nocombreloc' as -z takes no arg on Irix.)
dnl Treat GCC specially since it just gives a non-fatal 'unrecognized option'
dnl if not built to support GNU ld.

dnl For a long time, -znocombreloc was added to LDFLAGS rather than
dnl LD_SWITCH_SYSTEM_TEMACS.  That is:
dnl * inappropriate, as LDFLAGS is a user option but this is essential.
dnl   Eg "make LDFLAGS=... all" could run into problems,
dnl   http://bugs.debian.org/684788
dnl * unnecessary, since temacs is the only thing that actually needs it.
dnl   Indeed this is where it was originally, prior to:
dnl   http://lists.gnu.org/archive/html/emacs-pretest-bug/2004-03/msg00170.html
late_LDFLAGS="$LDFLAGS"
if test x$GCC = xyes; then
  LDFLAGS_NOCOMBRELOC="-Wl,-znocombreloc"
else
  LDFLAGS_NOCOMBRELOC="-znocombreloc"
fi

LDFLAGS="$LDFLAGS $LDFLAGS_NOCOMBRELOC"

AC_MSG_CHECKING([for -znocombreloc])
AC_LINK_IFELSE([AC_LANG_PROGRAM([], [])],
  [AC_MSG_RESULT(yes)],
  LDFLAGS_NOCOMBRELOC=
  [AC_MSG_RESULT(no)])

LDFLAGS="$late_LDFLAGS"

AC_CACHE_CHECK([whether addresses are sanitized],
  [emacs_cv_sanitize_address],
  [AC_COMPILE_IFELSE(
     [AC_LANG_PROGRAM(
	[[#ifndef __has_feature
	  #define __has_feature(f) 0
	  #endif
	  #if defined __SANITIZE_ADDRESS__ || __has_feature (address_sanitizer)
	  #else
	   error "Addresses are not sanitized.";
	  #endif
	]])],
     [emacs_cv_sanitize_address=yes],
     [emacs_cv_sanitize_address=no])])

dnl The function dump-emacs will not be defined and temacs will do
dnl (load "loadup") automatically unless told otherwise.
test "x$CANNOT_DUMP" = "x" && CANNOT_DUMP=no
case "$opsys" in
  nacl) CANNOT_DUMP=yes ;;
esac

if test "$CANNOT_DUMP" = "yes"; then
  AC_DEFINE(CANNOT_DUMP, 1, [Define if Emacs cannot be dumped on your system.])
elif test "$emacs_cv_sanitize_address" = yes; then
  AC_MSG_WARN([[Addresses are sanitized; suggest CANNOT_DUMP=yes]])
fi

AC_SUBST(CANNOT_DUMP)


UNEXEC_OBJ=unexelf.o
case "$opsys" in
  # MSDOS uses unexcoff.o
  aix4-2)
   UNEXEC_OBJ=unexaix.o
   ;;
  cygwin)
   UNEXEC_OBJ=unexcw.o
   ;;
  darwin)
   UNEXEC_OBJ=unexmacosx.o
   ;;
  hpux10-20 | hpux11)
   UNEXEC_OBJ=unexhp9k800.o
   ;;
  mingw32)
   UNEXEC_OBJ=unexw32.o
   ;;
  sol2-10)
   # Use the Solaris dldump() function, called from unexsol.c, to dump
   # emacs, instead of the generic ELF dump code found in unexelf.c.
   # The resulting binary has a complete symbol table, and is better
   # for debugging and other observability tools (debuggers, pstack, etc).
   #
   # If you encounter a problem using dldump(), please consider sending
   # a message to the OpenSolaris tools-linking mailing list:
   #      http://mail.opensolaris.org/mailman/listinfo/tools-linking
   #
   # It is likely that dldump() works with older Solaris too, but this has
   # not been tested, so for now this change is for Solaris 10 or newer.
   UNEXEC_OBJ=unexsol.o
   ;;
esac

LD_SWITCH_SYSTEM=
case "$opsys" in
  freebsd|dragonfly)
   ## Let 'ld' find image libs and similar things in /usr/local/lib.
   ## The system compiler, GCC, has apparently been modified to not
   ## look there, contrary to what a stock GCC would do.
### It's not our place to do this.  See bug#10313#17.
###   LD_SWITCH_SYSTEM=-L/usr/local/lib
      :
   ;;

  gnu-linux)
   ## cpp test was "ifdef __mips__", but presumably this is equivalent...
   case $host_cpu in mips*) LD_SWITCH_SYSTEM="-G 0";; esac
   ;;

  netbsd)
### It's not our place to do this.  See bug#10313#17.
###   LD_SWITCH_SYSTEM="-Wl,-rpath,/usr/pkg/lib -L/usr/pkg/lib -Wl,-rpath,/usr/local/lib -L/usr/local/lib"
      :
   ;;

  openbsd)
   ## Han Boetes <han@boetes.org> says this is necessary,
   ## otherwise Emacs dumps core on elf systems.
   LD_SWITCH_SYSTEM="-Z"
   ;;
esac
AC_SUBST(LD_SWITCH_SYSTEM)

ac_link="$ac_link $LD_SWITCH_SYSTEM"

## This setting of LD_SWITCH_SYSTEM references LD_SWITCH_X_SITE_RPATH,
## which has not been defined yet.  When this was handled with cpp,
## it was expanded to null when configure sourced the s/*.h file.
## Thus LD_SWITCH_SYSTEM had different values in configure and the Makefiles.
## FIXME it would be cleaner to put this in LD_SWITCH_SYSTEM_TEMACS
## (or somesuch), but because it is supposed to go at the _front_
## of LD_SWITCH_SYSTEM, we cannot do that in exactly the same way.
## Compare with the gnu-linux case below, which added to the end
## of LD_SWITCH_SYSTEM, and so can instead go at the front of
## LD_SWITCH_SYSTEM_TEMACS.
case "$opsys" in
  netbsd|openbsd)
   LD_SWITCH_SYSTEM="\$(LD_SWITCH_X_SITE_RPATH) $LD_SWITCH_SYSTEM" ;;
esac


C_SWITCH_MACHINE=
case $canonical in
 alpha*)
  AC_CHECK_DECL([__ELF__])
  if test "$ac_cv_have_decl___ELF__" = "yes"; then
    ## With ELF, make sure that all common symbols get allocated to in the
    ## data section.  Otherwise, the dump of temacs may miss variables in
    ## the shared library that have been initialized.  For example, with
    ## GNU libc, __malloc_initialized would normally be resolved to the
    ## shared library's .bss section, which is fatal.
    if test "x$GCC" = "xyes"; then
      C_SWITCH_MACHINE="-fno-common"
    else
      AC_MSG_ERROR([Non-GCC compilers are not supported.])
    fi
  else
      dnl This was the unexalpha.c case.  Removed in 24.1, 2010-07-24,
      dnl albeit under the mistaken assumption that said file
      dnl was no longer used.
      AC_MSG_ERROR([Non-ELF systems are not supported since Emacs 24.1.])
  fi
  ;;
esac
AC_SUBST(C_SWITCH_MACHINE)

AC_SUBST(UNEXEC_OBJ)

C_SWITCH_SYSTEM=
## Some programs in src produce warnings saying certain subprograms
## are too complex and need a MAXMEM value greater than 2000 for
## additional optimization.  --nils@exp-math.uni-essen.de
test "$opsys" = "aix4.2" && test "x$GCC" != "xyes" && \
  C_SWITCH_SYSTEM="-ma -qmaxmem=4000"
if test "$opsys" = "mingw32"; then
  case "$canonical" in
    x86_64-*-mingw*) C_SWITCH_SYSTEM="-mtune=generic" ;;
    *) C_SWITCH_SYSTEM="-mtune=pentium4" ;;
  esac
fi
## gnu-linux might need -D_BSD_SOURCE on old libc5 systems.
## It is redundant in glibc2, since we define _GNU_SOURCE.
AC_SUBST(C_SWITCH_SYSTEM)


LIBS_SYSTEM=
case "$opsys" in
  ## IBM's X11R5 uses -lIM and -liconv in AIX 3.2.2.
  aix4-2) LIBS_SYSTEM="-lrts -lIM -liconv" ;;

  freebsd|dragonfly) LIBS_SYSTEM="-lutil" ;;

  hpux*) LIBS_SYSTEM="-l:libdld.sl" ;;

  sol2*) LIBS_SYSTEM="-lsocket -lnsl" ;;

  ## Motif needs -lgen.
  unixware) LIBS_SYSTEM="-lsocket -lnsl -lelf -lgen" ;;
esac

AC_SUBST(LIBS_SYSTEM)

### Make sure subsequent tests use flags consistent with the build flags.

if test x"${OVERRIDE_CPPFLAGS}" != x; then
  CPPFLAGS="${OVERRIDE_CPPFLAGS}"
else
  CPPFLAGS="$C_SWITCH_SYSTEM $C_SWITCH_MACHINE $CPPFLAGS"
fi

# Suppress obsolescent Autoconf test for size_t; Emacs assumes C99 or better.
AC_DEFUN([AC_TYPE_SIZE_T])
# Likewise for obsolescent test for uid_t, gid_t; Emacs assumes them.
AC_DEFUN([AC_TYPE_UID_T])

# sqrt and other floating-point functions such as fmod and frexp
# are found in -lm on many systems.
OLD_LIBS=$LIBS
AC_SEARCH_LIBS([sqrt], [m])
if test "X$LIBS" = "X$OLD_LIBS"; then
  LIB_MATH=
else
  LIB_MATH=$ac_cv_search_sqrt
fi
LIBS=$OLD_LIBS

dnl Current possibilities handled by sed (aix4-2 -> aix,
dnl gnu-linux -> gnu/linux, etc.):
dnl gnu, gnu/linux, gnu/kfreebsd, aix, cygwin, darwin, hpux, irix.
dnl And special cases: berkeley-unix, usg-unix-v, ms-dos, windows-nt.
SYSTEM_TYPE=`echo $opsys | sed -e 's/[[0-9]].*//' -e 's|-|/|'`

case $opsys in
  cygwin )
    LIB_MATH=
    ;;
  darwin )
    ## Adding -lm confuses the dynamic linker, so omit it.
    LIB_MATH=
    ;;
  freebsd | dragonfly )
    SYSTEM_TYPE=berkeley-unix
    ;;
  gnu-linux | gnu-kfreebsd )
    ;;
  hpux10-20 | hpux11 )
    ;;
  mingw32 )
    LIB_MATH=
    SYSTEM_TYPE=windows-nt
    ;;
  dnl NB this may be adjusted below.
  netbsd | openbsd )
    SYSTEM_TYPE=berkeley-unix
    ;;

  sol2* | unixware )
    SYSTEM_TYPE=usg-unix-v
    ;;

esac

AC_SUBST(LIB_MATH)
AC_DEFINE_UNQUOTED(SYSTEM_TYPE, "$SYSTEM_TYPE",
  [The type of system you are compiling for; sets 'system-type'.])


pre_PKG_CONFIG_CFLAGS=$CFLAGS
pre_PKG_CONFIG_LIBS=$LIBS

PKG_PROG_PKG_CONFIG(0.9.0)

dnl EMACS_CHECK_MODULES(GSTUFF, gtk+-2.0 >= 1.3 glib = 1.3.4)
dnl acts like PKG_CHECK_MODULES(GSTUFF, gtk+-2.0 >= 1.3 glib = 1.3.4,
dnl HAVE_GSTUFF=yes, HAVE_GSTUFF=no) -- see pkg-config man page --
dnl except that it postprocesses CFLAGS as needed for --enable-gcc-warnings.
dnl EMACS_CHECK_MODULES accepts optional 3rd and 4th arguments that
dnl can take the place of the default HAVE_GSTUFF=yes and HAVE_GSTUFF=no
dnl actions.
AC_DEFUN([EMACS_CHECK_MODULES],
  [PKG_CHECK_MODULES([$1], [$2],
     [$1_CFLAGS=`AS_ECHO(["$$1_CFLAGS"]) | sed -e "$edit_cflags"`
      m4_default([$3], [HAVE_$1=yes])],
     [m4_default([$4], [HAVE_$1=no])])])

HAVE_SOUND=no
if test "${with_sound}" != "no"; then
  # Sound support for GNU/Linux, the free BSDs, MinGW, and Cygwin.
  AC_CHECK_HEADERS([machine/soundcard.h sys/soundcard.h soundcard.h mmsystem.h],
    have_sound_header=yes, [], [
    #ifdef __MINGW32__
    #define WIN32_LEAN_AND_MEAN
    #include <windows.h>
    #endif
    ])
  test "${with_sound}" = "oss" && test "${have_sound_header}" != "yes" && \
    AC_MSG_ERROR([OSS sound support requested but not found.])

  if test "${with_sound}" = "bsd-ossaudio" || test "${with_sound}" = "yes"; then
    # Emulation library used on NetBSD.
    AC_CHECK_LIB(ossaudio, _oss_ioctl, LIBSOUND=-lossaudio, LIBSOUND=)
    test "${with_sound}" = "bsd-ossaudio" && test -z "$LIBSOUND" && \
      AC_MSG_ERROR([bsd-ossaudio sound support requested but not found.])
    dnl FIXME?  If we did find ossaudio, should we set with_sound=bsd-ossaudio?
    dnl Traditionally, we go on to check for alsa too.  Does that make sense?
  fi
  AC_SUBST(LIBSOUND)

  if test "${with_sound}" = "alsa" || test "${with_sound}" = "yes"; then
    ALSA_REQUIRED=1.0.0
    ALSA_MODULES="alsa >= $ALSA_REQUIRED"
    EMACS_CHECK_MODULES([ALSA], [$ALSA_MODULES])
    if test $HAVE_ALSA = yes; then
      SAVE_CFLAGS="$CFLAGS"
      SAVE_LIBS="$LIBS"
      CFLAGS="$ALSA_CFLAGS $CFLAGS"
      LIBS="$ALSA_LIBS $LIBS"
      AC_COMPILE_IFELSE([AC_LANG_PROGRAM([[#include <asoundlib.h>]], [[snd_lib_error_set_handler (0);]])],
                      emacs_alsa_normal=yes,
	            emacs_alsa_normal=no)
      if test "$emacs_alsa_normal" != yes; then
        AC_COMPILE_IFELSE([AC_LANG_PROGRAM([[#include <alsa/asoundlib.h>]],
                       [[snd_lib_error_set_handler (0);]])],
                       emacs_alsa_subdir=yes,
	             emacs_alsa_subdir=no)
        if test "$emacs_alsa_subdir" != yes; then
          AC_MSG_ERROR([pkg-config found alsa, but it does not compile.  See config.log for error messages.])
        fi
        ALSA_CFLAGS="$ALSA_CFLAGS -DALSA_SUBDIR_INCLUDE"
      fi

      CFLAGS="$SAVE_CFLAGS"
      LIBS="$SAVE_LIBS"
      LIBSOUND="$LIBSOUND $ALSA_LIBS"
      CFLAGS_SOUND="$CFLAGS_SOUND $ALSA_CFLAGS"
      AC_DEFINE(HAVE_ALSA, 1, [Define to 1 if ALSA is available.])
    elif test "${with_sound}" = "alsa"; then
      AC_MSG_ERROR([ALSA sound support requested but not found.])
    fi
  fi                            dnl with_sound = alsa|yes

  dnl Define HAVE_SOUND if we have sound support.  We know it works and
  dnl compiles only on the specified platforms.  For others, it
  dnl probably doesn't make sense to try.
  dnl FIXME So surely we should bypass this whole section if not using
  dnl one of these platforms?
  if test x$have_sound_header = xyes || test $HAVE_ALSA = yes; then
     case "$opsys" in
       dnl defined __FreeBSD__ || defined __NetBSD__ || defined __linux__
       dnl Adjust the --with-sound help text if you change this.
       gnu-linux|freebsd|netbsd|mingw32|cygwin)
         AC_DEFINE(HAVE_SOUND, 1, [Define to 1 if you have sound support.])
         HAVE_SOUND=yes
         ;;
     esac
  fi

  AC_SUBST(CFLAGS_SOUND)
fi

dnl checks for header files
AC_CHECK_HEADERS_ONCE(
  sys/systeminfo.h
  sys/sysinfo.h
  coff.h pty.h
  sys/resource.h
  sys/utsname.h pwd.h utmp.h util.h)

AC_MSG_CHECKING(if personality LINUX32 can be set)
AC_COMPILE_IFELSE([AC_LANG_PROGRAM([[#include <sys/personality.h>]], [[personality (PER_LINUX32)]])],
               emacs_cv_personality_linux32=yes,
	       emacs_cv_personality_linux32=no)
AC_MSG_RESULT($emacs_cv_personality_linux32)

if test $emacs_cv_personality_linux32 = yes; then
  AC_DEFINE(HAVE_PERSONALITY_LINUX32, 1,
            [Define to 1 if personality LINUX32 can be set.])
fi

# Note that Solaris has sys/sysinfo.h which defines struct
# sysinfo as well.  To make sure that we're using GNU/Linux
# sysinfo, we explicitly set one of its fields.
if test "$ac_cv_header_sys_sysinfo_h" = yes; then
  AC_MSG_CHECKING([if Linux sysinfo may be used])
  AC_COMPILE_IFELSE([AC_LANG_PROGRAM([[#include <sys/sysinfo.h>]],
                                     [[struct sysinfo si;
                                       si.totalram = 0;
                                       sysinfo (&si)]])],
    emacs_cv_linux_sysinfo=yes, emacs_cv_linux_sysinfo=no)
  AC_MSG_RESULT($emacs_cv_linux_sysinfo)
  if test $emacs_cv_linux_sysinfo = yes; then
    AC_DEFINE([HAVE_LINUX_SYSINFO], 1, [Define to 1 if you have Linux sysinfo function.])
    AC_COMPILE_IFELSE([AC_LANG_PROGRAM([[#include <sys/sysinfo.h>]],
                                       [[struct sysinfo si; return si.mem_unit]])],
      AC_DEFINE(LINUX_SYSINFO_UNIT, 1,
                [Define to 1 if Linux sysinfo sizes are in multiples of mem_unit bytes.]))
  fi
fi

dnl On Solaris 8 there's a compilation warning for term.h because
dnl it doesn't define 'bool'.
AC_CHECK_HEADERS(term.h, , , -)
AC_HEADER_TIME
AC_CHECK_DECLS([sys_siglist], [], [], [[#include <signal.h>
			              ]])
if test $ac_cv_have_decl_sys_siglist != yes; then
  # For Tru64, at least:
  AC_CHECK_DECLS([__sys_siglist], [], [], [[#include <signal.h>
			                  ]])
fi
AC_HEADER_SYS_WAIT

AC_CHECK_HEADERS_ONCE(sys/socket.h)
AC_CHECK_HEADERS(net/if.h, , , [AC_INCLUDES_DEFAULT
#if HAVE_SYS_SOCKET_H
#include <sys/socket.h>
#endif])
AC_CHECK_HEADERS(ifaddrs.h, , , [AC_INCLUDES_DEFAULT
#if HAVE_SYS_SOCKET_H
#include <sys/socket.h>
#endif])
AC_CHECK_HEADERS(net/if_dl.h, , , [AC_INCLUDES_DEFAULT
#if HAVE_SYS_SOCKET_H
#include <sys/socket.h>
#endif])

dnl checks for structure members
AC_CHECK_MEMBERS([struct ifreq.ifr_flags, struct ifreq.ifr_hwaddr,
		  struct ifreq.ifr_netmask, struct ifreq.ifr_broadaddr,
		  struct ifreq.ifr_addr,
		  struct ifreq.ifr_addr.sa_len], , ,
		 [AC_INCLUDES_DEFAULT
#if HAVE_SYS_SOCKET_H
#include <sys/socket.h>
#endif
#if HAVE_NET_IF_H
#include <net/if.h>
#endif])

dnl Check for endianness.
dnl AC_C_BIGENDIAN is done by gnulib.

dnl check for Make feature

AUTO_DEPEND=no
dnl check if we have GCC and autodepend is on.
if test "$GCC" = yes && test "$ac_enable_autodepend" = yes; then
   AC_MSG_CHECKING([whether gcc understands -MMD -MF])
   SAVE_CFLAGS="$CFLAGS"
   CFLAGS="$CFLAGS -MMD -MF deps.d -MP"
   AC_COMPILE_IFELSE([AC_LANG_PROGRAM([[]], [[]])], , ac_enable_autodepend=no)
   CFLAGS="$SAVE_CFLAGS"
   test -f deps.d || ac_enable_autodepend=no
   rm -rf deps.d
   AC_MSG_RESULT([$ac_enable_autodepend])
   if test $ac_enable_autodepend = yes; then
      AUTO_DEPEND=yes
   fi
fi
AC_SUBST(AUTO_DEPEND)

dnl checks for operating system services
AC_SYS_LONG_FILE_NAMES

#### Choose a window system.

## We leave window_system equal to none if
## we end up building without one.  Any new window system should
## set window_system to an appropriate value and add objects to
## window-system-specific substs.

window_system=none
AC_PATH_X
if test "$no_x" != yes; then
  window_system=x11
fi

LD_SWITCH_X_SITE_RPATH=
if test "${x_libraries}" != NONE; then
  if test -n "${x_libraries}"; then
    LD_SWITCH_X_SITE=-L`AS_ECHO(["$x_libraries"]) | sed -e 's/:/ -L/g'`
    LD_SWITCH_X_SITE_RPATH=-Wl,-rpath,`
      AS_ECHO(["$x_libraries"]) | sed -e 's/:/ -Wl,-rpath,/g'
    `
  fi
  x_default_search_path=""
  x_search_path=${x_libraries}
  if test -z "${x_search_path}"; then
    x_search_path=/usr/lib
  fi
  for x_library in `AS_ECHO(["$x_search_path:"]) | \
		    sed -e "s/:/ /g" -e p -e "s:/lib[[^ /]]* :/share :g"`; do
    x_search_path="\
${x_library}/X11/%L/%T/%N%C%S:\
${x_library}/X11/%l/%T/%N%C%S:\
${x_library}/X11/%T/%N%C%S:\
${x_library}/X11/%L/%T/%N%S:\
${x_library}/X11/%l/%T/%N%S:\
${x_library}/X11/%T/%N%S"
    if test x"${x_default_search_path}" = x; then
      x_default_search_path=${x_search_path}
    else
      x_default_search_path="${x_search_path}:${x_default_search_path}"
    fi
  done
fi
AC_SUBST(LD_SWITCH_X_SITE_RPATH)

if test "${x_includes}" != NONE && test -n "${x_includes}"; then
  C_SWITCH_X_SITE=$isystem`AS_ECHO(["$x_includes"]) | sed -e "s/:/ $isystem/g"`
fi

if test x"${x_includes}" = x; then
  bitmapdir=/usr/include/X11/bitmaps
else
  # accumulate include directories that have X11 bitmap subdirectories
  bmd_acc=
  for bmd in `AS_ECHO(["$x_includes"]) | sed -e 's/:/ /g'`; do
    if test -d "${bmd}/X11/bitmaps"; then
      bmd_acc="${bmd_acc}:${bmd}/X11/bitmaps"
    fi
    if test -d "${bmd}/bitmaps"; then
      bmd_acc="${bmd_acc}:${bmd}/bitmaps"
    fi
  done
  bitmapdir=${bmd_acc#:}
fi

<<<<<<< HEAD
HAVE_MACGUI=no
if test "${with_mac}" != no; then
  AC_CHECK_HEADER(Carbon/Carbon.h, HAVE_MACGUI=yes)
  test "${HAVE_MACGUI}" = yes && window_system=mac
fi

=======
test "${with_ns}" = maybe && test "${opsys}" != darwin && with_ns=no
>>>>>>> 3d981ddd
HAVE_NS=no
NS_GNUSTEP_CONFIG=no
NS_IMPL_COCOA=no
NS_IMPL_GNUSTEP=no
tmp_CPPFLAGS="$CPPFLAGS"
tmp_CFLAGS="$CFLAGS"
CPPFLAGS="$CPPFLAGS -x objective-c"
CFLAGS="$CFLAGS -x objective-c"
GNU_OBJC_CFLAGS=
LIBS_GNUSTEP=
if test "${with_ns}" != no; then
  if test "${opsys}" = darwin; then
     NS_IMPL_COCOA=yes
     ns_appdir=`pwd`/nextstep/Emacs.app
     ns_appbindir=${ns_appdir}/Contents/MacOS
     ns_appresdir=${ns_appdir}/Contents/Resources
     ns_appsrc=Cocoa/Emacs.base
     ns_fontfile=macfont.o
  elif flags=$( (gnustep-config --objc-flags) 2>/dev/null); then
     NS_IMPL_GNUSTEP=yes
     NS_GNUSTEP_CONFIG=yes
     GNU_OBJC_CFLAGS=$flags
     LIBS_GNUSTEP=$(gnustep-config --gui-libs) || exit
  elif test -f $GNUSTEP_CONFIG_FILE; then
     NS_IMPL_GNUSTEP=yes
     dnl FIXME sourcing this several times in subshells seems inefficient.
     GNUSTEP_SYSTEM_HEADERS=$(
       . $GNUSTEP_CONFIG_FILE
       AS_ECHO(["$GNUSTEP_SYSTEM_HEADERS"])
     )
     GNUSTEP_SYSTEM_LIBRARIES=$(
       . $GNUSTEP_CONFIG_FILE
       AS_ECHO(["$GNUSTEP_SYSTEM_LIBRARIES"])
     )
     dnl I seemed to need these as well with GNUstep-startup 0.25.
     GNUSTEP_LOCAL_HEADERS=$(
       . $GNUSTEP_CONFIG_FILE
       AS_ECHO(["$GNUSTEP_LOCAL_HEADERS"])
     )
     GNUSTEP_LOCAL_LIBRARIES=$(
       . $GNUSTEP_CONFIG_FILE
       AS_ECHO(["$GNUSTEP_LOCAL_LIBRARIES"])
     )
     test "x${GNUSTEP_LOCAL_HEADERS}" != "x" && \
       GNUSTEP_LOCAL_HEADERS="-I${GNUSTEP_LOCAL_HEADERS}"
     test "x${GNUSTEP_LOCAL_LIBRARIES}" != "x" && \
       GNUSTEP_LOCAL_LIBRARIES="-L${GNUSTEP_LOCAL_LIBRARIES}"
     CPPFLAGS="$CPPFLAGS -I${GNUSTEP_SYSTEM_HEADERS} ${GNUSTEP_LOCAL_HEADERS}"
     CFLAGS="$CFLAGS -I${GNUSTEP_SYSTEM_HEADERS} ${GNUSTEP_LOCAL_HEADERS}"
     LDFLAGS="$LDFLAGS -L${GNUSTEP_SYSTEM_LIBRARIES} ${GNUSTEP_LOCAL_LIBRARIES}"
     LIBS_GNUSTEP="-lgnustep-gui -lgnustep-base -lobjc -lpthread"
     dnl GNUstep defines BASE_NATIVE_OBJC_EXCEPTIONS to 0 or 1.
     dnl If they had chosen to either define it or not, we could have
     dnl just used AC_CHECK_DECL here.
     AC_CACHE_CHECK(if GNUstep defines BASE_NATIVE_OBJC_EXCEPTIONS,
       emacs_cv_objc_exceptions,
AC_COMPILE_IFELSE([AC_LANG_PROGRAM([[#include <GNUstepBase/GSConfig.h>]],
[[#if defined BASE_NATIVE_OBJC_EXCEPTIONS && BASE_NATIVE_OBJC_EXCEPTIONS > 0
1;
#else
fail;
#endif]])], emacs_cv_objc_exceptions=yes, emacs_cv_objc_exceptions=no ) )
     if test $emacs_cv_objc_exceptions = yes; then
       dnl _NATIVE_OBJC_EXCEPTIONS is used by the GNUstep headers.
       AC_DEFINE(_NATIVE_OBJC_EXCEPTIONS, 1,
         [Define if GNUstep uses ObjC exceptions.])
       GNU_OBJC_CFLAGS="-fobjc-exceptions"
     fi
  fi
  if test $NS_IMPL_GNUSTEP = yes; then
     ns_appdir=`pwd`/nextstep/Emacs.app
     ns_appbindir=${ns_appdir}
     ns_appresdir=${ns_appdir}/Resources
     ns_appsrc=GNUstep/Emacs.base
     ns_fontfile=nsfont.o
  fi

  dnl This is only used while we test the NS headers, it gets reset below.
  CPPFLAGS="$CPPFLAGS $GNU_OBJC_CFLAGS"
  CFLAGS="$CFLAGS $GNU_OBJC_CFLAGS"

  AC_CHECK_HEADER([AppKit/AppKit.h], [HAVE_NS=yes],
		  [AC_MSG_ERROR([The include files (AppKit/AppKit.h etc) that
are required for a Nextstep build are missing or cannot be compiled.
Either fix this, or re-configure with the option '--without-ns'.])])

  macfont_file=""
  if test "${NS_IMPL_COCOA}" = "yes"; then
    AC_MSG_CHECKING([for OSX 10.6 or newer])
    AC_COMPILE_IFELSE([AC_LANG_PROGRAM([#include <AppKit/AppKit.h>],
                                     [
#ifdef MAC_OS_X_VERSION_MAX_ALLOWED
#if MAC_OS_X_VERSION_MAX_ALLOWED >= 1060
 ; /* OK */
#else
 error "OSX 10.6 or newer required";
#endif
#endif
		    ])],
		    ns_osx_have_106=yes,
		    ns_osx_have_106=no)
    AC_MSG_RESULT([$ns_osx_have_106])

    if test $ns_osx_have_106 = no; then
       AC_MSG_ERROR([OSX 10.6 or newer is required]);
    fi
  fi
fi

AC_SUBST(LIBS_GNUSTEP)

MAC_OBJ=
MAC_OBJC_OBJ=
if test "${HAVE_MACGUI}" = yes; then
  MAC_OBJ="mac.o macterm.o macfns.o macmenu.o macselect.o"
  MAC_OBJC_OBJ="macappkit.o macfont.o"
fi
AC_SUBST(MAC_OBJ)
AC_SUBST(MAC_OBJC_OBJ)

INSTALL_ARCH_INDEP_EXTRA=install-etc
ns_self_contained=no
NS_OBJ=
NS_OBJC_OBJ=
if test "${HAVE_NS}" = yes; then
  test "${window_system}" = mac && HAVE_MACGUI=no
  if test "$with_toolkit_scroll_bars" = "no"; then
    AC_MSG_ERROR([Non-toolkit scroll bars are not implemented for Nextstep.])
  fi

  window_system=nextstep
  # set up packaging dirs
  if test "${EN_NS_SELF_CONTAINED}" = yes; then
     ns_self_contained=yes
     prefix=${ns_appresdir}
     exec_prefix=${ns_appbindir}
     dnl This one isn't really used, only archlibdir is.
     libexecdir="\${ns_appbindir}/libexec"
     archlibdir="\${ns_appbindir}/libexec"
     etcdocdir="\${ns_appresdir}/etc"
     etcdir="\${ns_appresdir}/etc"
     dnl FIXME maybe set datarootdir instead.
     dnl That would also get applications, icons, man.
     infodir="\${ns_appresdir}/info"
     mandir="\${ns_appresdir}/man"
     lispdir="\${ns_appresdir}/lisp"
     test "$locallisppathset" = no && locallisppath=""
     INSTALL_ARCH_INDEP_EXTRA=
  fi

  NS_OBJC_OBJ="nsterm.o nsfns.o nsmenu.o nsselect.o nsimage.o $ns_fontfile"
fi
CFLAGS="$tmp_CFLAGS"
CPPFLAGS="$tmp_CPPFLAGS"
AC_SUBST(INSTALL_ARCH_INDEP_EXTRA)
AC_SUBST(ns_self_contained)
AC_SUBST(NS_OBJ)
AC_SUBST(NS_OBJC_OBJ)

HAVE_W32=no
W32_OBJ=
W32_LIBS=
EMACSRES=
CLIENTRES=
CLIENTW=
W32_RES_LINK=
EMACS_MANIFEST=
UPDATE_MANIFEST=
if test "${with_w32}" != no; then
  case "${opsys}" in
    cygwin)
      AC_CHECK_HEADER([windows.h], [HAVE_W32=yes],
             [AC_MSG_ERROR(['--with-w32' was specified, but windows.h
                   cannot be found.])])
    ;;
    mingw32)
    ## Using --with-w32 with MinGW is a no-op, but we allow it.
    ;;
    *)
      AC_MSG_ERROR([Using w32 with an autotools build is only supported for Cygwin and MinGW32.])
    ;;
  esac
fi

if test "${opsys}" = "mingw32"; then
  AC_MSG_CHECKING([whether Windows API headers are recent enough])
  AC_COMPILE_IFELSE([AC_LANG_PROGRAM([[
     #include <windows.h>
     #include <usp10.h>]],
   [[PIMAGE_NT_HEADERS pHeader;
     PIMAGE_SECTION_HEADER pSection = IMAGE_FIRST_SECTION(pHeader)]])],
   [emacs_cv_w32api=yes
    HAVE_W32=yes],
   emacs_cv_w32api=no)
  AC_MSG_RESULT($emacs_cv_w32api)
  if test "${emacs_cv_w32api}" = "no"; then
    AC_MSG_ERROR([the Windows API headers are too old to support this build.])
  fi
fi

FIRSTFILE_OBJ=
NTDIR=
LIBS_ECLIENT=
LIB_WSOCK32=
NTLIB=
CM_OBJ="cm.o"
XARGS_LIMIT=
if test "${HAVE_W32}" = "yes"; then
  AC_DEFINE(HAVE_NTGUI, 1, [Define to use native MS Windows GUI.])
  if test "$with_toolkit_scroll_bars" = "no"; then
    AC_MSG_ERROR([Non-toolkit scroll bars are not implemented for w32 build.])
  fi
  AC_CHECK_TOOL(WINDRES, [windres],
                [AC_MSG_ERROR([No resource compiler found.])])
  W32_OBJ="w32fns.o w32menu.o w32reg.o w32font.o w32term.o"
  W32_OBJ="$W32_OBJ w32xfns.o w32select.o w32uniscribe.o"
  EMACSRES="emacs.res"
  case "$canonical" in
    x86_64-*-*) EMACS_MANIFEST="emacs-x64.manifest" ;;
    *) EMACS_MANIFEST="emacs-x86.manifest" ;;
  esac
  dnl Construct something of the form "24,4,0,0" with 4 components.
  comma_version=`echo "${PACKAGE_VERSION}.0.0" | sed -e 's/\./,/g' -e 's/^\([[^,]]*,[[^,]]*,[[^,]]*,[[^,]]*\).*/\1/'`

  comma_space_version=`echo "$comma_version" | sed 's/,/, /g'`
  AC_SUBST(comma_version)
  AC_SUBST(comma_space_version)
  AC_CONFIG_FILES([nt/emacs.rc nt/emacsclient.rc])
  if test "${opsys}" = "cygwin"; then
    W32_LIBS="$W32_LIBS -lkernel32 -luser32 -lgdi32 -lole32 -lcomdlg32"
    W32_LIBS="$W32_LIBS -lusp10 -lcomctl32 -lwinspool"
    # Tell the linker that emacs.res is an object (which we compile from
    # the rc file), not a linker script.
    W32_RES_LINK="-Wl,emacs.res"
  else
    UPDATE_MANIFEST=update-game-score.exe.manifest
    W32_OBJ="$W32_OBJ w32.o w32console.o w32heap.o w32inevt.o w32proc.o"
    W32_LIBS="$W32_LIBS -lwinmm -lgdi32 -lcomdlg32"
    W32_LIBS="$W32_LIBS -lmpr -lwinspool -lole32 -lcomctl32 -lusp10"
    W32_RES_LINK="\$(EMACSRES)"
    CLIENTRES="emacsclient.res"
    CLIENTW="emacsclientw\$(EXEEXT)"
    FIRSTFILE_OBJ=firstfile.o
    NTDIR=nt
    CM_OBJ=
    LIBS_ECLIENT="-lcomctl32"
    LIB_WSOCK32="-lwsock32"
    NTLIB="ntlib.$ac_objext"
    XARGS_LIMIT="-s 10000"
  fi
fi
AC_SUBST(W32_OBJ)
AC_SUBST(W32_LIBS)
AC_SUBST(EMACSRES)
AC_SUBST(EMACS_MANIFEST)
AC_SUBST(UPDATE_MANIFEST)
AC_SUBST(CLIENTRES)
AC_SUBST(CLIENTW)
AC_SUBST(W32_RES_LINK)
AC_SUBST(FIRSTFILE_OBJ)
AC_SUBST(NTDIR)
AC_SUBST(CM_OBJ)
AC_SUBST(LIBS_ECLIENT)
AC_SUBST(LIB_WSOCK32)
AC_SUBST(NTLIB)
AC_SUBST(XARGS_LIMIT)

if test "${HAVE_W32}" = "yes"; then
  window_system=w32
  with_xft=no
fi

## $window_system is now set to the window system we will
## ultimately use.

if test "$window_system" = none && test "$gl_gcc_warnings" = yes; then
   # Too many warnings for now.
   nw=
   nw="$nw -Wsuggest-attribute=noreturn"
   gl_MANYWARN_COMPLEMENT([WARN_CFLAGS], [$WARN_CFLAGS], [$nw])

   gl_WARN_ADD([-Wno-unused-variable])
   gl_WARN_ADD([-Wno-unused-but-set-variable])
   gl_WARN_ADD([-Wno-unused-but-set-parameter])
fi

term_header=
HAVE_X_WINDOWS=no
HAVE_X11=no
USE_X_TOOLKIT=none

case "${window_system}" in
  x11 )
    HAVE_X_WINDOWS=yes
    HAVE_X11=yes
    term_header=xterm.h
    case "${with_x_toolkit}" in
      athena | lucid ) USE_X_TOOLKIT=LUCID ;;
      motif ) USE_X_TOOLKIT=MOTIF ;;
      gtk ) with_gtk=yes
            term_header=gtkutil.h
dnl Don't set this for GTK.  A lot of tests below assumes Xt when
dnl USE_X_TOOLKIT is set.
            USE_X_TOOLKIT=none ;;
      gtk2 ) with_gtk2=yes
             term_header=gtkutil.h
             USE_X_TOOLKIT=none ;;
      gtk3 ) with_gtk3=yes
             term_header=gtkutil.h
             USE_X_TOOLKIT=none ;;
      no ) USE_X_TOOLKIT=none ;;
dnl If user did not say whether to use a toolkit, make this decision later:
dnl use the toolkit if we have gtk, or X11R5 or newer.
      * ) USE_X_TOOLKIT=maybe ;;
    esac
  ;;
  mac )
    term_header=macterm.h
  ;;
  nextstep )
    term_header=nsterm.h
  ;;
  w32 )
    term_header=w32term.h
  ;;
esac

if test "$window_system" = none && test "X$with_x" != "Xno"; then
   AC_CHECK_PROG(HAVE_XSERVER, X, true, false)
   if test "$HAVE_XSERVER" = true ||
      test -n "$DISPLAY" ||
      {
        for emacs_libX11 in /usr/lib/libX11.*; do break; done
        test "$emacs_libX11" != '/usr/lib/libX11.*'
      }
   then
        AC_MSG_ERROR([You seem to be running X, but no X development libraries
were found.  You should install the relevant development files for X
and for the toolkit you want, such as Gtk+ or Motif.  Also make
sure you have development files for image handling, i.e.
tiff, gif, jpeg, png and xpm.
If you are sure you want Emacs compiled without X window support, pass
  --without-x
to configure.])
   fi
fi

# Does the opsystem file prohibit the use of the GNU malloc?
# Assume not, until told otherwise.
GNU_MALLOC=yes

AC_CACHE_CHECK(
  [whether malloc is Doug Lea style],
  [emacs_cv_var_doug_lea_malloc],
  [emacs_cv_var_doug_lea_malloc=no
   dnl Hooks do not work with address sanitization.
   if test "$emacs_cv_sanitize_address" != yes; then
     AC_LINK_IFELSE(
       [AC_LANG_PROGRAM(
	  [[#include <malloc.h>
	    static void hook (void) {}]],
	  [[malloc_set_state (malloc_get_state ());
	    __after_morecore_hook = hook;
	    __malloc_initialize_hook = hook;]])],
       [emacs_cv_var_doug_lea_malloc=yes])
   fi])
doug_lea_malloc=$emacs_cv_var_doug_lea_malloc

system_malloc=$emacs_cv_sanitize_address

hybrid_malloc=

case "$opsys" in
  ## darwin ld insists on the use of malloc routines in the System framework.
  darwin | mingw32 | nacl | sol2-10) system_malloc=yes ;;
  cygwin) hybrid_malloc=yes;;
esac

GMALLOC_OBJ=
if test "${system_malloc}" = "yes"; then
  AC_DEFINE([SYSTEM_MALLOC], 1,
    [Define to 1 to use the system memory allocator, even if it is not
     Doug Lea style.])
  GNU_MALLOC=no
  GNU_MALLOC_reason="
    (The GNU allocators don't work with this system configuration.)"
  VMLIMIT_OBJ=
elif test "$hybrid_malloc" = yes; then
  AC_DEFINE(HYBRID_MALLOC, 1,
    [Define to use gmalloc before dumping and the system malloc after.])
  GNU_MALLOC=
  GNU_MALLOC_reason="only before dumping"
  GMALLOC_OBJ=gmalloc.o
  VMLIMIT_OBJ=
else
  test "$doug_lea_malloc" != "yes" && GMALLOC_OBJ=gmalloc.o
  VMLIMIT_OBJ=vm-limit.o

  AC_CHECK_HEADERS([sys/vlimit.h])
  AC_CACHE_CHECK([for data_start], [emacs_cv_data_start],
    [AC_LINK_IFELSE(
       [AC_LANG_PROGRAM(
	 [[extern char data_start[]; char ch;]],
	 [[return data_start < &ch;]])],
       [emacs_cv_data_start=yes],
       [emacs_cv_data_start=no])])
  if test $emacs_cv_data_start = yes; then
    AC_DEFINE([HAVE_DATA_START], 1,
      [Define to 1 if data_start is the address of the start
       of the main data segment.])
  fi
fi
AC_SUBST(GMALLOC_OBJ)
AC_SUBST(VMLIMIT_OBJ)

if test "$doug_lea_malloc" = "yes" ; then
  if test "$GNU_MALLOC" = yes ; then
    GNU_MALLOC_reason="
      (Using Doug Lea's new malloc from the GNU C Library.)"
  fi
  AC_DEFINE(DOUG_LEA_MALLOC, 1,
    [Define to 1 if the system memory allocator is Doug Lea style,
     with malloc hooks and malloc_set_state.])

  ## Use mmap directly for allocating larger buffers.
  ## FIXME this comes from src/s/{gnu,gnu-linux}.h:
  ## #ifdef DOUG_LEA_MALLOC; #undef REL_ALLOC; #endif
  ## Does the AC_FUNC_MMAP test below make this check unnecessary?
  case "$opsys" in
    mingw32|gnu*) REL_ALLOC=no ;;
  esac
fi

if test x"${REL_ALLOC}" = x; then
  REL_ALLOC=${GNU_MALLOC}
fi

use_mmap_for_buffers=no
case "$opsys" in
  cygwin|mingw32|freebsd|irix6-5) use_mmap_for_buffers=yes ;;
esac

AC_FUNC_MMAP
if test $use_mmap_for_buffers = yes; then
  AC_DEFINE(USE_MMAP_FOR_BUFFERS, 1, [Define to use mmap to allocate buffer text.])
  REL_ALLOC=no
fi

LIBS="$LIBS_SYSTEM $LIBS"

dnl FIXME replace main with a function we actually want from this library.
AC_CHECK_LIB(Xbsd, main, LD_SWITCH_X_SITE="$LD_SWITCH_X_SITE -lXbsd")

dnl Check for the POSIX thread library.
LIB_PTHREAD=
AC_CHECK_HEADERS_ONCE(pthread.h)
if test "$ac_cv_header_pthread_h" && test "$opsys" != "mingw32"; then
  AC_CACHE_CHECK([for pthread library],
    [emacs_cv_pthread_lib],
    [emacs_cv_pthread_lib=no
     OLD_LIBS=$LIBS
     for emacs_pthread_lib in 'none needed' -lpthread; do
       case $emacs_pthread_lib in
	 -*) LIBS="$OLD_LIBS $emacs_pthread_lib";;
       esac
       AC_LINK_IFELSE(
	 [AC_LANG_PROGRAM(
	    [[#include <pthread.h>
	      #include <signal.h>
	      sigset_t old_mask, new_mask;
	      void noop (void) {}]],
	    [[pthread_t th = pthread_self ();
	      int status = 0;
	      status += pthread_create (&th, 0, 0, 0);
	      status += pthread_sigmask (SIG_BLOCK, &new_mask, &old_mask);
	      status += pthread_kill (th, 0);
	      #if ! (defined SYSTEM_MALLOC || defined HYBRID_MALLOC \
		     || defined DOUG_LEA_MALLOC)
	      /* Test for pthread_atfork only if gmalloc uses it,
		 as older-style hosts like MirBSD 10 lack it.  */
	      status += pthread_atfork (noop, noop, noop);
	      #endif
	      return status;]])],
	 [emacs_cv_pthread_lib=$emacs_pthread_lib])
       LIBS=$OLD_LIBS
       if test "$emacs_cv_pthread_lib" != no; then
	 break
       fi
     done])
  if test "$emacs_cv_pthread_lib" != no; then
    AC_DEFINE([HAVE_PTHREAD], 1, [Define to 1 if you have POSIX threads.])
    case $emacs_cv_pthread_lib in
      -*) LIB_PTHREAD=$emacs_cv_pthread_lib;;
    esac
    ac_cv_func_pthread_sigmask=yes
    # Some systems optimize for single-threaded programs by default, and
    # need special flags to disable these optimizations. For example, the
    # definition of 'errno' in <errno.h>.
    case $opsys in
      hpux* | sol*)
	AC_DEFINE([_REENTRANT], 1,
	  [Define to 1 if your system requires this in multithreaded code.]);;
      aix4-2)
	AC_DEFINE([_THREAD_SAFE], 1,
	  [Define to 1 if your system requires this in multithreaded code.]);;
    esac
  fi
fi
AC_SUBST([LIB_PTHREAD])

dnl Check for need for bigtoc support on IBM AIX

case ${host_os} in
aix*)
  AC_CACHE_CHECK([for -bbigtoc option], [gdb_cv_bigtoc], [
    case $GCC in
    yes) gdb_cv_bigtoc=-Wl,-bbigtoc ;;
    *) gdb_cv_bigtoc=-bbigtoc ;;
    esac

    LDFLAGS=$LDFLAGS\ $gdb_cv_bigtoc
    AC_LINK_IFELSE([AC_LANG_PROGRAM([[]], [[int i;]])], [], [gdb_cv_bigtoc=])
  ])
  ;;
esac

# Change CFLAGS, CPPFLAGS, and LIBS temporarily so that C_SWITCH_X_SITE
# is for the tests that follow.  We set them back later on.

REAL_CFLAGS="$CFLAGS"
REAL_CPPFLAGS="$CPPFLAGS"
REAL_LIBS="$LIBS"

if test "${HAVE_X11}" = "yes"; then
  DEFS="$C_SWITCH_X_SITE $DEFS"
  LDFLAGS="$LDFLAGS $LD_SWITCH_X_SITE"
  LIBS="-lX11 $LIBS"
  CFLAGS="$C_SWITCH_X_SITE $CFLAGS"
  CPPFLAGS="$C_SWITCH_X_SITE $CPPFLAGS"

  # On Solaris, arrange for LD_RUN_PATH to point to the X libraries for tests.
  # This is handled by LD_SWITCH_X_SITE_RPATH during the real build,
  # but it's more convenient here to set LD_RUN_PATH since this
  # also works on hosts that don't understand LD_SWITCH_X_SITE_RPATH.
  if test "${x_libraries}" != NONE && test -n "${x_libraries}"; then
    LD_RUN_PATH=$x_libraries${LD_RUN_PATH+:}$LD_RUN_PATH
    export LD_RUN_PATH
  fi

  if test "${opsys}" = "gnu-linux"; then
    AC_MSG_CHECKING(whether X on GNU/Linux needs -b to link)
    AC_LINK_IFELSE([AC_LANG_PROGRAM([[]],
     [[XOpenDisplay ("foo");]])],
     [xgnu_linux_first_failure=no],
     [xgnu_linux_first_failure=yes])
    if test "${xgnu_linux_first_failure}" = "yes"; then
      OLD_CPPFLAGS="$CPPFLAGS"
      OLD_LIBS="$LIBS"
      CPPFLAGS="$CPPFLAGS -b i486-linuxaout"
      LIBS="$LIBS -b i486-linuxaout"
      AC_LINK_IFELSE([AC_LANG_PROGRAM([[]],
       [[XOpenDisplay ("foo");]])],
       [xgnu_linux_second_failure=no],
       [xgnu_linux_second_failure=yes])
      if test "${xgnu_linux_second_failure}" = "yes"; then
	# If we get the same failure with -b, there is no use adding -b.
	# So leave it out.  This plays safe.
        AC_MSG_RESULT(no)
      else
	LD_SWITCH_X_SITE="$LD_SWITCH_X_SITE -b i486-linuxaout"
	C_SWITCH_X_SITE="$C_SWITCH_X_SITE -b i486-linuxaout"
        AC_MSG_RESULT(yes)
      fi
      CPPFLAGS=$OLD_CPPFLAGS
      LIBS=$OLD_LIBS
    else
      AC_MSG_RESULT(no)
    fi
  fi

  # Reportedly, some broken Solaris systems have XKBlib.h but are missing
  # header files included from there.
  AC_MSG_CHECKING(for Xkb)
  AC_LINK_IFELSE([AC_LANG_PROGRAM([[#include <X11/Xlib.h>
#include <X11/XKBlib.h>]],
	[[XkbDescPtr kb = XkbGetKeyboard (0, XkbAllComponentsMask, XkbUseCoreKbd);]])],
	emacs_xkb=yes, emacs_xkb=no)
  AC_MSG_RESULT($emacs_xkb)
  if test $emacs_xkb = yes; then
    AC_DEFINE(HAVE_XKB, 1, [Define to 1 if you have the Xkb extension.])
  fi

  AC_CHECK_FUNCS(XrmSetDatabase XScreenResourceString \
XScreenNumberOfScreen)
fi

if test "${window_system}" = "x11"; then
  AC_MSG_CHECKING(X11 version 6)
  AC_CACHE_VAL(emacs_cv_x11_version_6,
  [AC_LINK_IFELSE([AC_LANG_PROGRAM([[#include <X11/Xlib.h>]],
[[#if XlibSpecificationRelease < 6
fail;
#endif
]])], emacs_cv_x11_version_6=yes, emacs_cv_x11_version_6=no)])
  if test $emacs_cv_x11_version_6 = yes; then
    AC_MSG_RESULT(6 or newer)
    AC_DEFINE(HAVE_X11R6, 1,
	      [Define to 1 if you have the X11R6 or newer version of Xlib.])
    AC_DEFINE(HAVE_X_I18N, 1, [Define if you have usable i18n support.])
    ## inoue@ainet.or.jp says Solaris has a bug related to X11R6-style
    ## XIM support.
    case "$opsys" in
      sol2-*) : ;;
      *) AC_DEFINE(HAVE_X11R6_XIM, 1,
           [Define if you have usable X11R6-style XIM support.])
         ;;
    esac
  else
    AC_MSG_RESULT(before 6)
  fi
fi


### Use -lrsvg-2 if available, unless '--with-rsvg=no' is specified.
HAVE_RSVG=no
if test "${HAVE_X11}" = "yes" || test "${HAVE_MACGUI}" = "yes" || test "${HAVE_NS}" = "yes" || test "${opsys}" = "mingw32"; then
  if test "${with_rsvg}" != "no"; then
    RSVG_REQUIRED=2.11.0
    RSVG_MODULE="librsvg-2.0 >= $RSVG_REQUIRED"

    EMACS_CHECK_MODULES([RSVG], [$RSVG_MODULE])
    AC_SUBST(RSVG_CFLAGS)
    AC_SUBST(RSVG_LIBS)

    if test $HAVE_RSVG = yes; then
      AC_DEFINE(HAVE_RSVG, 1, [Define to 1 if using librsvg.])
      CFLAGS="$CFLAGS $RSVG_CFLAGS"
      # Windows loads librsvg dynamically
      if test "${opsys}" = "mingw32"; then
	RSVG_LIBS=
      fi
    fi
  fi
fi

HAVE_IMAGEMAGICK=no
if test "${HAVE_X11}" = "yes" || test "${HAVE_MACGUI}" = "yes" || test "${HAVE_NS}" = "yes" || test "${HAVE_W32}" = "yes"; then
  if test "${with_imagemagick}" != "no"; then
    ## 6.3.5 is the earliest version known to work; see Bug#17339.
    ## 6.8.2 makes Emacs crash; see Bug#13867.
    IMAGEMAGICK_MODULE="Wand >= 6.3.5 Wand != 6.8.2"
    EMACS_CHECK_MODULES([IMAGEMAGICK], [$IMAGEMAGICK_MODULE])
    AC_SUBST(IMAGEMAGICK_CFLAGS)
    AC_SUBST(IMAGEMAGICK_LIBS)

    if test $HAVE_IMAGEMAGICK = yes; then
      AC_DEFINE(HAVE_IMAGEMAGICK, 1, [Define to 1 if using imagemagick.])
      OLD_CFLAGS=$CFLAGS
      OLD_LIBS=$LIBS
      CFLAGS="$CFLAGS $IMAGEMAGICK_CFLAGS"
      LIBS="$IMAGEMAGICK_LIBS $LIBS"
      AC_CHECK_FUNCS(MagickExportImagePixels MagickMergeImageLayers)
      CFLAGS=$OLD_CFLAGS
      LIBS=$OLD_LIBS
    fi
  fi
fi


HAVE_GTK=no
GTK_OBJ=
gtk_term_header=$term_header
check_gtk2=no
gtk3_pkg_errors=
if test "${opsys}" != "mingw32"; then
  if test "${with_gtk3}" = "yes" || test "${with_gtk}" = "yes" || test "$USE_X_TOOLKIT" = "maybe"; then
    GLIB_REQUIRED=2.28
    GTK_REQUIRED=3.0
    GTK_MODULES="gtk+-3.0 >= $GTK_REQUIRED glib-2.0 >= $GLIB_REQUIRED"

    dnl Checks for libraries.
    EMACS_CHECK_MODULES([GTK], [$GTK_MODULES],
      [pkg_check_gtk=yes], [pkg_check_gtk=no])
    if test "$pkg_check_gtk" = "no" && test "$with_gtk3" = "yes"; then
       AC_MSG_ERROR($GTK_PKG_ERRORS)
    fi
    if test "$pkg_check_gtk" = "yes"; then
       AC_DEFINE(HAVE_GTK3, 1, [Define to 1 if using GTK 3 or later.])
       GTK_OBJ=emacsgtkfixed.o
       gtk_term_header=gtkutil.h
       USE_GTK_TOOLKIT="GTK3"
       if test "x$ac_enable_gtk_deprecation_warnings" = x; then
	 AC_DEFINE([GDK_DISABLE_DEPRECATION_WARNINGS], [1],
	   [Define to 1 to disable GTK+/GDK deprecation warnings.])
	 AC_DEFINE([GLIB_DISABLE_DEPRECATION_WARNINGS], [1],
	   [Define to 1 to disable Glib deprecation warnings.])
       fi
    else
       check_gtk2=yes
       gtk3_pkg_errors="$GTK_PKG_ERRORS "
    fi
  fi

  if test "${with_gtk2}" = "yes" || test "$check_gtk2" = "yes"; then
    GLIB_REQUIRED=2.10
    GTK_REQUIRED=2.10
    GTK_MODULES="gtk+-2.0 >= $GTK_REQUIRED glib-2.0 >= $GLIB_REQUIRED"

    dnl Checks for libraries.
    EMACS_CHECK_MODULES([GTK], [$GTK_MODULES],
      [pkg_check_gtk=yes], [pkg_check_gtk=no])
    if test "$pkg_check_gtk" = "no" &&
       { test "$with_gtk" = yes || test "$with_gtk2" = "yes"; }
    then
      AC_MSG_ERROR($gtk3_pkg_errors$GTK_PKG_ERRORS)
    fi
    test "$pkg_check_gtk" = "yes" && USE_GTK_TOOLKIT="GTK2"
  fi
fi

OLD_CFLAGS=$CFLAGS
OLD_LIBS=$LIBS

if test x"$pkg_check_gtk" = xyes; then

  AC_SUBST(GTK_LIBS)
  CFLAGS="$CFLAGS $GTK_CFLAGS"
  LIBS="$GTK_LIBS $LIBS"
  dnl Try to compile a simple GTK program.
  AC_MSG_CHECKING([whether GTK compiles])
  GTK_COMPILES=no
  AC_LINK_IFELSE(
    [AC_LANG_PROGRAM(
       [[/* Check the Gtk and Glib APIs.  */
	 #include <gtk/gtk.h>
	 #include <glib-object.h>
	 static void
	 callback (GObject *go, GParamSpec *spec, gpointer user_data)
	 {}
       ]],
       [[
	 GtkSettings *gs = 0;
	 /* Use G_CALLBACK to make sure function pointers can be cast to void *;
	    strict C prohibits this.  Use gtk_main_iteration to test that the
	    libraries are there.  */
	 if (g_signal_handler_find (G_OBJECT (gs), G_SIGNAL_MATCH_FUNC,
				    0, 0, 0, G_CALLBACK (callback), 0))
	   gtk_main_iteration ();
       ]])],
    [GTK_COMPILES=yes])
  AC_MSG_RESULT([$GTK_COMPILES])
  if test "${GTK_COMPILES}" != "yes"; then
    GTK_OBJ=
    if test "$USE_X_TOOLKIT" != "maybe"; then
      AC_MSG_ERROR([Gtk+ wanted, but it does not compile, see config.log.  Maybe some x11-devel files missing?]);
    fi
  else
    C_SWITCH_X_SITE="$C_SWITCH_X_SITE $GTK_CFLAGS"
    HAVE_GTK=yes
    AC_DEFINE(USE_GTK, 1, [Define to 1 if using GTK.])
    GTK_OBJ="gtkutil.o $GTK_OBJ"
    term_header=$gtk_term_header
    USE_X_TOOLKIT=none
    AC_MSG_WARN([[Your version of Gtk+ will have problems with
       closing open displays.  This is no problem if you just use
       one display, but if you use more than one and close one of them
       Emacs may crash.
       See http://bugzilla.gnome.org/show_bug.cgi?id=85715]])
    sleep 3
  fi

fi
AC_SUBST(GTK_OBJ)


if test "${HAVE_GTK}" = "yes"; then

  dnl  GTK scrollbars resemble toolkit scrollbars a lot, so to avoid
  dnl  a lot if #ifdef:s, say we have toolkit scrollbars.
  if test "$with_toolkit_scroll_bars" != no; then
    with_toolkit_scroll_bars=yes
  fi

  dnl  Check if we have the old file selection dialog declared and
  dnl  in the link library.  In 2.x it may be in the library,
  dnl  but not declared if deprecated featured has been selected out.
  dnl  AC_CHECK_DECL checks for a macro, so check for GTK_TYPE_FILE_SELECTION.
  HAVE_GTK_FILE_SELECTION=no
  AC_CHECK_DECL(GTK_TYPE_FILE_SELECTION, HAVE_GTK_FILE_SELECTION=yes,
                   HAVE_GTK_FILE_SELECTION=no, [AC_INCLUDES_DEFAULT
#include <gtk/gtk.h>])
  if test "$HAVE_GTK_FILE_SELECTION" = yes; then
    AC_CHECK_FUNCS(gtk_file_selection_new)
  fi

  dnl Same as above for gtk_handle_box.
  HAVE_GTK_HANDLE_BOX=no
  AC_CHECK_DECL(GTK_TYPE_HANDLE_BOX, HAVE_GTK_HANDLE_BOX=yes,
                   HAVE_GTK_HANDLE_BOX=no, [AC_INCLUDES_DEFAULT
#include <gtk/gtk.h>])
  if test "$HAVE_GTK_HANDLE_BOX" = yes; then
    AC_CHECK_FUNCS(gtk_handle_box_new)
  fi

  dnl Same as above for gtk_tearoff_menu_item.
  HAVE_GTK_TEAROFF_MENU_ITEM=no
  AC_CHECK_DECL(GTK_TYPE_TEAROFF_MENU_ITEM, HAVE_GTK_TEAROFF_MENU_ITEM=yes,
                   HAVE_GTK_TEAROFF_MENU_ITEM=no, [AC_INCLUDES_DEFAULT
#include <gtk/gtk.h>])
  if test "$HAVE_GTK_TEAROFF_MENU_ITEM" = yes; then
    AC_CHECK_FUNCS(gtk_tearoff_menu_item_new)
  fi

  dnl Check for functions introduced in 2.14 and later.
  AC_CHECK_FUNCS(gtk_widget_get_window gtk_widget_set_has_window \
                 gtk_dialog_get_action_area gtk_widget_get_sensitive \
                 gtk_widget_get_mapped gtk_adjustment_get_page_size \
                 gtk_orientable_set_orientation \
		 gtk_window_set_has_resize_grip)

 term_header=gtkutil.h
fi


dnl Enable xwidgets if GTK3 and WebKitGTK+ are available.
HAVE_XWIDGETS=no
XWIDGETS_OBJ=
if test "$with_xwidgets" != "no"; then
  test "$USE_GTK_TOOLKIT" = "GTK3" && test "$window_system" != "none" ||
    AC_MSG_ERROR([xwidgets requested but gtk3 not used.])

  WEBKIT_REQUIRED=1.4.0
  WEBKIT_MODULES="webkitgtk-3.0 >= $WEBKIT_REQUIRED"
  EMACS_CHECK_MODULES([WEBKIT], [$WEBKIT_MODULES])
  HAVE_XWIDGETS=$HAVE_WEBKIT
  test $HAVE_XWIDGETS = yes ||
    AC_MSG_ERROR([xwidgets requested but WebKitGTK+ not found.])

  XWIDGETS_OBJ=xwidget.o
  AC_DEFINE([HAVE_XWIDGETS], 1, [Define to 1 if you have xwidgets support.])
fi
AC_SUBST(XWIDGETS_OBJ)

CFLAGS=$OLD_CFLAGS
LIBS=$OLD_LIBS

dnl D-Bus has been tested under GNU/Linux only.  Must be adapted for
dnl other platforms.
HAVE_DBUS=no
DBUS_OBJ=
if test "${with_dbus}" = "yes"; then
   EMACS_CHECK_MODULES([DBUS], [dbus-1 >= 1.0])
   if test "$HAVE_DBUS" = yes; then
     AC_DEFINE(HAVE_DBUS, 1, [Define to 1 if using D-Bus.])
     dnl dbus_watch_get_unix_fd has been introduced in D-Bus 1.1.1.
     dnl dbus_type_is_valid and dbus_validate_* have been introduced in
     dnl D-Bus 1.5.12.
     OLD_LIBS=$LIBS
     LIBS="$LIBS $DBUS_LIBS"
     AC_CHECK_FUNCS(dbus_watch_get_unix_fd \
		    dbus_type_is_valid \
		    dbus_validate_bus_name \
                    dbus_validate_path \
		    dbus_validate_interface \
		    dbus_validate_member)
     LIBS=$OLD_LIBS
     DBUS_OBJ=dbusbind.o
   fi
fi
AC_SUBST(DBUS_CFLAGS)
AC_SUBST(DBUS_LIBS)
AC_SUBST(DBUS_OBJ)

dnl GSettings has been tested under GNU/Linux only.
HAVE_GSETTINGS=no
if test "${HAVE_X11}" = "yes" && test "${with_gsettings}" = "yes"; then
   EMACS_CHECK_MODULES([GSETTINGS], [gio-2.0 >= 2.26])
   if test "$HAVE_GSETTINGS" = "yes"; then
      old_CFLAGS=$CFLAGS
      CFLAGS="$CFLAGS $GSETTINGS_CFLAGS"
      old_LIBS=$LIBS
      LIBS="$LIBS $GSETTINGS_LIBS"
      AC_MSG_CHECKING([whether GSettings is in gio])
      AC_LINK_IFELSE(
         [AC_LANG_PROGRAM(
	     [[/* Check that gsettings really is present.  */
	     #include <glib-object.h>
	     #include <gio/gio.h>
	     ]],
	     [[
	       GSettings *settings;
	       GVariant *val = g_settings_get_value (settings, "");
	     ]])],
	 [], HAVE_GSETTINGS=no)
      AC_MSG_RESULT([$HAVE_GSETTINGS])

      if test "$HAVE_GSETTINGS" = "yes"; then
        AC_DEFINE(HAVE_GSETTINGS, 1, [Define to 1 if using GSettings.])
	SETTINGS_CFLAGS="$GSETTINGS_CFLAGS"
	SETTINGS_LIBS="$GSETTINGS_LIBS"
      fi
      CFLAGS=$old_CFLAGS
      LIBS=$old_LIBS
   fi
fi

dnl GConf has been tested under GNU/Linux only.
dnl The version is really arbitrary, it is about the same age as Gtk+ 2.6.
HAVE_GCONF=no
if test "${HAVE_X11}" = "yes" && test "${with_gconf}" = "yes"; then
   EMACS_CHECK_MODULES([GCONF], [gconf-2.0 >= 2.13])
   if test "$HAVE_GCONF" = yes; then
      AC_DEFINE(HAVE_GCONF, 1, [Define to 1 if using GConf.])
      dnl Newer GConf doesn't link with g_objects, so this is not defined.
      SETTINGS_CFLAGS="$SETTINGS_CFLAGS $GCONF_CFLAGS"
      SETTINGS_LIBS="$SETTINGS_LIBS $GCONF_LIBS"
   fi
fi

if test "$HAVE_GSETTINGS" = "yes" || test "$HAVE_GCONF" = "yes"; then
    EMACS_CHECK_MODULES([GOBJECT], [gobject-2.0 >= 2.0])
    if test "$HAVE_GOBJECT" = "yes"; then
       SETTINGS_CFLAGS="$SETTINGS_CFLAGS $GOBJECT_CFLAGS"
       SETTINGS_LIBS="$SETTINGS_LIBS $GOBJECT_LIBS"
    fi
    SAVE_CFLAGS="$CFLAGS"
    SAVE_LIBS="$LIBS"
    CFLAGS="$SETTINGS_CFLAGS $CFLAGS"
    LIBS="$SETTINGS_LIBS $LIBS"
    CFLAGS="$SAVE_CFLAGS"
    LIBS="$SAVE_LIBS"
fi
AC_SUBST(SETTINGS_CFLAGS)
AC_SUBST(SETTINGS_LIBS)


dnl SELinux is available for GNU/Linux only.
HAVE_LIBSELINUX=no
LIBSELINUX_LIBS=
if test "${with_selinux}" = "yes"; then
   AC_CHECK_LIB([selinux], [lgetfilecon], HAVE_LIBSELINUX=yes, HAVE_LIBSELINUX=no)
   if test "$HAVE_LIBSELINUX" = yes; then
      AC_DEFINE(HAVE_LIBSELINUX, 1, [Define to 1 if using SELinux.])
      LIBSELINUX_LIBS=-lselinux
   fi
fi
AC_SUBST(LIBSELINUX_LIBS)

HAVE_GNUTLS=no
if test "${with_gnutls}" = "yes" ; then
  EMACS_CHECK_MODULES([LIBGNUTLS], [gnutls >= 2.6.6],
    [HAVE_GNUTLS=yes], [HAVE_GNUTLS=no])
  if test "${HAVE_GNUTLS}" = "yes"; then
    AC_DEFINE(HAVE_GNUTLS, 1, [Define if using GnuTLS.])
    EMACS_CHECK_MODULES([LIBGNUTLS3], [gnutls >= 3.0.0],
      [AC_DEFINE(HAVE_GNUTLS3, 1, [Define if using GnuTLS v3.])], [])
  fi

  # Windows loads GnuTLS dynamically
  if test "${opsys}" = "mingw32"; then
    LIBGNUTLS_LIBS=
  fi
fi

AC_SUBST(LIBGNUTLS_LIBS)
AC_SUBST(LIBGNUTLS_CFLAGS)

NOTIFY_OBJ=
NOTIFY_SUMMARY=no

dnl MS Windows native file monitor is available for mingw32 only.
case $with_file_notification,$opsys in
  w32,cygwin)
    AC_MSG_ERROR(['--with-file-notification=w32' was specified, but
    this is only supported on MS-Windows native and MinGW32 builds.
    Consider using gfile instead.])
    ;;
  w32,* | yes,mingw32)
    AC_CHECK_HEADER(windows.h)
    if test "$ac_cv_header_windows_h" = yes ; then
       AC_DEFINE(HAVE_W32NOTIFY, 1, [Define to 1 to use w32notify.])
       NOTIFY_OBJ=w32notify.o
       NOTIFY_SUMMARY="yes (w32)"
    fi ;;
esac

dnl inotify is available only on GNU/Linux.
case $with_file_notification,$NOTIFY_OBJ in
  inotify, | yes,)
    AC_CHECK_HEADER(sys/inotify.h)
    if test "$ac_cv_header_sys_inotify_h" = yes ; then
	AC_CHECK_FUNC(inotify_init1)
	if test "$ac_cv_func_inotify_init1" = yes; then
	  AC_DEFINE(HAVE_INOTIFY, 1, [Define to 1 to use inotify.])
	  NOTIFY_OBJ=inotify.o
	  NOTIFY_SUMMARY="yes -lglibc (inotify)"
       fi
    fi ;;
esac

dnl kqueue is available on BSD-like systems.
case $with_file_notification,$NOTIFY_OBJ in
  kqueue,* | yes,)
    EMACS_CHECK_MODULES([KQUEUE], [libkqueue])
    if test "$HAVE_KQUEUE" = "yes"; then
       AC_DEFINE(HAVE_KQUEUE, 1, [Define to 1 to use kqueue.])
       CPPFLAGS="$CPPFLAGS -I/usr/include/kqueue"
       NOTIFY_CFLAGS=$KQUEUE_CFLAGS
       NOTIFY_LIBS=$KQUEUE_LIBS
       NOTIFY_OBJ=kqueue.o
       NOTIFY_SUMMARY="yes -lkqueue"
    else
       AC_SEARCH_LIBS(kqueue, [])
       if test "$ac_cv_search_kqueue" != no; then
         AC_DEFINE(HAVE_KQUEUE, 1, [Define to 1 to use kqueue.])
	 NOTIFY_OBJ=kqueue.o
	 NOTIFY_SUMMARY="yes (kqueue)"
       fi
    fi ;;
esac

dnl g_file_monitor exists since glib 2.18.  G_FILE_MONITOR_EVENT_MOVED
dnl has been added in glib 2.24.  It has been tested under
dnl GNU/Linux only.
case $with_file_notification,$NOTIFY_OBJ in
  gfile,* | yes,)
    if test "${HAVE_NS}" = yes; then
       AC_MSG_ERROR(['--with-file-notification=gfile' is not supported in NextStep builds.
Consider kqueue instead.])
    else
       EMACS_CHECK_MODULES([GFILENOTIFY], [gio-2.0 >= 2.24])
       if test "$HAVE_GFILENOTIFY" = "yes"; then
	  AC_DEFINE(HAVE_GFILENOTIFY, 1, [Define to 1 if using GFile.])
	  NOTIFY_CFLAGS=$GFILENOTIFY_CFLAGS
	  NOTIFY_LIBS=$GFILENOTIFY_LIBS
	  NOTIFY_OBJ=gfilenotify.o
	  NOTIFY_SUMMARY="yes -lgio (gfile)"
       fi
    fi ;;
esac

case $with_file_notification,$NOTIFY_OBJ in
  yes,* | no,* | *,?*) ;;
  *) AC_MSG_ERROR([File notification '$with_file_notification' requested but requirements not found.]) ;;
esac

if test -n "$NOTIFY_OBJ"; then
   AC_DEFINE(USE_FILE_NOTIFY, 1, [Define to 1 if using file notifications.])
fi
AC_SUBST(NOTIFY_CFLAGS)
AC_SUBST(NOTIFY_LIBS)
AC_SUBST(NOTIFY_OBJ)

dnl Do not put whitespace before the #include statements below.
dnl Older compilers (eg sunos4 cc) choke on it.
HAVE_XAW3D=no
LUCID_LIBW=
if test x"${USE_X_TOOLKIT}" = xmaybe || test x"${USE_X_TOOLKIT}" = xLUCID; then
  if test "$with_xaw3d" != no; then
    AC_CACHE_VAL(emacs_cv_xaw3d,
    [AC_LINK_IFELSE([AC_LANG_PROGRAM([[
#include <X11/Intrinsic.h>
#include <X11/Xaw3d/Simple.h>]],
      [[]])],
      [AC_CHECK_LIB(Xaw3d, XawScrollbarSetThumb,
                    emacs_cv_xaw3d=yes, emacs_cv_xaw3d=no)],
      emacs_cv_xaw3d=no)])
  else
    emacs_cv_xaw3d=no
  fi
  if test $emacs_cv_xaw3d = yes; then
    AC_MSG_CHECKING(for xaw3d)
    AC_MSG_RESULT([yes; using Lucid toolkit])
    USE_X_TOOLKIT=LUCID
    HAVE_XAW3D=yes
    LUCID_LIBW=-lXaw3d
    AC_DEFINE(HAVE_XAW3D, 1,
              [Define to 1 if you have the Xaw3d library (-lXaw3d).])
  else
    AC_MSG_CHECKING(for xaw3d)
    AC_MSG_RESULT(no)
    AC_MSG_CHECKING(for libXaw)
    AC_CACHE_VAL(emacs_cv_xaw,
    [AC_LINK_IFELSE([AC_LANG_PROGRAM([[
#include <X11/Intrinsic.h>
#include <X11/Xaw/Simple.h>]],
      [[]])],
      emacs_cv_xaw=yes,
      emacs_cv_xaw=no)])
    if test $emacs_cv_xaw = yes; then
      AC_MSG_RESULT([yes; using Lucid toolkit])
      USE_X_TOOLKIT=LUCID
      LUCID_LIBW=-lXaw
    elif test x"${USE_X_TOOLKIT}" = xLUCID; then
      AC_MSG_ERROR([Lucid toolkit requires X11/Xaw include files])
    else
      AC_MSG_ERROR([No X toolkit could be found.
If you are sure you want Emacs compiled without an X toolkit, pass
  --with-x-toolkit=no
to configure.  Otherwise, install the development libraries for the toolkit
that you want to use (e.g. Gtk+) and re-run configure.])
    fi
  fi
fi

X_TOOLKIT_TYPE=$USE_X_TOOLKIT

LIBXTR6=
LIBXMU=
if test "${USE_X_TOOLKIT}" != "none"; then
  AC_MSG_CHECKING(X11 toolkit version)
  AC_CACHE_VAL(emacs_cv_x11_toolkit_version_6,
  [AC_LINK_IFELSE([AC_LANG_PROGRAM([[#include <X11/Intrinsic.h>]],
[[#if XtSpecificationRelease < 6
fail;
#endif
]])], emacs_cv_x11_toolkit_version_6=yes, emacs_cv_x11_toolkit_version_6=no)])
  HAVE_X11XTR6=$emacs_cv_x11_toolkit_version_6
  if test $emacs_cv_x11_toolkit_version_6 = yes; then
    AC_MSG_RESULT(6 or newer)
    AC_DEFINE(HAVE_X11XTR6, 1,
	      [Define to 1 if you have the X11R6 or newer version of Xt.])
    LIBXTR6="-lSM -lICE"
    case "$opsys" in
      ## Use libw.a along with X11R6 Xt.
      unixware) LIBXTR6="$LIBXTR6 -lw" ;;
    esac
  else
    AC_MSG_RESULT(before 6)
  fi

dnl If using toolkit, check whether libXmu.a exists.
dnl tranle@intellicorp.com says libXmu.a can need XtMalloc in libXt.a to link.
  OLDLIBS="$LIBS"
  if test x$HAVE_X11XTR6 = xyes; then
    OTHERLIBS='-lXt -lSM -lICE'
  else
    OTHERLIBS='-lXt'
  fi
  AC_SEARCH_LIBS([XmuConvertStandardSelection], [Xmu], [], [], [$OTHERLIBS])
  if test "X$LIBS" != "X$OLDLIBS"; then
    LIBXMU=$ac_cv_search_XmuConvertStandardSelection
  fi
  LIBS=$OLDLIBS
  dnl ac_cv_search_XmuConvertStandardSelection is also referenced below.
fi
AC_SUBST(LIBXTR6)
AC_SUBST(LIBXMU)

LIBXP=
if test "${USE_X_TOOLKIT}" = "MOTIF"; then
  # OpenMotif may be installed in such a way on some GNU/Linux systems.
  if test -d /usr/include/openmotif; then
    CPPFLAGS="-I/usr/include/openmotif $CPPFLAGS"
    emacs_cv_openmotif=yes
    case "$canonical" in
      x86_64-*-linux-gnu* | powerpc64-*-linux-gnu* | sparc64-*-linux-gnu*)
      test -d /usr/lib64/openmotif && LDFLAGS="-L/usr/lib64/openmotif $LDFLAGS"
      ;;
      *)
      test -d /usr/lib/openmotif && LDFLAGS="-L/usr/lib/openmotif $LDFLAGS"
    esac
  else
    emacs_cv_openmotif=no
  fi
  AC_CACHE_CHECK(for (Open)Motif version 2.1, emacs_cv_motif_version_2_1,
  [AC_COMPILE_IFELSE([AC_LANG_PROGRAM([[#include <Xm/Xm.h>]],
    [[#if XmVERSION > 2 || (XmVERSION == 2 && XmREVISION >= 1)
int x = 5;
#else
Motif version prior to 2.1.
#endif]])],
    emacs_cv_motif_version_2_1=yes, emacs_cv_motif_version_2_1=no)])
  if test $emacs_cv_motif_version_2_1 = yes; then
    AC_CHECK_LIB(Xp, XpCreateContext, LIBXP=-lXp)
    if test x$emacs_cv_openmotif = xyes; then
      REAL_CPPFLAGS="-I/usr/include/openmotif $REAL_CPPFLAGS"
    fi
  else
    AC_CACHE_CHECK(for LessTif where some systems put it, emacs_cv_lesstif,
    # We put this in CFLAGS temporarily to precede other -I options
    # that might be in CFLAGS temporarily.
    # We put this in CPPFLAGS where it precedes the other -I options.
    OLD_CPPFLAGS=$CPPFLAGS
    OLD_CFLAGS=$CFLAGS
    CPPFLAGS="-I/usr/X11R6/LessTif/Motif1.2/include $CPPFLAGS"
    CFLAGS="-I/usr/X11R6/LessTif/Motif1.2/include $CFLAGS"
    [AC_COMPILE_IFELSE([AC_LANG_PROGRAM([[#include </usr/X11R6/LessTif/Motif1.2/include/Xm/Xm.h>]],
      [[int x = 5;]])],
      emacs_cv_lesstif=yes, emacs_cv_lesstif=no)])
    if test $emacs_cv_lesstif = yes; then
      # Make sure this -I option remains in CPPFLAGS after it is set
      # back to REAL_CPPFLAGS.
      # There is no need to change REAL_CFLAGS, because REAL_CFLAGS does not
      # have those other -I options anyway.  Ultimately, having this
      # directory ultimately in CPPFLAGS will be enough.
      REAL_CPPFLAGS="-I/usr/X11R6/LessTif/Motif1.2/include $REAL_CPPFLAGS"
      LDFLAGS="-L/usr/X11R6/LessTif/Motif1.2/lib $LDFLAGS"
    else
      CFLAGS=$OLD_CFLAGS
      CPPFLAGS=$OLD_CPPFLAGS
    fi
  fi
  AC_CHECK_HEADER([Xm/BulletinB.h], [],
    [AC_MSG_ERROR([Motif toolkit requested but requirements not found.])])
fi

dnl Use toolkit scroll bars if configured for GTK or X toolkit and either
dnl using Motif or Xaw3d is available, and unless
dnl --with-toolkit-scroll-bars=no was specified.

AH_TEMPLATE(USE_TOOLKIT_SCROLL_BARS,
	    [Define to 1 if we should use toolkit scroll bars.])dnl
USE_TOOLKIT_SCROLL_BARS=no
if test "${with_toolkit_scroll_bars}" != "no"; then
  if test "${USE_X_TOOLKIT}" != "none"; then
    if test "${USE_X_TOOLKIT}" = "MOTIF"; then
      AC_DEFINE(USE_TOOLKIT_SCROLL_BARS)
      HAVE_XAW3D=no
      USE_TOOLKIT_SCROLL_BARS=yes
    elif test "${HAVE_XAW3D}" = "yes" || test "${USE_X_TOOLKIT}" = "LUCID"; then
      AC_DEFINE(USE_TOOLKIT_SCROLL_BARS)
      USE_TOOLKIT_SCROLL_BARS=yes
    fi
  elif test "${HAVE_GTK}" = "yes"; then
    AC_DEFINE(USE_TOOLKIT_SCROLL_BARS)
    USE_TOOLKIT_SCROLL_BARS=yes
  elif test "${HAVE_MACGUI}" = "yes"; then
    AC_DEFINE(USE_TOOLKIT_SCROLL_BARS)
    USE_TOOLKIT_SCROLL_BARS=yes
  elif test "${HAVE_NS}" = "yes"; then
    AC_DEFINE(USE_TOOLKIT_SCROLL_BARS)
    USE_TOOLKIT_SCROLL_BARS=yes
  elif test "${HAVE_W32}" = "yes"; then
    AC_DEFINE(USE_TOOLKIT_SCROLL_BARS)
    USE_TOOLKIT_SCROLL_BARS=yes
  fi
fi

dnl See if XIM is available.
AC_COMPILE_IFELSE([AC_LANG_PROGRAM([[
	  #include <X11/Xlib.h>
	  #include <X11/Xresource.h>]],
	 [[XIMProc  callback;]])],
	 [HAVE_XIM=yes
	 AC_DEFINE(HAVE_XIM, 1, [Define to 1 if XIM is available])],
	 HAVE_XIM=no)

dnl '--with-xim' now controls only the initial value of use_xim at run time.

if test "${with_xim}" != "no"; then
  AC_DEFINE(USE_XIM, 1,
	    [Define to 1 if we should use XIM, if it is available.])
fi


if test "${HAVE_XIM}" != "no"; then
  late_CFLAGS=$CFLAGS
  if test "$GCC" = yes; then
    CFLAGS="$CFLAGS --pedantic-errors"
  fi
  AC_COMPILE_IFELSE([AC_LANG_PROGRAM([[
#include <X11/Xlib.h>
#include <X11/Xresource.h>]],
[[Display *display;
XrmDatabase db;
char *res_name;
char *res_class;
XIMProc  callback;
XPointer *client_data;
#ifndef __GNUC__
/* If we're not using GCC, it's probably not XFree86, and this is
   probably right, but we can't use something like --pedantic-errors.  */
extern Bool XRegisterIMInstantiateCallback(Display*, XrmDatabase, char*,
                                           char*, XIMProc, XPointer*);
#endif
(void)XRegisterIMInstantiateCallback(display, db, res_name, res_class, callback,
   client_data);]])],
    [emacs_cv_arg6_star=yes])
  AH_TEMPLATE(XRegisterIMInstantiateCallback_arg6,
         [Define to the type of the 6th arg of XRegisterIMInstantiateCallback,
either XPointer or XPointer*.])dnl
  if test "$emacs_cv_arg6_star" = yes; then
    AC_DEFINE(XRegisterIMInstantiateCallback_arg6, [XPointer*])
  else
    AC_DEFINE(XRegisterIMInstantiateCallback_arg6, [XPointer])
  fi
  CFLAGS=$late_CFLAGS
fi

### Start of font-backend (under any platform) section.
# (nothing here yet -- this is a placeholder)
### End of font-backend (under any platform) section.

### Start of font-backend (under X11) section.
if test "${HAVE_X11}" = "yes"; then
    ## Use -lXft if available, unless '--with-xft=no'.
    HAVE_XFT=maybe
    if test "x${with_x}" = "xno"; then
      with_xft="no";
    fi

    if test "$with_xft" != no; then
      EMACS_CHECK_MODULES([FONTCONFIG], [fontconfig >= 2.2.0])
      with_xft=$HAVE_FONTCONFIG
    fi

    if test "x${with_xft}" != "xno"; then

      EMACS_CHECK_MODULES([XFT], [xft >= 0.13.0], [], [HAVE_XFT=no])
      ## Because xftfont.c uses XRenderQueryExtension, we also
      ## need to link to -lXrender.
      HAVE_XRENDER=no
      AC_CHECK_LIB(Xrender, XRenderQueryExtension, HAVE_XRENDER=yes)
      if test "$HAVE_XFT" != no && test "$HAVE_XRENDER" != no; then
	OLD_CPPFLAGS="$CPPFLAGS"
	OLD_CFLAGS="$CFLAGS"
	OLD_LIBS="$LIBS"
	CPPFLAGS="$CPPFLAGS $XFT_CFLAGS"
	CFLAGS="$CFLAGS $XFT_CFLAGS"
	XFT_LIBS="-lXrender $XFT_LIBS"
	LIBS="$XFT_LIBS $LIBS"
	AC_CHECK_HEADER(X11/Xft/Xft.h,
	  AC_CHECK_LIB(Xft, XftFontOpen, HAVE_XFT=yes, , $XFT_LIBS) , ,
          [[#include <X11/X.h>]])

	if test "${HAVE_XFT}" = "yes"; then
	  AC_DEFINE(HAVE_XFT, 1, [Define to 1 if you have the Xft library.])
	    AC_SUBST(XFT_LIBS)
	  C_SWITCH_X_SITE="$C_SWITCH_X_SITE $XFT_CFLAGS"
	fi                        # "${HAVE_XFT}" = "yes"
	CPPFLAGS=$OLD_CPPFLAGS
	CFLAGS=$OLD_CFLAGS
	LIBS=$OLD_LIBS
      fi                          # "$HAVE_XFT" != no
    fi                            # "x${with_xft}" != "xno"

    ## We used to allow building with FreeType and without Xft.
    ## However, the ftx font backend driver is not in good shape.
    if test "$HAVE_XFT" != "yes"; then
       dnl For the "Does Emacs use" message at the end.
       HAVE_XFT=no
       HAVE_FREETYPE=no
    else
       dnl Strict linkers fail with
       dnl ftfont.o: undefined reference to symbol 'FT_New_Face'
       dnl if -lfreetype is not specified.
       dnl The following is needed to set FREETYPE_LIBS.
       EMACS_CHECK_MODULES([FREETYPE], [freetype2])

       test "$HAVE_FREETYPE" = "no" && AC_MSG_ERROR(libxft requires libfreetype)
    fi

    HAVE_LIBOTF=no
    if test "${HAVE_FREETYPE}" = "yes"; then
      AC_DEFINE(HAVE_FREETYPE, 1,
		[Define to 1 if using the freetype and fontconfig libraries.])
      if test "${with_libotf}" != "no"; then
	EMACS_CHECK_MODULES([LIBOTF], [libotf])
	if test "$HAVE_LIBOTF" = "yes"; then
	  AC_DEFINE(HAVE_LIBOTF, 1, [Define to 1 if using libotf.])
	  AC_CHECK_LIB(otf, OTF_get_variation_glyphs,
		       HAVE_OTF_GET_VARIATION_GLYPHS=yes,
		       HAVE_OTF_GET_VARIATION_GLYPHS=no)
	  if test "${HAVE_OTF_GET_VARIATION_GLYPHS}" = "yes"; then
	    AC_DEFINE(HAVE_OTF_GET_VARIATION_GLYPHS, 1,
		      [Define to 1 if libotf has OTF_get_variation_glyphs.])
	  fi
	fi
      fi
    dnl FIXME should there be an error if HAVE_FREETYPE != yes?
    dnl Does the new font backend require it, or can it work without it?
    fi

    HAVE_M17N_FLT=no
    if test "${HAVE_LIBOTF}" = yes; then
      if test "${with_m17n_flt}" != "no"; then
	EMACS_CHECK_MODULES([M17N_FLT], [m17n-flt])
	if test "$HAVE_M17N_FLT" = "yes"; then
	  AC_DEFINE(HAVE_M17N_FLT, 1, [Define to 1 if using libm17n-flt.])
	fi
      fi
    fi
else
    HAVE_XFT=no
    HAVE_FREETYPE=no
    HAVE_LIBOTF=no
    HAVE_M17N_FLT=no
fi

### End of font-backend (under X11) section.

AC_SUBST(FREETYPE_CFLAGS)
AC_SUBST(FREETYPE_LIBS)
AC_SUBST(FONTCONFIG_CFLAGS)
AC_SUBST(FONTCONFIG_LIBS)
AC_SUBST(LIBOTF_CFLAGS)
AC_SUBST(LIBOTF_LIBS)
AC_SUBST(M17N_FLT_CFLAGS)
AC_SUBST(M17N_FLT_LIBS)

HAVE_CAIRO=no
if test "${HAVE_X11}" = "yes"; then
  if test "${with_cairo}" != "no"; then
    CAIRO_REQUIRED=1.12.0
    CAIRO_MODULE="cairo >= $CAIRO_REQUIRED"
    EMACS_CHECK_MODULES(CAIRO, $CAIRO_MODULE)
    if test $HAVE_CAIRO = yes; then
      AC_DEFINE(USE_CAIRO, 1, [Define to 1 if using cairo.])
    else
      AC_MSG_ERROR([cairo requested but not found.])
    fi

    CFLAGS="$CFLAGS $CAIRO_CFLAGS"
    LIBS="$LIBS $CAIRO_LIBS"
    AC_SUBST(CAIRO_CFLAGS)
    AC_SUBST(CAIRO_LIBS)
  fi
fi

if test "${HAVE_X11}" = "yes"; then
  AC_CHECK_HEADER(X11/Xlib-xcb.h,
    AC_CHECK_LIB(xcb, xcb_translate_coordinates, HAVE_XCB=yes))
  if test "${HAVE_XCB}" = "yes"; then
    AC_CHECK_LIB(X11-xcb, XGetXCBConnection, HAVE_X11_XCB=yes)
    if test "${HAVE_X11_XCB}" = "yes"; then
      AC_DEFINE(USE_XCB, 1,
[Define to 1 if you have the XCB library and X11-XCB library for mixed
   X11/XCB programming.])
      XCB_LIBS="-lX11-xcb -lxcb"
      AC_SUBST(XCB_LIBS)
    fi
  fi
fi

### Use -lXpm if available, unless '--with-xpm=no'.
### mingw32 doesn't use -lXpm, since it loads the library dynamically.
### In the Cygwin-w32 build, we need to use /usr/include/noX/X11/xpm.h
### rather than /usr/include/X11/xpm.h, so we set CPPFLAGS (and
### LDFLAGS) accordingly.
HAVE_XPM=no
LIBXPM=
if test "${HAVE_W32}" = "yes" && test "${opsys}" = "cygwin"; then
  if test "${with_xpm}" != "no"; then
    SAVE_CPPFLAGS="$CPPFLAGS"
    SAVE_LDFLAGS="$LDFLAGS"
    CPPFLAGS="$CPPFLAGS -I/usr/include/noX"
    LDFLAGS="$LDFLAGS -L/usr/lib/noX"
    AC_CHECK_HEADER(X11/xpm.h,
      [AC_CHECK_LIB(Xpm, XpmReadFileToImage, HAVE_XPM=yes)])
    if test "${HAVE_XPM}" = "yes"; then
      AC_MSG_CHECKING(for XpmReturnAllocPixels preprocessor define)
      AC_EGREP_CPP(no_return_alloc_pixels,
      [#include "X11/xpm.h"
#ifndef XpmReturnAllocPixels
no_return_alloc_pixels
#endif
      ], HAVE_XPM=no, HAVE_XPM=yes)

      if test "${HAVE_XPM}" = "yes"; then
        REAL_CPPFLAGS="$REAL_CPPFLAGS -I/usr/include/noX"
	AC_MSG_RESULT(yes)
      else
	AC_MSG_RESULT(no)
        CPPFLAGS="$SAVE_CPPFLAGS"
        LDFLAGS="$SAVE_LDFLAGS"
      fi
    fi
  fi

  if test "${HAVE_XPM}" = "yes"; then
    AC_DEFINE(HAVE_XPM, 1, [Define to 1 if you have the Xpm library (-lXpm).])
    LIBXPM=-lXpm
  fi
fi

if test "${HAVE_X11}" = "yes"; then
  dnl Avoid Xpm on AIX unless requested, as it crashes; see Bug#17598.
  test "$opsys$with_xpm_set" = aix4-2 && with_xpm=no

  if test "${with_xpm}" != "no"; then
    AC_CHECK_HEADER(X11/xpm.h,
      [AC_CHECK_LIB(Xpm, XpmReadFileToPixmap, HAVE_XPM=yes, , -lX11)])
    if test "${HAVE_XPM}" = "yes"; then
      AC_MSG_CHECKING(for XpmReturnAllocPixels preprocessor define)
      AC_EGREP_CPP(no_return_alloc_pixels,
      [#include "X11/xpm.h"
#ifndef XpmReturnAllocPixels
no_return_alloc_pixels
#endif
      ], HAVE_XPM=no, HAVE_XPM=yes)

      if test "${HAVE_XPM}" = "yes"; then
	AC_MSG_RESULT(yes)
      else
	AC_MSG_RESULT(no)
      fi
    fi
  fi

  if test "${HAVE_XPM}" = "yes"; then
    AC_DEFINE(HAVE_XPM, 1, [Define to 1 if you have the Xpm library (-lXpm).])
    LIBXPM=-lXpm
  elif test "$opsys,$LUCID_LIBW" = aix4-2,-lXaw; then
    dnl AIX -lXaw needs -lXpm linked too; see Bug#17598 Message#152.
    LIBXPM=-lXpm
  fi
fi

### FIXME: Perhaps regroup to minimize code duplication due to MinGW's
### slightly different requirements wrt image libraries (it doesn't
### use -lXpm because it loads the xpm shared library dynamically at
### run time).
if test "${opsys}" = "mingw32"; then
  if test "${with_xpm}" != "no"; then
    AC_CHECK_HEADER(X11/xpm.h, HAVE_XPM=yes, HAVE_XPM=no, [
#define FOR_MSW 1])
  fi

  if test "${HAVE_XPM}" = "yes"; then
    AC_DEFINE(HAVE_XPM, 1, [Define to 1 if you have the Xpm library (-lXpm).])
  fi
fi

AC_SUBST(LIBXPM)

### Use -ljpeg if available, unless '--with-jpeg=no'.
HAVE_JPEG=no
LIBJPEG=
if test "${with_jpeg}" != "no"; then
  AC_CACHE_CHECK([for jpeglib 6b or later],
    [emacs_cv_jpeglib],
    [OLD_LIBS=$LIBS
     for emacs_cv_jpeglib in yes -ljpeg no; do
       case $emacs_cv_jpeglib in
	 yes) ;;
         no) break;;
	 *) LIBS="$LIBS $emacs_cv_jpeglib";;
       esac
       AC_LINK_IFELSE(
	 [AC_LANG_PROGRAM(
	    [[#undef HAVE_STDLIB_H /* Avoid config.h/jpeglib.h collision.  */
	      #include <stdio.h> /* jpeglib.h needs FILE and size_t.  */
	      #include <jpeglib.h>
	      #include <jerror.h>
	      char verify[JPEG_LIB_VERSION < 62 ? -1 : 1];
	      struct jpeg_decompress_struct cinfo;
	    ]],
	    [[
	      jpeg_create_decompress (&cinfo);
	      WARNMS (&cinfo, JWRN_JPEG_EOF);
	      jpeg_destroy_decompress (&cinfo);
	    ]])],
	 [emacs_link_ok=yes],
	 [emacs_link_ok=no])
       LIBS=$OLD_LIBS
       test $emacs_link_ok = yes && break
     done])
  if test "$emacs_cv_jpeglib" != no; then
    HAVE_JPEG=yes
    AC_DEFINE([HAVE_JPEG], 1,
      [Define to 1 if you have the jpeg library (typically -ljpeg).])
    ### mingw32 doesn't use -ljpeg, since it loads the library
    ### dynamically when needed, and doesn't want a run-time
    ### dependency on the jpeglib DLL.
    test "$emacs_cv_jpeglib" != yes && test "${opsys}" != "mingw32" \
    && LIBJPEG=$emacs_cv_jpeglib
  fi
fi
AC_SUBST(LIBJPEG)

HAVE_ZLIB=no
LIBZ=
if test "${with_zlib}" != "no"; then
  OLIBS=$LIBS
  AC_SEARCH_LIBS([inflateEnd], [z], [HAVE_ZLIB=yes])
  LIBS=$OLIBS
  case $ac_cv_search_inflateEnd in
    -*) LIBZ=$ac_cv_search_inflateEnd ;;
  esac
fi
if test "${HAVE_ZLIB}" = "yes"; then
  AC_DEFINE([HAVE_ZLIB], 1, [Define to 1 if you have the zlib library (-lz).])
  ### mingw32 doesn't use -lz, since it loads the library dynamically.
  if test "${opsys}" = "mingw32"; then
     LIBZ=
  fi
fi
AC_SUBST(LIBZ)

### Dynamic modules support
LIBMODULES=
HAVE_MODULES=no
MODULES_OBJ=
MODULES_SUFFIX=
if test "${with_modules}" != "no"; then
  case $opsys in
    gnu|gnu-linux)
      LIBMODULES="-ldl"
      MODULES_SUFFIX=".so"
      HAVE_MODULES=yes
      ;;
    cygwin|mingw32)
      MODULES_SUFFIX=".dll"
      HAVE_MODULES=yes
      ;;
    darwin)
      MODULES_SUFFIX=".so"
      HAVE_MODULES=yes
      ;;
    *)
      # BSD systems have dlopen in libc.
      AC_CHECK_FUNC([dlopen],
        [MODULES_SUFFIX=".so"
         HAVE_MODULES=yes])
      ;;
  esac

  if test "${HAVE_MODULES}" = no; then
    AC_MSG_ERROR([Dynamic modules are not supported on your system])
  else
    SAVE_LIBS=$LIBS
    LIBS="$LIBS $LIBMODULES"
    AC_CHECK_FUNCS([dladdr dlfunc])
    LIBS=$SAVE_LIBS
  fi
fi

if test "${HAVE_MODULES}" = yes; then
   MODULES_OBJ="dynlib.o emacs-module.o"
   AC_DEFINE(HAVE_MODULES, 1, [Define to 1 if dynamic modules are enabled])
   AC_DEFINE_UNQUOTED(MODULES_SUFFIX, "$MODULES_SUFFIX",
     [System extension for dynamic libraries])
fi
AC_SUBST(MODULES_OBJ)
AC_SUBST(LIBMODULES)

### Use -lpng if available, unless '--with-png=no'.
HAVE_PNG=no
LIBPNG=
PNG_CFLAGS=
if test "${NS_IMPL_COCOA}" = yes; then
  : # Nothing to do
elif test "${with_png}" != no; then
  # mingw32 loads the library dynamically.
  if test "$opsys" = mingw32; then
    AC_CHECK_HEADER([png.h], [HAVE_PNG=yes])
  elif test "${HAVE_X11}" = "yes" || test "${HAVE_W32}" = "yes"; then
    AC_MSG_CHECKING([for png])
    png_cflags=`(libpng-config --cflags) 2>&AS_MESSAGE_LOG_FD` &&
    png_libs=`(libpng-config --libs) 2>&AS_MESSAGE_LOG_FD` || {
      # libpng-config does not work; configure by hand.
      # Debian unstable as of July 2003 has multiple libpngs, and puts png.h
      # in /usr/include/libpng.
      if test -r /usr/include/libpng/png.h &&
	 test ! -r /usr/include/png.h; then
	png_cflags=-I/usr/include/libpng
      else
	png_cflags=
      fi
      png_libs='-lpng'
    }
    SAVE_CFLAGS=$CFLAGS
    SAVE_LIBS=$LIBS
    CFLAGS="$CFLAGS $png_cflags"
    LIBS="$png_libs -lz -lm $LIBS"
    AC_LINK_IFELSE(
      [AC_LANG_PROGRAM([[#include <png.h>]],
	 [[return !png_get_channels (0, 0);]])],
      [HAVE_PNG=yes
       PNG_CFLAGS=`AS_ECHO(["$png_cflags"]) | sed -e "$edit_cflags"`
       LIBPNG=$png_libs
       # $LIBPNG requires explicit -lz in some cases.
       # We don't know what those cases are, exactly, so play it safe and
       # append -lz to any nonempty $LIBPNG, unless we're already using LIBZ.
       if test -n "$LIBPNG" && test -z "$LIBZ"; then
	 LIBPNG="$LIBPNG -lz"
       fi])
    CFLAGS=$SAVE_CFLAGS
    LIBS=$SAVE_LIBS
    AC_MSG_RESULT([$HAVE_PNG])
  fi
fi
if test $HAVE_PNG = yes; then
  AC_DEFINE([HAVE_PNG], [1], [Define to 1 if you have the png library.])

  SAVE_CFLAGS=$CFLAGS
  CFLAGS="$CFLAGS $PNG_CFLAGS"
  AC_CHECK_DECL([png_longjmp],
    [],
    [AC_DEFINE([PNG_DEPSTRUCT], [],
       [Define to empty to suppress deprecation warnings when building
	with --enable-gcc-warnings and with libpng versions before 1.5,
	which lack png_longjmp.])],
    [[#include <png.h>
    ]])
  CFLAGS=$SAVE_CFLAGS
fi
AC_SUBST(LIBPNG)
AC_SUBST(PNG_CFLAGS)

### Use -ltiff if available, unless '--with-tiff=no'.
### mingw32 doesn't use -ltiff, since it loads the library dynamically.
HAVE_TIFF=no
LIBTIFF=
if test "${opsys}" = "mingw32"; then
  if test "${with_tiff}" != "no"; then
    AC_CHECK_HEADER(tiffio.h, HAVE_TIFF=yes, HAVE_TIFF=no)
  fi
  if test "${HAVE_TIFF}" = "yes"; then
    AC_DEFINE(HAVE_TIFF, 1, [Define to 1 if you have the tiff library (-ltiff).])
  fi
elif test "${HAVE_X11}" = "yes" || test "${HAVE_W32}" = "yes"; then
  if test "${with_tiff}" != "no"; then
    AC_CHECK_HEADER(tiffio.h,
      [tifflibs="-lz -lm"
      # At least one tiff package requires the jpeg library.
      if test "${HAVE_JPEG}" = yes; then tifflibs="-ljpeg $tifflibs"; fi
      AC_CHECK_LIB(tiff, TIFFGetVersion, HAVE_TIFF=yes, , $tifflibs)])
  fi

  if test "${HAVE_TIFF}" = "yes"; then
    AC_DEFINE(HAVE_TIFF, 1, [Define to 1 if you have the tiff library (-ltiff).])
    dnl FIXME -lz -lm, as per libpng?
    LIBTIFF=-ltiff
  fi
fi
AC_SUBST(LIBTIFF)

### Use -lgif or -lungif if available, unless '--with-gif=no'.
### mingw32 doesn't use -lgif/-lungif, since it loads the library dynamically.
HAVE_GIF=no
LIBGIF=
if test "${opsys}" = "mingw32"; then
  if test "${with_gif}" != "no"; then
    AC_CHECK_HEADER(gif_lib.h, HAVE_GIF=yes, HAVE_GIF=no)
  fi
  if test "${HAVE_GIF}" = "yes"; then
    AC_DEFINE(HAVE_GIF, 1, [Define to 1 if you have a gif (or ungif) library.])
  fi
elif test "${HAVE_X11}" = "yes" && test "${with_gif}" != "no" \
        || test "${HAVE_W32}" = "yes"; then
  AC_CHECK_HEADER(gif_lib.h,
# EGifPutExtensionLast only exists from version libungif-4.1.0b1.
# Earlier versions can crash Emacs, but version 5.0 removes EGifPutExtensionLast.
    [AC_CHECK_LIB(gif, GifMakeMapObject, HAVE_GIF=yes,
        [AC_CHECK_LIB(gif, EGifPutExtensionLast, HAVE_GIF=yes, HAVE_GIF=maybe)])])

  if test "$HAVE_GIF" = yes; then
    LIBGIF=-lgif
  elif test "$HAVE_GIF" = maybe; then
# If gif_lib.h but no libgif, try libungif.
    AC_CHECK_LIB(ungif, EGifPutExtensionLast, HAVE_GIF=yes, HAVE_GIF=no)
    test "$HAVE_GIF" = yes && LIBGIF=-lungif
  fi

  if test "${HAVE_GIF}" = "yes"; then
    AC_DEFINE(HAVE_GIF, 1, [Define to 1 if you have a gif (or ungif) library.])
  fi
fi
AC_SUBST(LIBGIF)

dnl Check for required libraries.
if test "${HAVE_X11}" = "yes"; then
  MISSING=""
  WITH_NO=""
  test "${with_xpm}" != "no" && test "${HAVE_XPM}" != "yes" &&
    MISSING="libXpm" && WITH_NO="--with-xpm=no"
  test "${with_jpeg}" != "no" && test "${HAVE_JPEG}" != "yes" &&
    MISSING="$MISSING libjpeg" && WITH_NO="$WITH_NO --with-jpeg=no"
  test "${with_png}" != "no" && test "${HAVE_PNG}" != "yes" &&
    MISSING="$MISSING libpng" && WITH_NO="$WITH_NO --with-png=no"
  test "${with_gif}" != "no" && test "${HAVE_GIF}" != "yes" &&
    MISSING="$MISSING libgif/libungif" && WITH_NO="$WITH_NO --with-gif=no"
  test "${with_tiff}" != "no" && test "${HAVE_TIFF}" != "yes" &&
    MISSING="$MISSING libtiff" && WITH_NO="$WITH_NO --with-tiff=no"

  if test "X${MISSING}" != X; then
    AC_MSG_ERROR([The following required libraries were not found:
    $MISSING
Maybe some development libraries/packages are missing?
If you don't want to link with them give
    $WITH_NO
as options to configure])
  fi
fi

### Use -lgpm if available, unless '--with-gpm=no'.
HAVE_GPM=no
LIBGPM=
if test "${with_gpm}" != "no"; then
  AC_CHECK_HEADER(gpm.h,
    [AC_CHECK_LIB(gpm, Gpm_Open, HAVE_GPM=yes)])

  if test "${HAVE_GPM}" = "yes"; then
    AC_DEFINE(HAVE_GPM, 1, [Define to 1 if you have the gpm library (-lgpm).])
    LIBGPM=-lgpm
  fi
fi
AC_SUBST(LIBGPM)

dnl Check for malloc/malloc.h on darwin
AC_CHECK_HEADERS_ONCE(malloc/malloc.h)

MAC_CFLAGS=
### Use Mac OS X GUI.
if test "${HAVE_MACGUI}" = "yes"; then
  AC_DEFINE(HAVE_MACGUI, 1, [Define to 1 if you are using GUI on Mac OS X.])
  AC_DEFINE(HAVE_SOUND, 1, [Define to 1 if you have sound support.])
  AC_CHECK_HEADERS(AvailabilityMacros.h)
  MAC_CFLAGS="-fconstant-cfstrings"
  ## Specify the install directory
  mac_appdir=
  if test "${mac_appdir_x}" != ""; then
    case ${mac_appdir_x} in
      y | ye | yes)  mac_appdir=/Applications ;;
      * ) mac_appdir=${mac_appdir_x} ;;
    esac
  fi
  # We also have mouse menus.
  HAVE_MENUS=yes
  # Tell src/Makefile.in to create files in the Mac OS X application
  # bundle mac/Emacs.app.
  OTHER_FILES=macosx-app
fi

GNUSTEP_CFLAGS=
### Use NeXTstep API to implement GUI.
if test "${HAVE_NS}" = "yes"; then
  AC_DEFINE(HAVE_NS, 1, [Define to 1 if you are using the NeXTstep API, either GNUstep or Cocoa on Mac OS X.])
  if test "${NS_IMPL_COCOA}" = "yes"; then
    AC_DEFINE(NS_IMPL_COCOA, 1, [Define to 1 if you are using NS windowing under MacOS X.])
  fi
  if test "${NS_IMPL_GNUSTEP}" = "yes"; then
    AC_DEFINE(NS_IMPL_GNUSTEP, 1, [Define to 1 if you are using NS windowing under GNUstep.])
    if test $NS_GNUSTEP_CONFIG != yes; then
      # See also .m.o rule in src/Makefile.in.  */
      # FIXME: are all these flags really needed?  Document here why.  */
      GNUSTEP_CFLAGS="-D_REENTRANT -fPIC -fno-strict-aliasing -I${GNUSTEP_SYSTEM_HEADERS} ${GNUSTEP_LOCAL_HEADERS}"
      ## Extra CFLAGS applied to src/*.m files.
      GNU_OBJC_CFLAGS="$GNU_OBJC_CFLAGS -fgnu-runtime -Wno-import -fconstant-string-class=NSConstantString -DGNUSTEP_BASE_LIBRARY=1 -DGNU_GUI_LIBRARY=1 -DGNU_RUNTIME=1 -DGSWARN -DGSDIAGNOSE"
    fi
  fi
  OTHER_FILES=ns-app
fi

### Use session management (-lSM -lICE) if available
HAVE_X_SM=no
LIBXSM=
if test "${HAVE_X11}" = "yes"; then
  AC_CHECK_HEADER(X11/SM/SMlib.h,
    [AC_CHECK_LIB(SM, SmcOpenConnection, HAVE_X_SM=yes, , -lICE)])

  if test "${HAVE_X_SM}" = "yes"; then
    AC_DEFINE(HAVE_X_SM, 1, [Define to 1 if you have the SM library (-lSM).])
    LIBXSM="-lSM -lICE"
  fi
fi
AC_SUBST(LIBXSM)

### Use XRandr (-lXrandr) if available
HAVE_XRANDR=no
if test "${HAVE_X11}" = "yes"; then
  XRANDR_REQUIRED=1.2.2
  XRANDR_MODULES="xrandr >= $XRANDR_REQUIRED"
  EMACS_CHECK_MODULES([XRANDR], [$XRANDR_MODULES])
  if test $HAVE_XRANDR = no; then
    # Test old way in case pkg-config doesn't have it (older machines).
    # Include Xrender.h by hand to work around bug in older Xrandr.h
    # (e.g. RHEL5) and silence (harmless) configure warning (bug#18465).
    AC_CHECK_HEADER(X11/extensions/Xrandr.h,
      [AC_CHECK_LIB(Xrandr, XRRGetScreenResources, HAVE_XRANDR=yes)],
      [], [AC_INCLUDES_DEFAULT
#include <X11/extensions/Xrender.h>])
    if test $HAVE_XRANDR = yes; then
      XRANDR_LIBS=-lXrandr
    fi
  fi
  if test $HAVE_XRANDR = yes; then
    AC_DEFINE(HAVE_XRANDR, 1, [Define to 1 if you have the XRandr extension.])
  fi
fi
AC_SUBST(XRANDR_CFLAGS)
AC_SUBST(XRANDR_LIBS)

### Use Xinerama (-lXinerama) if available
HAVE_XINERAMA=no
if test "${HAVE_X11}" = "yes"; then
  XINERAMA_REQUIRED=1.0.2
  XINERAMA_MODULES="xinerama >= $XINERAMA_REQUIRED"
  EMACS_CHECK_MODULES([XINERAMA], [$XINERAMA_MODULES])
  if test $HAVE_XINERAMA = no; then
    # Test old way in case pkg-config doesn't have it (older machines).
    AC_CHECK_HEADER(X11/extensions/Xinerama.h,
      [AC_CHECK_LIB(Xinerama, XineramaQueryExtension, HAVE_XINERAMA=yes)])
    if test $HAVE_XINERAMA = yes; then
      XINERAMA_LIBS=-lXinerama
    fi
  fi
  if test $HAVE_XINERAMA = yes; then
    AC_DEFINE(HAVE_XINERAMA, 1, [Define to 1 if you have the Xinerama extension.])
  fi
fi
AC_SUBST(XINERAMA_CFLAGS)
AC_SUBST(XINERAMA_LIBS)

### Use Xfixes (-lXfixes) if available
HAVE_XFIXES=no
if test "${HAVE_X11}" = "yes"; then
  XFIXES_REQUIRED=4.0.0
  XFIXES_MODULES="xfixes >= $XFIXES_REQUIRED"
  EMACS_CHECK_MODULES([XFIXES], [$XFIXES_MODULES])
  if test $HAVE_XFIXES = no; then
    # Test old way in case pkg-config doesn't have it (older machines).
    AC_CHECK_HEADER(X11/extensions/Xfixes.h,
      [AC_CHECK_LIB(Xfixes, XFixesHideCursor, HAVE_XFIXES=yes)])
    if test $HAVE_XFIXES = yes; then
      XFIXES_LIBS=-lXfixes
    fi
  fi
  if test $HAVE_XFIXES = yes; then
    AC_DEFINE(HAVE_XFIXES, 1, [Define to 1 if you have the Xfixes extension.])
  fi
fi
AC_SUBST(XFIXES_CFLAGS)
AC_SUBST(XFIXES_LIBS)

### Use libxml (-lxml2) if available
### mingw32 doesn't use -lxml2, since it loads the library dynamically.
HAVE_LIBXML2=no
if test "${with_xml2}" != "no"; then
  ### I'm not sure what the version number should be, so I just guessed.
  EMACS_CHECK_MODULES([LIBXML2], [libxml-2.0 > 2.6.17])
  # Built-in libxml2 on OS X 10.8 lacks libxml-2.0.pc.
  if test "${HAVE_LIBXML2}" != "yes" && test "$opsys" = "darwin"; then
    SAVE_CPPFLAGS="$CPPFLAGS"
    if test -z "$xcsdkdir" -a -n "$XCRUN" -a ! -d /usr/include; then
      dnl /usr/include is not found.  Try Xcode SDK dir if it is sane.
      xcsdkdir=`$XCRUN --show-sdk-path 2>/dev/null`
      case $xcsdkdir in
	*[[\\\"\#\$\&\'\`$am_lf\ \	]]*)
	xcsdkdir="" ;;
      esac
    fi
    CPPFLAGS="$CPPFLAGS -I$xcsdkdir/usr/include/libxml2"
    AC_CHECK_HEADER(libxml/HTMLparser.h,
      [AC_CHECK_DECL(HTML_PARSE_RECOVER, HAVE_LIBXML2=yes, ,
		     [#include <libxml/HTMLparser.h>])])
    CPPFLAGS="$SAVE_CPPFLAGS"
    if test "${HAVE_LIBXML2}" = "yes"; then
      LIBXML2_CFLAGS="-I'$xcsdkdir/usr/include/libxml2'"
      LIBXML2_LIBS="-lxml2"
    fi
  fi
  if test "${HAVE_LIBXML2}" = "yes"; then
    if test "${opsys}" != "mingw32"; then
      AC_CHECK_LIB(xml2, htmlReadMemory, HAVE_LIBXML2=yes, HAVE_LIBXML2=no,
        [$LIBXML2_LIBS])
    else
      LIBXML2_LIBS=""
    fi
    if test "${HAVE_LIBXML2}" = "yes"; then
      AC_DEFINE(HAVE_LIBXML2, 1, [Define to 1 if you have the libxml library (-lxml2).])
    else
      LIBXML2_LIBS=""
      LIBXML2_CFLAGS=""
    fi
  fi
fi
AC_SUBST(LIBXML2_LIBS)
AC_SUBST(LIBXML2_CFLAGS)

# If netdb.h doesn't declare h_errno, we must declare it by hand.
# On MinGW, that is provided by nt/inc/sys/socket.h and w32.c.
if test "${opsys}" = "mingw32"; then
  emacs_cv_netdb_declares_h_errno=yes
fi
AC_CACHE_CHECK(whether netdb declares h_errno,
	       emacs_cv_netdb_declares_h_errno,
[AC_LINK_IFELSE([AC_LANG_PROGRAM([[#include <netdb.h>]],
  [[return h_errno;]])],
  emacs_cv_netdb_declares_h_errno=yes, emacs_cv_netdb_declares_h_errno=no)])
if test $emacs_cv_netdb_declares_h_errno = yes; then
  AC_DEFINE(HAVE_H_ERRNO, 1, [Define to 1 if netdb.h declares h_errno.])
fi

# Check for mail-locking functions in a "mail" library.  Probably this should
# have the same check as for liblockfile below.
AC_CHECK_LIB(mail, maillock, have_mail=yes, have_mail=no)
if test $have_mail = yes; then
  LIBS_MAIL=-lmail
  AC_DEFINE(HAVE_LIBMAIL, 1, [Define to 1 if you have the 'mail' library (-lmail).])

  OLD_LIBS=$LIBS
  LIBS="$LIBS_MAIL $LIBS"
  AC_CHECK_FUNCS(touchlock)
  LIBS=$OLD_LIBS
else
  LIBS_MAIL=
fi
dnl Debian, at least:
AC_CHECK_LIB(lockfile, maillock, have_lockfile=yes, have_lockfile=no)
if test $have_lockfile = yes; then
   LIBS_MAIL=-llockfile
   AC_DEFINE(HAVE_LIBLOCKFILE, 1, [Define to 1 if you have the 'lockfile' library (-llockfile).])
else
# If we have the shared liblockfile, assume we must use it for mail
# locking (e.g. Debian).  If we couldn't link against liblockfile
# (no liblockfile.a installed), ensure that we don't need to.
  dnl This works for files generally, not just executables.
  dnl Should we look elsewhere for it?  Maybe examine /etc/ld.so.conf?
  AC_CHECK_PROG(liblockfile, liblockfile.so, yes, no,
                /usr/lib:/lib:/usr/local/lib:$LD_LIBRARY_PATH)
  if test $ac_cv_prog_liblockfile = yes; then
    AC_MSG_ERROR([Shared liblockfile found but can't link against it.
This probably means that movemail could lose mail.
There may be a 'development' package to install containing liblockfile.])
  fi
fi
AC_CHECK_HEADERS_ONCE(maillock.h)
AC_SUBST(LIBS_MAIL)

## Define MAIL_USE_FLOCK (or LOCKF) if the mailer uses flock (or lockf) to
## interlock access to the mail spool.  The alternative is a lock file named
## /usr/spool/mail/$USER.lock.
mail_lock=no
case "$opsys" in
  aix4-2) mail_lock="lockf" ;;

  gnu|freebsd|dragonfly|netbsd|openbsd|darwin|irix6-5) mail_lock="flock" ;;

  ## On GNU/Linux systems, both methods are used by various mail programs.
  ## I assume most people are using newer mailers that have heard of flock.
  ## Change this if you need to.
  ## Debian contains a patch which says: "On Debian/GNU/Linux systems,
  ## configure gets the right answers, and that means *NOT* using flock.
  ## Using flock is guaranteed to be the wrong thing. See Debian Policy
  ## for details." and then uses '#ifdef DEBIAN'.  Unfortunately the
  ## Debian maintainer hasn't provided a clean fix for Emacs.
  ## movemail.c will use 'maillock' when MAILDIR, HAVE_LIBMAIL and
  ## HAVE_MAILLOCK_H are defined, so the following appears to be the
  ## correct logic.  -- fx
  ## We must check for HAVE_LIBLOCKFILE too, as movemail does.
  ## liblockfile is a Free Software replacement for libmail, used on
  ## Debian systems and elsewhere. -rfr.
  gnu-*)
    mail_lock="flock"
    if test $have_mail = yes || test $have_lockfile = yes; then
      test $ac_cv_header_maillock_h = yes && mail_lock=no
    fi
    ;;

  mingw32)
    mail_lock="none-needed" ;;
esac

BLESSMAIL_TARGET=
case "$mail_lock" in
  flock) AC_DEFINE(MAIL_USE_FLOCK, 1, [Define if the mailer uses flock to interlock the mail spool.]) ;;

  lockf) AC_DEFINE(MAIL_USE_LOCKF, 1, [Define if the mailer uses lockf to interlock the mail spool.]) ;;

  none-needed) ;;

  *) BLESSMAIL_TARGET="need-blessmail" ;;
esac
AC_SUBST(BLESSMAIL_TARGET)

OLD_LIBS=$LIBS
LIBS="$LIB_PTHREAD $LIB_MATH $LIBS"
AC_CHECK_FUNCS(accept4 fchdir gethostname \
getrusage get_current_dir_name \
lrand48 random rint \
select getpagesize setlocale newlocale \
getrlimit setrlimit shutdown getaddrinfo \
pthread_sigmask strsignal setitimer \
sendto recvfrom getsockname getpeername getifaddrs freeifaddrs \
gai_strerror sync \
getpwent endpwent getgrent endgrent \
cfmakeraw cfsetspeed copysign __executable_start log2)
LIBS=$OLD_LIBS

dnl No need to check for posix_memalign if aligned_alloc works.
AC_CHECK_FUNCS([aligned_alloc posix_memalign], [break])

dnl Cannot use AC_CHECK_FUNCS
AC_CACHE_CHECK([for __builtin_unwind_init],
	       emacs_cv_func___builtin_unwind_init,
[AC_LINK_IFELSE([AC_LANG_PROGRAM([], [__builtin_unwind_init ();])],
		emacs_cv_func___builtin_unwind_init=yes,
		emacs_cv_func___builtin_unwind_init=no)])
if test $emacs_cv_func___builtin_unwind_init = yes; then
  AC_DEFINE(HAVE___BUILTIN_UNWIND_INIT, 1,
	    [Define to 1 if you have the '__builtin_unwind_init' function.])
fi

AC_CHECK_HEADERS_ONCE(sys/un.h)

AC_FUNC_FSEEKO

# UNIX98 PTYs.
AC_CHECK_FUNCS(grantpt)

# PTY-related GNU extensions.
AC_CHECK_FUNCS(getpt posix_openpt)

# Check this now, so that we will NOT find the above functions in ncurses.
# That is because we have not set up to link ncurses in lib-src.
# It's better to believe a function is not available
# than to expect to find it in ncurses.
# Also we need tputs and friends to be able to build at all.
AC_MSG_CHECKING([for library containing tputs])
# Run a test program that contains a call to tputs, a call that is
# never executed.  This tests whether a pre-'main' dynamic linker
# works with the library.  It's too much trouble to actually call
# tputs in the test program, due to portability hassles.  When
# cross-compiling, assume the test program will run if it links.
AC_DEFUN([tputs_link_source], [
  AC_LANG_SOURCE(
     [[extern void tputs (const char *, int, int (*)(int));
       int main (int argc, char **argv)
       {
	  if (argc == 10000)
	    tputs (argv[0], 0, 0);
	  return 0;
       }]])
])
if test "${opsys}" = "mingw32"; then
  msg='none required'
else
  # Maybe curses should be tried earlier?
  # See http://debbugs.gnu.org/cgi/bugreport.cgi?bug=9736#35
  for tputs_library in '' tinfo ncurses terminfo termcap curses; do
    OLIBS=$LIBS
    if test -z "$tputs_library"; then
      LIBS_TERMCAP=
      msg='none required'
    else
      LIBS_TERMCAP=-l$tputs_library
      msg=$LIBS_TERMCAP
      LIBS="$LIBS_TERMCAP $LIBS"
    fi
    AC_RUN_IFELSE([tputs_link_source], [], [msg=no],
      [AC_LINK_IFELSE([tputs_link_source], [], [msg=no])])
    LIBS=$OLIBS
    if test "X$msg" != Xno; then
      break
    fi
  done
fi
AC_MSG_RESULT([$msg])
if test "X$msg" = Xno; then
  AC_MSG_ERROR([The required function 'tputs' was not found in any library.
The following libraries were tried (in order):
  libtinfo, libncurses, libterminfo, libtermcap, libcurses
Please try installing whichever of these libraries is most appropriate
for your system, together with its header files.
For example, a libncurses-dev(el) or similar package.])
fi

## Use termcap instead of terminfo?
## Only true for: freebsd < 40000, ms-w32, msdos, netbsd < 599002500.
TERMINFO=yes
## FIXME?  In the cases below where we unconditionally set
## LIBS_TERMCAP="-lncurses", this overrides LIBS_TERMCAP = -ltinfo,
## if that was found above to have tputs.
## Should we use the gnu* logic everywhere?
case "$opsys" in
  ## darwin: Prevents crashes when running Emacs in Terminal.app under 10.2.
  ##  The ncurses library has been moved out of the System framework in
  ##  Mac OS X 10.2.  So if configure detects it, set the command-line
  ##  option to use it.
  darwin) LIBS_TERMCAP="-lncurses" ;;

  gnu*) test -z "$LIBS_TERMCAP" && LIBS_TERMCAP="-lncurses" ;;

  freebsd)
    AC_MSG_CHECKING([whether FreeBSD is new enough to use terminfo])
    AC_CACHE_VAL(emacs_cv_freebsd_terminfo,
    [AC_LINK_IFELSE([AC_LANG_PROGRAM([[#include <osreldate.h>]],
[[#if __FreeBSD_version < 400000
fail;
#endif
]])], emacs_cv_freebsd_terminfo=yes, emacs_cv_freebsd_terminfo=no)])

    AC_MSG_RESULT($emacs_cv_freebsd_terminfo)

    if test $emacs_cv_freebsd_terminfo = yes; then
      LIBS_TERMCAP="-lncurses"
    else
      TERMINFO=no
      LIBS_TERMCAP="-ltermcap"
    fi
    ;;

  mingw32)
    TERMINFO=no
    LIBS_TERMCAP=
    ;;

  netbsd)
    if test "x$LIBS_TERMCAP" != "x-lterminfo"; then
      TERMINFO=no
      LIBS_TERMCAP="-ltermcap"
    fi
    ;;

  openbsd | dragonfly) LIBS_TERMCAP="-lncurses" ;;

  ## hpux: Make sure we get select from libc rather than from libcurses
  ##  because libcurses on HPUX 10.10 has a broken version of select.
  ##  We used to use -lc -lcurses, but this may be cleaner.
  ## FIXME?  But TERMINFO = yes on hpux (it used to be explicitly
  # set that way, now it uses the default).  Isn't this a contradiction?
  hpux*) LIBS_TERMCAP="-ltermcap" ;;

esac

TERMCAP_OBJ=tparam.o
if test $TERMINFO = yes; then
  AC_DEFINE(TERMINFO, 1, [Define to 1 if you use terminfo instead of termcap.])
  TERMCAP_OBJ=terminfo.o
fi
if test "X$LIBS_TERMCAP" = "X-lncurses"; then
  AC_DEFINE(USE_NCURSES, 1, [Define to 1 if you use ncurses.])
fi
AC_SUBST(LIBS_TERMCAP)
AC_SUBST(TERMCAP_OBJ)

# GNU/Linux-specific timer functions.
AC_CACHE_CHECK([for timerfd interface], [emacs_cv_have_timerfd],
  [AC_COMPILE_IFELSE(
     [AC_LANG_PROGRAM([[#include <sys/timerfd.h>
		      ]],
		      [[timerfd_create (CLOCK_REALTIME,
					TFD_CLOEXEC | TFD_NONBLOCK);
			timerfd_settime (0, TFD_TIMER_ABSTIME, 0, 0);]])],
     [emacs_cv_have_timerfd=yes],
     [emacs_cv_have_timerfd=no])])
if test "$emacs_cv_have_timerfd" = yes; then
  AC_DEFINE([HAVE_TIMERFD], 1,
    [Define to 1 if timerfd functions are supported as in GNU/Linux.])
fi

# Alternate stack for signal handlers.
AC_CACHE_CHECK([whether signals can be handled on alternate stack],
	       [emacs_cv_alternate_stack],
  [AC_COMPILE_IFELSE(
     [AC_LANG_PROGRAM([[#include <signal.h>
		      ]],
		      [[stack_t ss;
			struct sigaction sa;
			ss.ss_sp = malloc (SIGSTKSZ);
			ss.ss_size = SIGSTKSZ;
			sa.sa_flags = SA_SIGINFO | SA_ONSTACK;
			sigaltstack (&ss, 0);
			sigaction (SIGSEGV, &sa, 0);]])],
     [emacs_cv_alternate_stack=yes],
     [emacs_cv_alternate_stack=no])])

# Do we have res_init, for detecting changes in /etc/resolv.conf?
# On Darwin, res_init appears not to be useful: see bug#562 and
# http://lists.gnu.org/archive/html/emacs-devel/2007-11/msg01467.html
resolv=no

if test $opsys != darwin; then

  AC_LINK_IFELSE([AC_LANG_PROGRAM([[#include <netinet/in.h>
#include <arpa/nameser.h>
#include <resolv.h>]],
    [[return res_init();]])],
    have_res_init=yes, have_res_init=no)
  if test "$have_res_init" = no; then
    OLIBS="$LIBS"
    LIBS="$LIBS -lresolv"
    AC_MSG_CHECKING(for res_init with -lresolv)
    AC_LINK_IFELSE([AC_LANG_PROGRAM([[#include <netinet/in.h>
#include <arpa/nameser.h>
#include <resolv.h>]],
      [[return res_init();]])],
      have_res_init=yes, have_res_init=no)
    AC_MSG_RESULT($have_res_init)
    if test "$have_res_init" = yes ; then
      resolv=yes
    fi
    LIBS="$OLIBS"
  fi

  if test "$have_res_init" = yes; then
    AC_DEFINE(HAVE_RES_INIT, 1, [Define to 1 if res_init is available.])
  fi
fi                              dnl !darwin

# Do we need the Hesiod library to provide the support routines?
dnl FIXME?  Should we be skipping this on Darwin too?
LIBHESIOD=
if test "$with_hesiod" != no ; then
  # Don't set $LIBS here -- see comments above.  FIXME which comments?
  AC_CHECK_FUNC(res_send, , [AC_CHECK_FUNC(__res_send, ,
     [AC_CHECK_LIB(resolv, res_send, resolv=yes,
		  [AC_CHECK_LIB(resolv, __res_send, resolv=yes)])])])
  if test "$resolv" = yes ; then
    RESOLVLIB=-lresolv
  else
    RESOLVLIB=
  fi
  AC_CHECK_FUNC(hes_getmailhost, , [AC_CHECK_LIB(hesiod, hes_getmailhost,
	hesiod=yes, :, $RESOLVLIB)])

  if test x"$hesiod" = xyes; then
    LIBHESIOD=-lhesiod
  fi
fi
AC_SUBST(LIBHESIOD)

# Do we need libresolv (due to res_init or Hesiod)?
if test "$resolv" = yes && test $opsys != darwin; then
  LIBRESOLV=-lresolv
else
  LIBRESOLV=
fi
AC_SUBST(LIBRESOLV)

# These tell us which Kerberos-related libraries to use.
COM_ERRLIB=
CRYPTOLIB=
KRB5LIB=
DESLIB=
KRB4LIB=

if test "${with_kerberos}" != no; then
  OLD_LIBS=$LIBS
  AC_CHECK_LIB(com_err, com_err, have_com_err=yes, have_com_err=no)
  if test $have_com_err = yes; then
    COM_ERRLIB=-lcom_err
    LIBS="$COM_ERRLIB $LIBS"
  fi
  AC_CHECK_LIB(crypto, mit_des_cbc_encrypt, have_crypto=yes, have_crypto=no)
  if test $have_crypto = yes; then
    CRYPTOLIB=-lcrypto
    LIBS="$CRYPTOLIB $LIBS"
  fi
  AC_CHECK_LIB(k5crypto, mit_des_cbc_encrypt, have_k5crypto=yes, have_k5crypto=no)
  if test $have_k5crypto = yes; then
    CRYPTOLIB=-lk5crypto
    LIBS="$CRYPTOLIB $LIBS"
  fi
  AC_CHECK_LIB(krb5, krb5_init_context, have_krb5=yes, have_krb5=no)
  if test $have_krb5=yes; then
    KRB5LIB=-lkrb5
    LIBS="$KRB5LIB $LIBS"
  fi
  dnl FIXME Simplify.  Does not match 22 logic, thanks to default_off?
  if test "${with_kerberos5}" = no; then
    AC_CHECK_LIB(des425, des_cbc_encrypt, have_des425=yes, have_des425=no )
    if test $have_des425 = yes; then
      DESLIB=-ldes425
      LIBS="$DESLIB $LIBS"
    else
      AC_CHECK_LIB(des, des_cbc_encrypt, have_des=yes, have_des=no)
      if test $have_des = yes; then
        DESLIB=-ldes
        LIBS="$DESLIB $LIBS"
      fi
    fi
    AC_CHECK_LIB(krb4, krb_get_cred, have_krb4=yes, have_krb4=no)
    if test $have_krb4 = yes; then
      KRB4LIB=-lkrb4
      LIBS="$KRB4LIB $LIBS"
    else
      AC_CHECK_LIB(krb, krb_get_cred, have_krb=yes, have_krb=no)
      if test $have_krb = yes; then
        KRB4LIB=-lkrb
        LIBS="$KRB4LIB $LIBS"
      fi
    fi
  fi

  if test "${with_kerberos5}" != no; then
    AC_CHECK_HEADERS(krb5.h,
      [AC_CHECK_MEMBERS([krb5_error.text, krb5_error.e_text],,,
		        [#include <krb5.h>])])
  else
    AC_CHECK_HEADERS(krb.h,,
		     [AC_CHECK_HEADERS(kerberosIV/krb.h,,
				       [AC_CHECK_HEADERS(kerberos/krb.h)])])
  fi
  AC_CHECK_HEADERS(com_err.h)
  LIBS=$OLD_LIBS
fi

AC_SUBST(COM_ERRLIB)
AC_SUBST(CRYPTOLIB)
AC_SUBST(KRB5LIB)
AC_SUBST(DESLIB)
AC_SUBST(KRB4LIB)

AC_CHECK_HEADERS(valgrind/valgrind.h)

AC_CHECK_MEMBERS([struct unipair.unicode], [], [], [[#include <linux/kd.h>]])

AC_CHECK_FUNCS_ONCE(tzset)

ok_so_far=yes
AC_CHECK_FUNC(socket, , ok_so_far=no)
if test $ok_so_far = yes; then
  AC_CHECK_HEADER(netinet/in.h, , ok_so_far=no)
fi
if test $ok_so_far = yes; then
  AC_CHECK_HEADER(arpa/inet.h, , ok_so_far=no)
fi
if test $ok_so_far = yes; then
dnl Fixme: Not used.  Should this be HAVE_SOCKETS?
  AC_DEFINE(HAVE_INET_SOCKETS, 1,
	    [Define to 1 if you have inet sockets.])
fi

AC_FUNC_FORK

AC_CHECK_FUNCS(snprintf)

dnl Check for glib.  This differs from other library checks in that
dnl Emacs need not link to glib unless some other library is already
dnl linking to glib.  Although glib provides no facilities that Emacs
dnl needs for its own purposes, when glib is present Emacs needs to
dnl use primitives like g_main_context_query to avoid clashing with
dnl glib at a low level.
dnl
dnl Check this late, since it depends on $GTK_CFLAGS etc.
XGSELOBJ=
OLDCFLAGS="$CFLAGS"
OLDLIBS="$LIBS"
CFLAGS="$CFLAGS $GTK_CFLAGS $RSVG_CFLAGS $DBUS_CFLAGS $SETTINGS_CFLAGS"
LIBS="$LIBS $GTK_LIBS $RSVG_LIBS $DBUS_LIBS $SETTINGS_LIBS"
CFLAGS="$CFLAGS $NOTIFY_CFLAGS $CAIRO_CFLAGS"
LIBS="$LIBS $NOTIFY_LIBS $CAIRO_LIBS"
AC_MSG_CHECKING([whether GLib is linked in])
AC_LINK_IFELSE([AC_LANG_PROGRAM(
	[[#include <glib.h>
	]],
	[[g_print ("Hello world");]])],
     [links_glib=yes],
     [links_glib=no])
AC_MSG_RESULT([$links_glib])
if test "${links_glib}" = "yes"; then
  AC_DEFINE(HAVE_GLIB, 1, [Define to 1 if GLib is linked in.])
  if test "$HAVE_NS" = no;then
    XGSELOBJ=xgselect.o
  fi
fi
CFLAGS="$OLDCFLAGS"
LIBS="$OLDLIBS"
AC_SUBST(XGSELOBJ)

dnl Adapted from Haible's version.
AC_CACHE_CHECK([for nl_langinfo and CODESET], emacs_cv_langinfo_codeset,
  [AC_LINK_IFELSE([AC_LANG_PROGRAM([[#include <langinfo.h>]],
    [[char* cs = nl_langinfo(CODESET);]])],
    emacs_cv_langinfo_codeset=yes,
    emacs_cv_langinfo_codeset=no)
  ])
if test $emacs_cv_langinfo_codeset = yes; then
  AC_DEFINE(HAVE_LANGINFO_CODESET, 1,
    [Define if you have <langinfo.h> and nl_langinfo(CODESET).])
fi

AC_TYPE_MBSTATE_T

dnl Fixme: AC_SYS_POSIX_TERMIOS should probably be used, but it's not clear
dnl how the tty code is related to POSIX and/or other versions of termios.
dnl The following looks like a useful start.
dnl
dnl AC_SYS_POSIX_TERMIOS
dnl if test $ac_cv_sys_posix_termios = yes; then
dnl    AC_DEFINE(HAVE_TERMIOS, 1, [Define to 1 if you have POSIX-style functions
dnl                                and macros for terminal control.])
dnl    AC_DEFINE(HAVE_TCATTR, 1, [Define to 1 if you have tcgetattr and tcsetattr.])
dnl fi

dnl Turned on June 1996 supposing nobody will mind it.
dnl MinGW emulates passwd database, so this feature doesn't make sense there.
if test "${opsys}" != "mingw32"; then
   AC_DEFINE(AMPERSAND_FULL_NAME, 1, [Define to use the convention that &
     in the full name stands for the login id.])
fi

dnl Everybody supports this, except MS.
dnl Seems like the kind of thing we should be testing for, though.
## Note: PTYs are broken on darwin <6.  Use at your own risk.
if test "${opsys}" != "mingw32"; then
  AC_DEFINE(HAVE_PTYS, 1, [Define if the system supports pty devices.])
fi

dnl Everybody supports this, except MS-DOS.
dnl Seems like the kind of thing we should be testing for, though.
dnl Compare with HAVE_INET_SOCKETS (which is unused...) above.
AC_DEFINE(HAVE_SOCKETS, 1, [Define if the system supports
  4.2-compatible sockets.])

AH_TEMPLATE(INTERNAL_TERMINAL, [This is substituted when $TERM is "internal".])

AH_TEMPLATE(NULL_DEVICE, [Name of the file to open to get
  a null file, or a data sink.])
if test "${opsys}" = "mingw32"; then
  AC_DEFINE(NULL_DEVICE, ["NUL:"])
else
  AC_DEFINE(NULL_DEVICE, ["/dev/null"])
fi

if test "${opsys}" = "mingw32"; then
  SEPCHAR=';'
else
  SEPCHAR=':'
fi
AC_DEFINE_UNQUOTED(SEPCHAR, ['$SEPCHAR'], [Character that separates PATH elements.])
dnl This is for MinGW, and is used in test/automated/Makefile.in.
dnl The MSYS Bash has heuristics for replacing ':' with ';' when it
dnl decides that a command-line argument to be passed to a MinGW program
dnl is a PATH-style list of directories.  But that heuristics plays it
dnl safe, and only does the replacement when it is _absolutely_ sure it
dnl sees a colon-separated list of file names; e.g. ":." is left alone,
dnl which breaks in-tree builds.  So we do this manually instead.
dnl Note that we cannot rely on PATH_SEPARATOR, as that one will always
dnl be computed as ':' in MSYS Bash.
AC_SUBST(SEPCHAR)

dnl Everybody supports this, except MS-DOS.
AC_DEFINE(subprocesses, 1, [Define to enable asynchronous subprocesses.])

AC_DEFINE(USER_FULL_NAME, [pw->pw_gecos], [How to get a user's full name.])


AC_DEFINE(DIRECTORY_SEP, ['/'],
  [Character that separates directories in a file name.])

if test "${opsys}" = "mingw32"; then
  AC_DEFINE(IS_DEVICE_SEP(_c_), [((_c_) == ':')],
    [Returns true if character is a device separator.])

  AC_DEFINE(IS_DIRECTORY_SEP(_c_), [((_c_) == '/' || (_c_) == '\\')],
    [Returns true if character is a directory separator.])

  AC_DEFINE(IS_ANY_SEP(_c_), [(IS_DIRECTORY_SEP (_c_) || IS_DEVICE_SEP(_c_))],
    [Returns true if character is any form of separator.])
else
  AC_DEFINE(IS_DEVICE_SEP(_c_), 0,
    [Returns true if character is a device separator.])

  AC_DEFINE(IS_DIRECTORY_SEP(_c_), [((_c_) == DIRECTORY_SEP)],
    [Returns true if character is a directory separator.])

  AC_DEFINE(IS_ANY_SEP(_c_), [(IS_DIRECTORY_SEP (_c_))],
    [Returns true if character is any form of separator.])
fi

AH_TEMPLATE(NO_EDITRES, [Define if XEditRes should not be used.])

case $opsys in
  aix4-2)
    dnl Unfortunately without libXmu we cannot support EditRes.
    if test "x$ac_cv_search_XmuConvertStandardSelection" = xno; then
      AC_DEFINE(NO_EDITRES, 1)
    fi
    ;;

  hpux*)
    dnl Assar Westerlund <assar@sics.se> says this is necessary for
    dnl HP-UX 10.20, and that it works for HP-UX 0 as well.
    AC_DEFINE(NO_EDITRES, 1)
    ;;
esac


case $opsys in
  irix6-5 | sol2* | unixware )
    dnl Some SVr4s don't define NSIG in sys/signal.h for ANSI environments;
    dnl instead, there's a system variable _sys_nsig.  Unfortunately, we
    dnl need the constant to dimension an array.  So wire in the appropriate
    dnl value here.
    AC_DEFINE(NSIG_MINIMUM, 32, [Minimum value of NSIG.])
    ;;
esac

emacs_broken_SIGIO=no

case $opsys in
  dnl SIGIO exists, but the feature doesn't work in the way Emacs needs.
  dnl See eg <http://article.gmane.org/gmane.os.openbsd.ports/46831>.
  hpux* | irix6-5 | nacl | openbsd | sol2* | unixware )
    emacs_broken_SIGIO=yes
    ;;

  aix4-2)
    dnl On AIX Emacs uses the gmalloc.c malloc implementation.  But given
    dnl the way this system works, libc functions that return malloced
    dnl memory use the libc malloc implementation. Calling xfree or
    dnl xrealloc on the results of such functions results in a crash.
    dnl
    dnl One solution for this could be to define SYSTEM_MALLOC in configure,
    dnl but that does not currently work on this system.
    dnl
    dnl It is possible to completely override the malloc implementation on
    dnl AIX, but that involves putting the malloc functions in a shared
    dnl library and setting the MALLOCTYPE environment variable to point to
    dnl that shared library.
    dnl
    dnl Emacs currently calls xrealloc on the results of get_current_dir name,
    dnl to avoid a crash just use the Emacs implementation for that function.
    dnl
    dnl FIXME We could change the AC_CHECK_FUNCS call near the start
    dnl of this file, so that we do not check for get_current_dir_name
    dnl on AIX.  But that might be fragile if something else ends
    dnl up testing for get_current_dir_name as a dependency.
    AC_DEFINE(BROKEN_GET_CURRENT_DIR_NAME, 1, [Define if
      get_current_dir_name should not be used.])
    ;;

  freebsd)
    dnl Circumvent a bug in FreeBSD.  In the following sequence of
    dnl writes/reads on a PTY, read(2) returns bogus data:
    dnl
    dnl write(2)  1022 bytes
    dnl write(2)   954 bytes, get EAGAIN
    dnl read(2)   1024 bytes in process_read_output
    dnl read(2)     11 bytes in process_read_output
    dnl
    dnl That is, read(2) returns more bytes than have ever been written
    dnl successfully.  The 1033 bytes read are the 1022 bytes written
    dnl successfully after processing (for example with CRs added if the
    dnl terminal is set up that way which it is here).  The same bytes will
    dnl be seen again in a later read(2), without the CRs.
    AC_DEFINE(BROKEN_PTY_READ_AFTER_EAGAIN, 1, [Define on FreeBSD to
      work around an issue when reading from a PTY.])
    ;;
esac

case $opsys in
  gnu-* | sol2-10 )
    dnl FIXME Can't we test if this exists (eg /proc/$$)?
    AC_DEFINE(HAVE_PROCFS, 1, [Define if you have the /proc filesystem.])
  ;;
esac

case $opsys in
  darwin | dragonfly | freebsd | netbsd | openbsd )
    AC_DEFINE(DONT_REOPEN_PTY, 1, [Define if process.c does not need to
      close a pty to make it a controlling terminal (it is already a
      controlling terminal of the subprocess, because we did ioctl TIOCSCTTY).])
  ;;
esac

dnl FIXME Surely we can test for this rather than hard-code it.
case $opsys in
  netbsd | openbsd) sound_device="/dev/audio" ;;
  *) sound_device="/dev/dsp" ;;
esac

dnl Used in sound.c
AC_DEFINE_UNQUOTED(DEFAULT_SOUND_DEVICE, "$sound_device",
  [Name of the default sound device.])


dnl Emacs can read input using SIGIO and buffering characters itself,
dnl or using CBREAK mode and making C-g cause SIGINT.
dnl The choice is controlled by the variable interrupt_input.
dnl
dnl Define INTERRUPT_INPUT to make interrupt_input = 1 the default (use SIGIO)
dnl
dnl Emacs uses the presence of the USABLE_SIGIO macro
dnl to indicate whether or not signal-driven I/O is possible.  It uses
dnl INTERRUPT_INPUT to decide whether to use it by default.
dnl
dnl SIGIO can be used only on systems that implement it (4.2 and 4.3).
dnl CBREAK mode has two disadvantages
dnl 1) At least in 4.2, it is impossible to handle the Meta key properly.
dnl I hear that in system V this problem does not exist.
dnl 2) Control-G causes output to be discarded.
dnl I do not know whether this can be fixed in system V.
dnl
dnl Another method of doing input is planned but not implemented.
dnl It would have Emacs fork off a separate process
dnl to read the input and send it to the true Emacs process
dnl through a pipe.
case $opsys in
  darwin | gnu-linux | gnu-kfreebsd )
    AC_DEFINE(INTERRUPT_INPUT, 1, [Define to read input using SIGIO.])
  ;;
esac


dnl If the system's imake configuration file defines 'NeedWidePrototypes'
dnl as 'NO', we must define NARROWPROTO manually.  Such a define is
dnl generated in the Makefile generated by 'xmkmf'.  If we don't define
dnl NARROWPROTO, we will see the wrong function prototypes for X functions
dnl taking float or double parameters.
case $opsys in
  cygwin|gnu|gnu-linux|gnu-kfreebsd|irix6-5|freebsd|netbsd|openbsd)
    AC_DEFINE(NARROWPROTO, 1, [Define if system's imake configuration
      file defines 'NeedWidePrototypes' as 'NO'.])
  ;;
esac


dnl Used in process.c, this must be a loop, even if it only runs once.
dnl (Except on SGI; see below.  Take that, clarity and consistency!)
AH_TEMPLATE(PTY_ITERATION, [How to iterate over PTYs.])
dnl Only used if !PTY_ITERATION.  Iterate from FIRST_PTY_LETTER to z,
dnl trying suffixes 0-16.
AH_TEMPLATE(FIRST_PTY_LETTER, [Letter to use in finding device name of
  first PTY, if PTYs are supported.])
AH_TEMPLATE(PTY_OPEN, [How to open a PTY, if non-standard.])
AH_TEMPLATE(PTY_NAME_SPRINTF, [How to get the device name of the control
  end of a PTY, if non-standard.])
AH_TEMPLATE(PTY_TTY_NAME_SPRINTF, [How to get device name of the tty
  end of a PTY, if non-standard.])

case $opsys in
  aix4-2 )
    AC_DEFINE(PTY_ITERATION, [int c; for (c = 0; !c ; c++)])
    dnl You allocate a pty by opening /dev/ptc to get the master side.
    dnl To get the name of the slave side, you just ttyname() the master side.
    AC_DEFINE(PTY_NAME_SPRINTF, [strcpy (pty_name, "/dev/ptc");])
    AC_DEFINE(PTY_TTY_NAME_SPRINTF, [strcpy (pty_name, ttyname (fd));])
    ;;

  cygwin )
    AC_DEFINE(PTY_ITERATION, [int i; for (i = 0; i < 1; i++)])
    dnl multi-line AC_DEFINEs are hard. :(
    AC_DEFINE(PTY_OPEN, [ do { int dummy; sigset_t blocked, procmask; sigemptyset (&blocked); sigaddset (&blocked, SIGCHLD); pthread_sigmask (SIG_BLOCK, &blocked, &procmask); if (-1 == openpty (&fd, &dummy, pty_name, 0, 0)) fd = -1; pthread_sigmask (SIG_SETMASK, &procmask, 0); if (fd >= 0) emacs_close (dummy); } while (false)])
    AC_DEFINE(PTY_NAME_SPRINTF, [])
    AC_DEFINE(PTY_TTY_NAME_SPRINTF, [])
    ;;

  gnu | openbsd )
    AC_DEFINE(FIRST_PTY_LETTER, ['p'])
    ;;

<<<<<<< HEAD
  gnu-linux | gnu-kfreebsd | dragonfly | freebsd | netbsd  | darwin )
=======
  gnu-linux | gnu-kfreebsd | dragonfly | freebsd | netbsd | darwin | nacl )
>>>>>>> 3d981ddd
    dnl if HAVE_GRANTPT
    if test "x$ac_cv_func_grantpt" = xyes; then
      AC_DEFINE(UNIX98_PTYS, 1, [Define if the system has Unix98 PTYs.])
      AC_DEFINE(PTY_ITERATION, [int i; for (i = 0; i < 1; i++)])
      dnl Note that grantpt and unlockpt may fork.  We must block SIGCHLD
      dnl to prevent sigchld_handler from intercepting the child's death.
      AC_DEFINE(PTY_TTY_NAME_SPRINTF, [{ char *ptyname = 0; sigset_t blocked; sigemptyset (&blocked); sigaddset (&blocked, SIGCHLD); pthread_sigmask (SIG_BLOCK, &blocked, 0); if (grantpt (fd) != -1 && unlockpt (fd) != -1) ptyname = ptsname(fd); pthread_sigmask (SIG_UNBLOCK, &blocked, 0); if (!ptyname) { emacs_close (fd); return -1; } snprintf (pty_name, PTY_NAME_SIZE, "%s", ptyname); }])
      dnl if HAVE_POSIX_OPENPT
      if test "x$ac_cv_func_posix_openpt" = xyes; then
        AC_DEFINE(PTY_OPEN, [do { fd = posix_openpt (O_RDWR | O_CLOEXEC | O_NOCTTY); if (fd < 0 && errno == EINVAL) fd = posix_openpt (O_RDWR | O_NOCTTY); } while (false)])
        AC_DEFINE(PTY_NAME_SPRINTF, [])
      dnl if HAVE_GETPT
      elif test "x$ac_cv_func_getpt" = xyes; then
        AC_DEFINE(PTY_OPEN, [fd = getpt ()])
        AC_DEFINE(PTY_NAME_SPRINTF, [])
      else
        AC_DEFINE(PTY_NAME_SPRINTF, [strcpy (pty_name, "/dev/ptmx");])
      fi
    else
      AC_DEFINE(FIRST_PTY_LETTER, ['p'])
    fi
    ;;

  hpux*)
    AC_DEFINE(FIRST_PTY_LETTER, ['p'])
    AC_DEFINE(PTY_NAME_SPRINTF, [sprintf (pty_name, "/dev/ptym/pty%c%x", c, i);])
    AC_DEFINE(PTY_TTY_NAME_SPRINTF, [sprintf (pty_name, "/dev/pty/tty%c%x", c, i);])
    ;;

  irix6-5 )
    dnl It looks like this cannot be right, because it is not a loop.
    dnl However, process.c actually does this:
    dnl # ifndef __sgi
    dnl   continue;
    dnl # else
    dnl   return -1;
    dnl # endif
    dnl which presumably makes it OK, since irix == sgi (?).
    dnl FIXME it seems like this special treatment is unnecessary?
    dnl Why can't irix use a single-trip loop like eg cygwin?
    AC_DEFINE(PTY_ITERATION, [])
    dnl Not used, because PTY_ITERATION is defined.
    AC_DEFINE(FIRST_PTY_LETTER, ['q'])
    AC_DEFINE(PTY_OPEN, [ { struct sigaction ocstat, cstat; struct stat stb; char * name; sigemptyset(&cstat.sa_mask); cstat.sa_handler = SIG_DFL; cstat.sa_flags = 0; sigaction(SIGCHLD, &cstat, &ocstat); name = _getpty (&fd, O_RDWR | O_NDELAY, 0600, 0); sigaction(SIGCHLD, &ocstat, (struct sigaction *)0); if (name == 0) return -1; if (fd < 0) return -1; if (fstat (fd, &stb) < 0) return -1; strcpy (pty_name, name); }])
    dnl No need to get the pty name at all.
    AC_DEFINE(PTY_NAME_SPRINTF, [])
    dnl No need to use sprintf to get the tty name--we get that from _getpty.
    AC_DEFINE(PTY_TTY_NAME_SPRINTF, [])
    ;;

  sol2* )
    dnl On SysVr4, grantpt(3) forks a subprocess, so do not use
    dnl O_CLOEXEC when opening the pty, and keep the SIGCHLD handler
    dnl from intercepting that death.  If any child but grantpt's should die
    dnl within, it should be caught after sigrelse(2).
    AC_DEFINE(PTY_OPEN, [fd = open (pty_name, O_RDWR | O_NONBLOCK)])
    AC_DEFINE(PTY_TTY_NAME_SPRINTF, [{ char *ptsname (int), *ptyname; int grantpt_result; sigset_t blocked; sigemptyset (&blocked); sigaddset (&blocked, SIGCHLD); pthread_sigmask (SIG_BLOCK, &blocked, 0); grantpt_result = grantpt (fd); pthread_sigmask (SIG_UNBLOCK, &blocked, 0); if (grantpt_result == -1 || unlockpt (fd) == -1 || !(ptyname = ptsname (fd))) { emacs_close (fd); return -1; } snprintf (pty_name, PTY_NAME_SIZE, "%s", ptyname); }])
    ;;

  unixware )
    dnl Comments are as per sol2*.
    AC_DEFINE(PTY_OPEN, [fd = open (pty_name, O_RDWR | O_NONBLOCK)])
    AC_DEFINE(PTY_TTY_NAME_SPRINTF, [{ char *ptsname (int), *ptyname; int grantpt_result; sigset_t blocked; sigemptyset (&blocked); sigaddset (&blocked, SIGCHLD); pthread_sigmask (SIG_BLOCK, &blocked, 0); grantpt_result = grantpt (fd); pthread_sigmask (SIG_UNBLOCK, &blocked, 0); if (grantpt_result == -1) fatal("could not grant slave pty"); if (unlockpt(fd) == -1) fatal("could not unlock slave pty"); if (!(ptyname = ptsname(fd))) fatal ("could not enable slave pty"); snprintf (pty_name, PTY_NAME_SIZE, "%s", ptyname); }])
    ;;
esac


case $opsys in
  sol2* | unixware )
    dnl This change means that we don't loop through allocate_pty too
    dnl many times in the (rare) event of a failure.
    AC_DEFINE(FIRST_PTY_LETTER, ['z'])
    AC_DEFINE(PTY_NAME_SPRINTF, [strcpy (pty_name, "/dev/ptmx");])
    dnl Push various streams modules onto a PTY channel.  Used in process.c.
    AC_DEFINE(SETUP_SLAVE_PTY, [if (ioctl (forkin, I_PUSH, "ptem") == -1) fatal ("ioctl I_PUSH ptem"); if (ioctl (forkin, I_PUSH, "ldterm") == -1) fatal ("ioctl I_PUSH ldterm"); if (ioctl (forkin, I_PUSH, "ttcompat") == -1) fatal ("ioctl I_PUSH ttcompat");], [How to set up a slave PTY, if needed.])
    ;;
esac


AH_TEMPLATE(SIGNALS_VIA_CHARACTERS, [Make process_send_signal work by
"typing" a signal character on the pty.])

case $opsys in
  dnl Perry Smith <pedz@ddivt1.austin.ibm.com> says this is correct for AIX.
  dnl thomas@mathematik.uni-bremen.de says this is needed for IRIX.
  aix4-2 | cygwin | gnu | irix6-5 | dragonfly | freebsd | netbsd | openbsd | darwin )
    AC_DEFINE(SIGNALS_VIA_CHARACTERS, 1)
    ;;

  dnl 21 Jun 06: Eric Hanchrow <offby1@blarg.net> says this works.
  dnl FIXME Does gnu-kfreebsd have linux/version.h?  It seems unlikely...
  gnu-linux | gnu-kfreebsd )

    AC_MSG_CHECKING([for signals via characters])
    AC_PREPROC_IFELSE([AC_LANG_PROGRAM([[
#include <linux/version.h>
#if LINUX_VERSION_CODE < 0x20400
# error "Linux version too old"
#endif
      ]], [[]])], emacs_signals_via_chars=yes, emacs_signals_via_chars=no)

    AC_MSG_RESULT([$emacs_signals_via_chars])
    test $emacs_signals_via_chars = yes && AC_DEFINE(SIGNALS_VIA_CHARACTERS, 1)
    ;;
esac


AH_TEMPLATE(TAB3, [Undocumented.])

case $opsys in
  darwin) AC_DEFINE(TAB3, OXTABS) ;;

  gnu | dragonfly | freebsd | netbsd | openbsd )
    AC_DEFINE(TABDLY, OXTABS, [Undocumented.])
    AC_DEFINE(TAB3, OXTABS)
    ;;

  gnu-linux | gnu-kfreebsd )
    AC_PREPROC_IFELSE([AC_LANG_PROGRAM([[
#ifndef __ia64__
# error "not ia64"
#endif
      ]], [[]])], AC_DEFINE(GC_MARK_SECONDARY_STACK(),
        [do { extern void *__libc_ia64_register_backing_store_base; __builtin_ia64_flushrs (); mark_memory (__libc_ia64_register_backing_store_base, __builtin_ia64_bsp ());} while (false)],
        [Mark a secondary stack, like the register stack on the ia64.]), [])
    ;;

  hpux*)
    AC_DEFINE(RUN_TIME_REMAP, 1, [Define if emacs.c needs to call
      run_time_remap; for HPUX.])
    ;;
esac


dnl This won't be used automatically yet.  We also need to know, at least,
dnl that the stack is continuous.
AH_TEMPLATE(GC_SETJMP_WORKS, [Define if setjmp is known to save all
  registers relevant for conservative garbage collection in the jmp_buf.])


case $opsys in
  dnl Not all the architectures are tested, but there are Debian packages
  dnl for SCM and/or Guile on them, so the technique must work.  See also
  dnl comments in alloc.c concerning setjmp and gcc.
  dnl Fixme: it's probably safe to just use the GCC conditional below.
  gnu-linux | gnu-kfreebsd )
    AC_PREPROC_IFELSE([AC_LANG_PROGRAM([[
#if defined __i386__ || defined __sparc__ || defined __mc68000__ \
  || defined __alpha__ || defined __mips__ || defined __s390__ \
  || defined __arm__ || defined __powerpc__ || defined __amd64__ \
  || defined __ia64__ || defined __sh__
/* ok */
#else
# error "setjmp not known to work on this arch"
#endif
    ]], [[]])], AC_DEFINE(GC_SETJMP_WORKS, 1))
    ;;
esac


if test x$GCC = xyes; then
   dnl GC_SETJMP_WORKS is nearly always appropriate for GCC.
   AC_DEFINE(GC_SETJMP_WORKS, 1)
else
  case $opsys in
    dnl irix: Tested on Irix 6.5.  SCM worked on earlier versions.
    aix* | dragonfly | freebsd | netbsd | openbsd | irix6-5 | sol2* )
      AC_DEFINE(GC_SETJMP_WORKS, 1)
      ;;
  esac
fi                              dnl GCC?

dnl In a weird quirk, MS runtime uses _setjmp and longjmp.
AC_CACHE_CHECK([for _setjmp], [emacs_cv_func__setjmp],
  [AC_LINK_IFELSE(
     [AC_LANG_PROGRAM(
       [[#include <setjmp.h>
         #ifdef __MINGW32__
         # define _longjmp longjmp
         #endif
       ]],
       [[jmp_buf j;
	 if (! _setjmp (j))
	   _longjmp (j, 1);]])],
     [emacs_cv_func__setjmp=yes],
     [emacs_cv_func__setjmp=no])])
if test $emacs_cv_func__setjmp = yes; then
  AC_DEFINE([HAVE__SETJMP], 1, [Define to 1 if _setjmp and _longjmp work.])
fi

# We need to preserve signal mask to handle C stack overflows.
AC_CACHE_CHECK([for sigsetjmp], [emacs_cv_func_sigsetjmp],
  [AC_LINK_IFELSE(
     [AC_LANG_PROGRAM(
       [[#include <setjmp.h>
       ]],
       [[sigjmp_buf j;
         if (! sigsetjmp (j, 1))
	   siglongjmp (j, 1);]])],
     [emacs_cv_func_sigsetjmp=yes],
     [emacs_cv_func_sigsetjmp=no])])
if test $emacs_cv_func_sigsetjmp = yes; then
  AC_DEFINE([HAVE_SIGSETJMP], 1,
    [Define to 1 if sigsetjmp and siglongjmp work.])
fi

case $emacs_cv_func_sigsetjmp,$emacs_cv_alternate_stack,$opsys in
  yes,yes,* | *,*,mingw32)
    AC_DEFINE([HAVE_STACK_OVERFLOW_HANDLING], 1,
      [Define to 1 if C stack overflow can be handled in some cases.]);;
esac

case $opsys in
  sol2* | unixware )
    dnl TIOCGPGRP is broken in SysVr4, so we can't send signals to PTY
    dnl subprocesses the usual way.  But TIOCSIGNAL does work for PTYs,
    dnl and this is all we need.
    AC_DEFINE(TIOCSIGSEND, TIOCSIGNAL, [Some platforms redefine this.])
    ;;
esac


case $opsys in
  hpux* | sol2* )
    dnl Used in xfaces.c.
    AC_DEFINE(XOS_NEEDS_TIME_H, 1, [Compensate for a bug in Xos.h on
      some systems, where it requires time.h.])
    ;;
esac


dnl Define symbols to identify the version of Unix this is.
dnl Define all the symbols that apply correctly.
AH_TEMPLATE(DOS_NT, [Define if the system is MS DOS or MS Windows.])
AH_TEMPLATE(MSDOS, [Define if the system is MS DOS.])
AH_TEMPLATE(USG, [Define if the system is compatible with System III.])
AH_TEMPLATE(USG5_4, [Define if the system is compatible with System V Release 4.])

case $opsys in
  aix4-2)
    AC_DEFINE(USG, [])
    dnl This symbol should be defined on AIX Version 3  ???????
    AC_PREPROC_IFELSE([AC_LANG_PROGRAM([[
#ifndef _AIX
# error "_AIX not defined"
#endif
    ]], [[]])], [], AC_DEFINE(_AIX, [], [Define if the system is AIX.]))
    ;;

  cygwin)
    AC_DEFINE(CYGWIN, 1, [Define if the system is Cygwin.])
    ;;

  darwin)
    dnl Not __APPLE__, as this may not be defined on non-OSX Darwin.
    dnl Not DARWIN, because Panther and lower CoreFoundation.h use DARWIN to
    dnl distinguish OS X from pure Darwin.
    AC_DEFINE(DARWIN_OS, [], [Define if the system is Darwin.])
    ;;

  gnu-linux | gnu-kfreebsd )
    AC_DEFINE(USG, [])
    AC_DEFINE(GNU_LINUX, [], [Define if ths system is compatible with GNU/Linux.])
    ;;

  hpux*)
    AC_DEFINE(USG, [])
    AC_DEFINE(HPUX, [], [Define if the system is HPUX.])
    ;;

  irix6-5)
    AC_DEFINE(USG, [])
    AC_DEFINE(USG5_4, [])
    AC_DEFINE(IRIX6_5, [], [Define if the system is IRIX.])
    ;;

  mingw32)
    AC_DEFINE(DOS_NT, [])
    AC_DEFINE(WINDOWSNT, 1, [Define if compiling for native MS Windows.])
    if test "x$ac_enable_checking" != "x" ; then
      AC_DEFINE(EMACSDEBUG, 1, [Define to 1 to enable w32 debug facilities.])
    fi
    ;;

  sol2*)
    AC_DEFINE(USG, [])
    AC_DEFINE(USG5_4, [])
    AC_DEFINE(SOLARIS2, [], [Define if the system is Solaris.])
    ;;

  unixware)
    AC_DEFINE(USG, [])
    AC_DEFINE(USG5_4, [])
    ;;
esac

AC_CACHE_CHECK([for usable FIONREAD], [emacs_cv_usable_FIONREAD],
  [case $opsys in
     aix4-2 | nacl)
       dnl BUILD 9008 - FIONREAD problem still exists in X-Windows.
       emacs_cv_usable_FIONREAD=no
       ;;

     mingw32)
       emacs_cv_usable_FIONREAD=yes
       ;;

     *)
       AC_COMPILE_IFELSE(
	 [AC_LANG_PROGRAM([[#include <sys/types.h>
			    #include <sys/ioctl.h>
			    #ifdef USG5_4
			    # include <sys/filio.h>
			    #endif
			  ]],
			  [[int foo = ioctl (0, FIONREAD, &foo);]])],
	 [emacs_cv_usable_FIONREAD=yes],
	 [emacs_cv_usable_FIONREAD=no])
       ;;
   esac])
if test $emacs_cv_usable_FIONREAD = yes; then
  AC_DEFINE([USABLE_FIONREAD], [1], [Define to 1 if FIONREAD is usable.])

  if test $emacs_broken_SIGIO = no; then
    AC_CACHE_CHECK([for usable SIGIO], [emacs_cv_usable_SIGIO],
      [AC_COMPILE_IFELSE(
	 [AC_LANG_PROGRAM([[#include <fcntl.h>
			    #include <signal.h>
			  ]],
			  [[int foo = SIGIO | F_SETFL | FASYNC;]])],
	 [emacs_cv_usable_SIGIO=yes],
	 [emacs_cv_usable_SIGIO=no])],
      [emacs_cv_usable_SIGIO=yes],
      [emacs_cv_usable_SIGIO=no])
    if test $emacs_cv_usable_SIGIO = yes; then
      AC_DEFINE([USABLE_SIGIO], [1], [Define to 1 if SIGIO is usable.])
    fi
  fi
fi

case $opsys in
  hpux11)
    dnl It works to open the pty's tty in the parent (Emacs), then
    dnl close and reopen it in the child.
    AC_DEFINE(USG_SUBTTY_WORKS, 1, [Define for USG systems where it
      works to open a pty's tty in the parent process, then close and
      reopen it in the child.])
    ;;

  irix6-5)
    AC_DEFINE(PREFER_VSUSP, 1, [Define if process_send_signal should
      use VSUSP instead of VSWTCH.])
    ;;

  sol2-10)
    AC_DEFINE(_STRUCTURED_PROC, 1, [Needed for system_process_attributes
      on Solaris.])
    ;;
esac

# Set up the CFLAGS for real compilation, so we can substitute it.
CFLAGS="$REAL_CFLAGS"
CPPFLAGS="$REAL_CPPFLAGS"
LIBS="$REAL_LIBS"

## Hack to detect a buggy GCC version.
if test "$GCC" = yes && \
   $CC --version 2> /dev/null | grep 'gcc.* 4.5.0' >/dev/null; then
  case $CFLAGS in
    *-fno-optimize-sibling-calls*) ;;
    *-O@<:@23@:>@*)
      AC_MSG_ERROR([GCC 4.5.0 has problems compiling Emacs; see etc/PROBLEMS.]);;
  esac
fi

version=$PACKAGE_VERSION

copyright="Copyright (C) 2016 Free Software Foundation, Inc."
AC_DEFINE_UNQUOTED(COPYRIGHT, ["$copyright"],
  [Short copyright string for this version of Emacs.])
AC_SUBST(copyright)

### Specify what sort of things we'll be editing into Makefile and config.h.
### Use configuration here uncanonicalized to avoid exceeding size limits.
AC_SUBST(version)
AC_SUBST(configuration)
## Unused?
AC_SUBST(canonical)
AC_SUBST(srcdir)
AC_SUBST(prefix)
AC_SUBST(exec_prefix)
AC_SUBST(bindir)
AC_SUBST(datadir)
AC_SUBST(sharedstatedir)
AC_SUBST(libexecdir)
AC_SUBST(mandir)
AC_SUBST(infodir)
AC_SUBST(lispdir)
AC_SUBST(standardlisppath)
AC_SUBST(locallisppath)
AC_SUBST(lisppath)
AC_SUBST(x_default_search_path)
AC_SUBST(etcdir)
AC_SUBST(archlibdir)
AC_SUBST(etcdocdir)
AC_SUBST(bitmapdir)
AC_SUBST(gamedir)
AC_SUBST(gameuser)
AC_SUBST(gamegroup)
## FIXME? Nothing uses @LD_SWITCH_X_SITE@.
## src/Makefile.in did add LD_SWITCH_X_SITE (as a cpp define) to the
## end of LIBX_BASE, but nothing ever set it.
AC_SUBST(LD_SWITCH_X_SITE)
AC_SUBST(C_SWITCH_X_SITE)
AC_SUBST(MAC_CFLAGS)
AC_SUBST(GNUSTEP_CFLAGS)
AC_SUBST(CFLAGS)
## Used in lwlib/Makefile.in.
AC_SUBST(X_TOOLKIT_TYPE)
AC_SUBST(mac_appdir)
AC_SUBST(ns_appdir)
AC_SUBST(ns_appbindir)
AC_SUBST(ns_appresdir)
AC_SUBST(ns_appsrc)
AC_SUBST(GNU_OBJC_CFLAGS)
AC_SUBST(OTHER_FILES)

if test -n "${term_header}"; then
    AC_DEFINE_UNQUOTED(TERM_HEADER, "${term_header}",
        [Define to the header for the built-in window system.])
fi

AC_DEFINE_UNQUOTED(EMACS_CONFIGURATION,  "${canonical}",
		   [Define to the canonical Emacs configuration name.])
AC_DEFINE_UNQUOTED(EMACS_CONFIG_OPTIONS, "${emacs_config_options}",
		   [Define to the options passed to configure.])
AH_TEMPLATE(config_opsysfile, [Some platforms that do not use configure
  define this to include extra configuration information.])

case $opsys in
  mingw32)
    AC_DEFINE(config_opsysfile, <ms-w32.h>, [])
    ;;
esac

XMENU_OBJ=
XOBJ=
FONT_OBJ=
if test "${HAVE_X_WINDOWS}" = "yes" ; then
  AC_DEFINE(HAVE_X_WINDOWS, 1,
	    [Define to 1 if you want to use the X window system.])
  XMENU_OBJ=xmenu.o
  XOBJ="xterm.o xfns.o xselect.o xrdb.o xsmfns.o xsettings.o"
  FONT_OBJ=xfont.o
  if test "$HAVE_CAIRO" = "yes"; then
    FONT_OBJ="ftfont.o ftcrfont.o"
  elif test "$HAVE_XFT" = "yes"; then
    FONT_OBJ="$FONT_OBJ ftfont.o xftfont.o ftxfont.o"
  elif test "$HAVE_FREETYPE" = "yes"; then
    FONT_OBJ="$FONT_OBJ ftfont.o ftxfont.o"
  fi
  AC_SUBST(FONT_OBJ)
fi
AC_SUBST(XMENU_OBJ)
AC_SUBST(XOBJ)
AC_SUBST(FONT_OBJ)

WIDGET_OBJ=
MOTIF_LIBW=
if test "${USE_X_TOOLKIT}" != "none" ; then
  WIDGET_OBJ=widget.o
  AC_DEFINE(USE_X_TOOLKIT, 1, [Define to 1 if using an X toolkit.])
  if test "${USE_X_TOOLKIT}" = "LUCID"; then
    AC_DEFINE(USE_LUCID, 1, [Define to 1 if using the Lucid X toolkit.])
  elif test "${USE_X_TOOLKIT}" = "MOTIF"; then
    AC_DEFINE(USE_MOTIF, 1, [Define to 1 if using the Motif X toolkit.])
    MOTIF_LIBW=-lXm
    case "$opsys" in
      gnu-linux)
        ## Paul Abrahams <abrahams at equinox.shaysnet.com> says this is needed.
        MOTIF_LIBW="$MOTIF_LIBW -lXpm"
        ;;

      unixware)
        ## Richard Anthony Ryan <ryanr at ellingtn.ftc.nrcs.usda.gov>
        ## says -lXimp is needed in UNIX_SV ... 4.2 1.1.2.
        MOTIF_LIBW="MOTIF_LIBW -lXimp"
        ;;

      aix4-2)
        ## olson@mcs.anl.gov says -li18n is needed by -lXm.
        MOTIF_LIBW="$MOTIF_LIBW -li18n"
        ;;
    esac
    MOTIF_LIBW="$MOTIF_LIBW $LIBXP"
  fi
fi
AC_SUBST(WIDGET_OBJ)

TOOLKIT_LIBW=
case "$USE_X_TOOLKIT" in
  MOTIF) TOOLKIT_LIBW="$MOTIF_LIBW" ;;
  LUCID) TOOLKIT_LIBW="$LUCID_LIBW" ;;
  none) test "x$HAVE_GTK" = "xyes" && TOOLKIT_LIBW="$GTK_LIBS" ;;
esac
if test "$HAVE_XWIDGETS" = "yes"; then
  TOOLKIT_LIBW="$TOOLKIT_LIBW -lXcomposite"
fi
AC_SUBST(TOOLKIT_LIBW)

if test "${opsys}" != "mingw32"; then
  if test "$USE_X_TOOLKIT" = "none"; then
    LIBXT_OTHER="\$(LIBXSM)"
  else
    LIBXT_OTHER="\$(LIBXMU) -lXt \$(LIBXTR6) -lXext"
  fi
fi
AC_SUBST(LIBXT_OTHER)

if test "${HAVE_X11}" = "yes" ; then
  AC_DEFINE(HAVE_X11, 1,
	    [Define to 1 if you want to use version 11 of X windows.])
  LIBX_OTHER="\$(LIBXT) \$(LIBX_EXTRA)"
else
  LIBX_OTHER=
fi
AC_SUBST(LIBX_OTHER)

if test "$HAVE_GTK" = yes || test "$HAVE_X11" != yes; then
  LIBXMENU=
elif test "$USE_X_TOOLKIT" = none; then
  LIBXMENU='$(oldXMenudir)/libXMenu11.a'
else
  LIBXMENU='$(lwlibdir)/liblw.a'
fi
AC_SUBST(LIBXMENU)

AC_CACHE_CHECK([for struct alignment],
  [emacs_cv_struct_alignment],
  [AC_COMPILE_IFELSE(
     [AC_LANG_PROGRAM([[#include <stddef.h>
			struct __attribute__ ((aligned (8))) s { char c; };
			struct t { char c; struct s s; };
			char verify[offsetof (struct t, s) == 8 ? 1 : -1];
		      ]])],
     [emacs_cv_struct_alignment=yes],
     [emacs_cv_struct_alignment=no])])
if test "$emacs_cv_struct_alignment" = yes; then
  AC_DEFINE([HAVE_STRUCT_ATTRIBUTE_ALIGNED], 1,
    [Define to 1 if 'struct __attribute__ ((aligned (N)))' aligns the
     structure to an N-byte boundary.])
fi

if test "${GNU_MALLOC}" = "yes" ; then
  AC_DEFINE(GNU_MALLOC, 1,
	    [Define to 1 if you want to use the GNU memory allocator.])
fi

RALLOC_OBJ=
if test "${REL_ALLOC}" = "yes" ; then
  AC_DEFINE(REL_ALLOC, 1,
	    [Define REL_ALLOC if you want to use the relocating allocator for
	     buffer space.])

  test "$system_malloc" != "yes" && RALLOC_OBJ=ralloc.o
fi
AC_SUBST(RALLOC_OBJ)

if test "$opsys" = "cygwin"; then
  CYGWIN_OBJ="sheap.o cygw32.o"
  ## Cygwin differs because of its unexec().
  PRE_ALLOC_OBJ=
  POST_ALLOC_OBJ=lastfile.o
elif test "$opsys" = "mingw32"; then
  CYGWIN_OBJ=
  PRE_ALLOC_OBJ=
  POST_ALLOC_OBJ=lastfile.o
else
  CYGWIN_OBJ=
  PRE_ALLOC_OBJ=lastfile.o
  POST_ALLOC_OBJ=
fi
AC_SUBST(CYGWIN_OBJ)
AC_SUBST(PRE_ALLOC_OBJ)
AC_SUBST(POST_ALLOC_OBJ)

dnl Call this 'FORTIFY_SOUR' so that it sorts before the 'FORTIFY_SOURCE'
dnl verbatim defined above.  The tricky name is apropos, as this hack
dnl makes Fortify go sour!
AH_VERBATIM([FORTIFY_SOUR],
[/* Without the following workaround, Emacs runs slowly on OS X 10.8.
   The workaround disables some useful run-time checking, so it
   should be conditional to the platforms with the performance bug.
   Perhaps Apple will fix this some day; also see m4/extern-inline.m4.  */
#if defined __APPLE__ && defined __GNUC__
# ifndef _DONT_USE_CTYPE_INLINE_
#  define _DONT_USE_CTYPE_INLINE_
# endif
# ifndef _FORTIFY_SOURCE
#  define _FORTIFY_SOURCE 0
# endif
#endif
])

# If user asks to omit features, disable optional features that gnulib
# might otherwise enable.
if test "$with_features" = no && test "$enable_acl" != yes; then
  enable_acl=no
fi

# Configure gnulib.  Although this does not affect CFLAGS or LIBS permanently.
# it temporarily reverts them to their pre-pkg-config values,
# because gnulib needs to work with both src (which uses the
# pkg-config stuff) and lib-src (which does not).  For example, gnulib
# may need to determine whether LIB_CLOCK_GETTIME should contain -lrt,
# and it therefore needs to run in an environment where LIBS does not
# already contain -lrt merely because 'pkg-config --libs' printed '-lrt'
# for some package unrelated to lib-src.
SAVE_CFLAGS=$CFLAGS
SAVE_LIBS=$LIBS
CFLAGS=$pre_PKG_CONFIG_CFLAGS
LIBS="$LIB_PTHREAD $pre_PKG_CONFIG_LIBS"
gl_ASSERT_NO_GNULIB_POSIXCHECK
gl_ASSERT_NO_GNULIB_TESTS
gl_INIT
CFLAGS=$SAVE_CFLAGS
LIBS=$SAVE_LIBS

if test "${opsys}" = "mingw32"; then
  CPPFLAGS="$CPPFLAGS -DUSE_CRT_DLL=1 -I \${abs_top_srcdir}/nt/inc"
  # Remove unneeded switches from the value of CC that goes to Makefiles
  CC=`AS_ECHO(["$CC"]) | sed -e "s,$GCC_TEST_OPTIONS,,"`
fi

case "$opsys" in
  aix4-2) LD_SWITCH_SYSTEM_TEMACS="-Wl,-bnodelcsect" ;;

  cygwin) LD_SWITCH_SYSTEM_TEMACS="-Wl,-stack,0x00800000" ;;

  darwin)
   ## The -headerpad option tells ld (see man page) to leave room at the
   ## end of the header for adding load commands.  Needed for dumping.
   ## 0x1000 is enough for roughly 52 load commands on the x86_64
   ## architecture (where they are 78 bytes each). The actual number of
   ## load commands added is not consistent but normally ranges from
   ## about 14 to about 34. Setting it high gets us plenty of slop and
   ## only costs about 1.5K of wasted binary space.
   headerpad_extra=1000
   if test "$HAVE_MACGUI" = "yes"; then
     # Check if the Quartz Core framework is necessary and always
     # available at runtime.
     AC_MSG_CHECKING(Mac OS X version max allowed >= 10.5)
     AC_CACHE_VAL(emacs_cv_mac_os_x_max_allowed_10_5,
     [AC_LINK_IFELSE([AC_LANG_PROGRAM([[
#ifdef HAVE_AVAILABILITYMACROS_H
#include <AvailabilityMacros.h>
#endif]],
[[#if MAC_OS_X_VERSION_MAX_ALLOWED >= 1050 && MAC_OS_X_VERSION_MIN_REQUIRED > 1020
fail;
#endif
]])], emacs_cv_mac_os_x_max_allowed_10_5=no, emacs_cv_mac_os_x_max_allowed_10_5=yes)])
     if test $emacs_cv_mac_os_x_max_allowed_10_5 = yes; then
       AC_MSG_RESULT(10.5 or later)
       libs_quartz_core="-framework QuartzCore"
     else
       AC_MSG_RESULT(before 10.5)
       libs_quartz_core=
     fi
     # Whether to use the Cocoa framework.
     libs_macgui="-framework Carbon -framework WebKit -framework Quartz $libs_quartz_core -framework IOKit -framework OSAKit -framework Cocoa"
     headerpad_extra=BD0
   elif test "$HAVE_NS" = "yes"; then
     libs_macgui="-framework AppKit"
     if test "$NS_IMPL_COCOA" = "yes"; then
        libs_macgui="$libs_macgui -framework IOKit"
     fi
   else
     libs_macgui=
   fi
   LD_SWITCH_SYSTEM_TEMACS="-fno-pie -prebind $libs_macgui -Xlinker -headerpad -Xlinker $headerpad_extra"

   ## This is here because src/Makefile.in did some extra fiddling around
   ## with LD_SWITCH_SYSTEM.  It seems cleaner to put this in
   ## LD_SWITCH_SYSTEM_TEMACS instead,
   test "x$LD_SWITCH_SYSTEM" = "x" && test "x$GCC" != "xyes" && \
     LD_SWITCH_SYSTEM_TEMACS="-X $LD_SWITCH_SYSTEM_TEMACS"
   ;;

  ## LD_SWITCH_X_SITE_RPATH is a -rpath option saying where to
  ## find X at run-time.
  ## When handled by cpp, this was in LD_SWITCH_SYSTEM.  However, at the
  ## point where configure sourced the s/*.h file, LD_SWITCH_X_SITE_RPATH
  ## had not yet been defined and was expanded to null.  Hence LD_SWITCH_SYSTEM
  ## had different values in configure (in ac_link) and src/Makefile.in.
  ## It seems clearer therefore to put this piece in LD_SWITCH_SYSTEM_TEMACS.
  gnu*) LD_SWITCH_SYSTEM_TEMACS="\$(LD_SWITCH_X_SITE_RPATH)" ;;

  mingw32)
   ## Is it any better under MinGW64 to relocate emacs into higher addresses?
   case "$canonical" in
     x86_64-*-*) LD_SWITCH_SYSTEM_TEMACS="-Wl,-stack,0x00800000 -Wl,-heap,0x00100000 -Wl,-image-base,0x400000000 -Wl,-entry,__start -Wl,-Map,./temacs.map" ;;
     *) LD_SWITCH_SYSTEM_TEMACS="-Wl,-stack,0x00800000 -Wl,-heap,0x00100000 -Wl,-image-base,0x01000000 -Wl,-entry,__start -Wl,-Map,./temacs.map" ;;
   esac
   ;;

  *) LD_SWITCH_SYSTEM_TEMACS= ;;
esac

# -nopie fixes a temacs segfault on Gentoo, OpenBSD, and other systems
# with "hardened" GCC configurations for some reason (Bug#18784).
# We don't know why -nopie works, but not segfaulting is better than
# segfaulting.  Use ac_c_werror_flag=yes when trying -nopie, otherwise
# clang keeps warning that it does not understand -nopie, and pre-4.6
# GCC has a similar problem (Bug#20338).
AC_CACHE_CHECK([whether $CC accepts -nopie],
  [emacs_cv_prog_cc_nopie],
  [emacs_save_c_werror_flag=$ac_c_werror_flag
   emacs_save_LDFLAGS=$LDFLAGS
   ac_c_werror_flag=yes
   LDFLAGS="$LDFLAGS -nopie"
   AC_LINK_IFELSE([AC_LANG_PROGRAM([], [])],
     [emacs_cv_prog_cc_nopie=yes],
     [emacs_cv_prog_cc_nopie=no])
   ac_c_werror_flag=$emacs_save_c_werror_flag
   LDFLAGS=$emacs_save_LDFLAGS])
if test "$emacs_cv_prog_cc_nopie" = yes; then
  LD_SWITCH_SYSTEM_TEMACS="$LD_SWITCH_SYSTEM_TEMACS -nopie"
fi

if test x$ac_enable_profiling != x ; then
  case $opsys in
    *freebsd | gnu-linux) ;;
    *) LD_SWITCH_SYSTEM_TEMACS="$LD_SWITCH_SYSTEM_TEMACS -pg" ;;
  esac
fi

LD_SWITCH_SYSTEM_TEMACS="$LDFLAGS_NOCOMBRELOC $LD_SWITCH_SYSTEM_TEMACS"

AC_SUBST(LD_SWITCH_SYSTEM_TEMACS)

## Common for all window systems
if test "$window_system" != "none"; then
  AC_DEFINE(HAVE_WINDOW_SYSTEM, 1, [Define if you have a window system.])
  AC_DEFINE(POLL_FOR_INPUT, 1, [Define if you poll periodically to detect C-g.])
  WINDOW_SYSTEM_OBJ="fontset.o fringe.o image.o"
fi

AC_SUBST(WINDOW_SYSTEM_OBJ)

AH_TOP([/* GNU Emacs site configuration template file.

Copyright (C) 1988, 1993-1994, 1999-2002, 2004-2016
  Free Software Foundation, Inc.

This file is part of GNU Emacs.

GNU Emacs is free software: you can redistribute it and/or modify
it under the terms of the GNU General Public License as published by
the Free Software Foundation, either version 3 of the License, or (at
your option) any later version.

GNU Emacs is distributed in the hope that it will be useful,
but WITHOUT ANY WARRANTY; without even the implied warranty of
MERCHANTABILITY or FITNESS FOR A PARTICULAR PURPOSE.  See the
GNU General Public License for more details.

You should have received a copy of the GNU General Public License
along with GNU Emacs.  If not, see <http://www.gnu.org/licenses/>.  */


/* No code in Emacs #includes config.h twice, but some bits of code
   intended to work with other packages as well (like gmalloc.c)
   think they can include it as many times as they like.  */
#ifndef EMACS_CONFIG_H
#define EMACS_CONFIG_H
])dnl

AH_BOTTOM([#include <conf_post.h>

#endif /* EMACS_CONFIG_H */

/*
Local Variables:
mode: c
End:
*/
])dnl

#### Report on what we decided to do.
#### Report GTK as a toolkit, even if it doesn't use Xt.
#### It makes printing result more understandable as using GTK sets
#### toolkit_scroll_bars to yes by default.
if test "${HAVE_GTK}" = "yes"; then
  USE_X_TOOLKIT="$USE_GTK_TOOLKIT"
fi

if test $USE_ACL -ne 0; then
  ACL_SUMMARY="yes $LIB_ACL"
else
  ACL_SUMMARY=no
fi

emacs_standard_dirs='Standard dirs'
AS_ECHO(["
Configured for '${canonical}'.

  Where should the build process find the source code?    ${srcdir}
  What compiler should emacs be built with?               ${CC} ${CFLAGS}
  Should Emacs use the GNU version of malloc?             ${GNU_MALLOC}${GNU_MALLOC_reason}
  Should Emacs use a relocating allocator for buffers?    ${REL_ALLOC}
  Should Emacs use mmap(2) for buffer allocation?         $use_mmap_for_buffers
  What window system should Emacs use?                    ${window_system}
  What toolkit should Emacs use?                          ${USE_X_TOOLKIT}
  Where do we find X Windows header files?                ${x_includes:-$emacs_standard_dirs}
  Where do we find X Windows libraries?                   ${x_libraries:-$emacs_standard_dirs}"])

optsep=
emacs_config_features=
for opt in XAW3D XPM JPEG TIFF GIF PNG RSVG CAIRO IMAGEMAGICK SOUND GPM DBUS \
  GCONF GSETTINGS NOTIFY ACL LIBSELINUX GNUTLS LIBXML2 FREETYPE M17N_FLT \
  LIBOTF XFT ZLIB TOOLKIT_SCROLL_BARS X_TOOLKIT X11 NS MODULES \
  XWIDGETS; do

    case $opt in
      NOTIFY|ACL) eval val=\${${opt}_SUMMARY} ;;
      TOOLKIT_SCROLL_BARS|X_TOOLKIT) eval val=\${USE_$opt} ;;
      *) eval val=\${HAVE_$opt} ;;
    esac
    case x$val in
      xno|xnone|x) continue ;;
    esac
    case $opt in
      X_TOOLKIT)
        case $val in
          GTK*|LUCID|MOTIF) opt=$val ;;
          *) continue ;;
        esac
      ;;
    esac
    AS_VAR_APPEND([emacs_config_features], ["$optsep$opt"])
    optsep=' '
done
AC_DEFINE_UNQUOTED(EMACS_CONFIG_FEATURES, "${emacs_config_features}",
  [Summary of some of the main features enabled by configure.])

AS_ECHO(["  Does Emacs use -lXaw3d?                                 ${HAVE_XAW3D}
  Does Emacs use -lXpm?                                   ${HAVE_XPM}
  Does Emacs use -ljpeg?                                  ${HAVE_JPEG}
  Does Emacs use -ltiff?                                  ${HAVE_TIFF}
  Does Emacs use a gif library?                           ${HAVE_GIF} $LIBGIF
  Does Emacs use a png library?                           ${HAVE_PNG} $LIBPNG
  Does Emacs use -lrsvg-2?                                ${HAVE_RSVG}
  Does Emacs use cairo?                                   ${HAVE_CAIRO}
  Does Emacs use imagemagick?                             ${HAVE_IMAGEMAGICK}
  Does Emacs support sound?                               ${HAVE_SOUND}
  Does Emacs use -lgpm?                                   ${HAVE_GPM}
  Does Emacs use -ldbus?                                  ${HAVE_DBUS}
  Does Emacs use -lgconf?                                 ${HAVE_GCONF}
  Does Emacs use GSettings?                               ${HAVE_GSETTINGS}
  Does Emacs use a file notification library?             ${NOTIFY_SUMMARY}
  Does Emacs use access control lists?                    ${ACL_SUMMARY}
  Does Emacs use -lselinux?                               ${HAVE_LIBSELINUX}
  Does Emacs use -lgnutls?                                ${HAVE_GNUTLS}
  Does Emacs use -lxml2?                                  ${HAVE_LIBXML2}
  Does Emacs use -lfreetype?                              ${HAVE_FREETYPE}
  Does Emacs use -lm17n-flt?                              ${HAVE_M17N_FLT}
  Does Emacs use -lotf?                                   ${HAVE_LIBOTF}
  Does Emacs use -lxft?                                   ${HAVE_XFT}
  Does Emacs directly use zlib?                           ${HAVE_ZLIB}
  Does Emacs have dynamic modules support?                ${HAVE_MODULES}
  Does Emacs use toolkit scroll bars?                     ${USE_TOOLKIT_SCROLL_BARS}
  Does Emacs support Xwidgets (requires gtk3)?            ${HAVE_XWIDGETS}
"])

if test -n "${EMACSDATA}"; then
   AS_ECHO(["  Environment variable EMACSDATA set to:                  $EMACSDATA"])
fi
if test -n "${EMACSDOC}"; then
   AS_ECHO(["  Environment variable EMACSDOC set to:                   $EMACSDOC"])
fi

echo

if test "$HAVE_MACGUI" = "yes"; then
   if test "$with_wide_int" = yes; then
      echo "Warning: \`--with-wide-int' is not eagerly tested on the Mac port.
Use it at your own risk."
      echo
   fi
fi

if test "$HAVE_NS" = "yes"; then
   echo
   AS_ECHO(["You must run \"${MAKE-make} install\" in order to test the built application.
The installed application will go to nextstep/Emacs.app and can be
run or moved from there."])
   if test "$EN_NS_SELF_CONTAINED" = "yes"; then
      echo "The application will be fully self-contained."
    else
      AS_ECHO(["The lisp resources for the application will be installed under ${prefix}.
You may need to run \"${MAKE-make} install\" with sudo.  The application will fail
to run if these resources are not installed."])
   fi
   echo
fi

if test "${opsys}" = "cygwin"; then
  case `uname -r` in
    1.5.*) AC_MSG_WARN([[building Emacs on Cygwin 1.5 is not supported.]])
           echo
	   ;;
  esac
fi

# Remove any trailing slashes in these variables.
case $prefix in
  */) prefix=`AS_DIRNAME(["$prefix."])`;;
esac
case $exec_prefix in
  */) exec_prefix=`AS_DIRNAME(["$exec_prefix."])`;;
esac

MAC_TEMPLATE_FILES=
if test "$HAVE_MACGUI" = "yes"; then
    AC_CONFIG_FILES([mac/Emacs.app/Contents/Info.plist:mac/templates/Info.plist.in \
    mac/Emacs.app/Contents/Resources/English.lproj/InfoPlist.strings:mac/templates/InfoPlist.strings.in])
    MAC_TEMPLATE_FILES="mac/templates/Info.plist.in mac/templates/InfoPlist.strings.in"
fi
AC_SUBST(MAC_TEMPLATE_FILES)

if test "$HAVE_NS" = "yes"; then
  if test "$NS_IMPL_GNUSTEP" = yes; then
    AC_CONFIG_FILES([nextstep/GNUstep/Emacs.base/Resources/Info-gnustep.plist:nextstep/templates/Info-gnustep.plist.in \
      nextstep/GNUstep/Emacs.base/Resources/Emacs.desktop:nextstep/templates/Emacs.desktop.in])
    ns_check_file=Resources/Info-gnustep.plist
  else
    AC_CONFIG_FILES([nextstep/Cocoa/Emacs.base/Contents/Info.plist:nextstep/templates/Info.plist.in \
      nextstep/Cocoa/Emacs.base/Contents/Resources/English.lproj/InfoPlist.strings:nextstep/templates/InfoPlist.strings.in])
    ns_check_file=Contents/Info.plist
  fi
  AC_SUBST(ns_check_file)
fi

dnl config.status treats $srcdir specially, so I think this is ok...
AC_CONFIG_FILES([$srcdir/doc/man/emacs.1])

dnl Obviously there is duplication here wrt $SUBDIR_MAKEFILES.
dnl You _can_ use that variable in AC_CONFIG_FILES, so long as any directory
dnl using automake (ie lib/) is explicitly listed and not "hidden" in a variable
dnl (else you get "no 'Makefile.am' found for any configure output").
dnl This will work, but you get a config.status that is not quite right
dnl (see http://lists.gnu.org/archive/html/bug-autoconf/2008-08/msg00028.html).
dnl That doesn't have any obvious consequences for Emacs, but on the whole
dnl it seems better to just live with the duplication.
SUBDIR_MAKEFILES="lib/Makefile lib-src/Makefile oldXMenu/Makefile doc/emacs/Makefile doc/misc/Makefile doc/lispintro/Makefile doc/lispref/Makefile src/Makefile lwlib/Makefile lisp/Makefile leim/Makefile mac/Makefile nextstep/Makefile nt/Makefile"

AC_CONFIG_FILES([Makefile lib/Makefile lib-src/Makefile oldXMenu/Makefile \
       doc/emacs/Makefile doc/misc/Makefile doc/lispintro/Makefile \
       doc/lispref/Makefile src/Makefile lwlib/Makefile lisp/Makefile \
       leim/Makefile mac/Makefile nextstep/Makefile nt/Makefile])

dnl test/ is not present in release tarfiles.
opt_makefile=test/automated/Makefile

if test -f "$srcdir/$opt_makefile.in"; then
  SUBDIR_MAKEFILES="$SUBDIR_MAKEFILES $opt_makefile"
  dnl Again, it's best not to use a variable.  Though you can add
  dnl ", [], [opt_makefile='$opt_makefile']" and it should work.
  AC_CONFIG_FILES([test/automated/Makefile])
fi


dnl The admin/ directory used to be excluded from tarfiles.
if test -d $srcdir/admin; then
  SUBDIR_MAKEFILES="$SUBDIR_MAKEFILES admin/charsets/Makefile admin/unidata/Makefile admin/grammars/Makefile"
  AC_CONFIG_FILES([admin/charsets/Makefile])
  AC_CONFIG_FILES([admin/unidata/Makefile])
  AC_CONFIG_FILES([admin/grammars/Makefile])
fi                              dnl -d admin


SUBDIR_MAKEFILES_IN=`echo " ${SUBDIR_MAKEFILES}" | sed -e 's| | $(srcdir)/|g' -e 's|Makefile|Makefile.in|g'`

AC_SUBST(SUBDIR_MAKEFILES_IN)

dnl You might wonder (I did) why epaths.h is generated by running make,
dnl rather than just letting configure generate it from epaths.in.
dnl One reason is that the various paths are not fully expanded (see above);
dnl eg gamedir=${prefix}/var/games/emacs.
dnl Secondly, the GNU Coding standards require that one should be able
dnl to run 'make prefix=/some/where/else' and override the values set
dnl by configure.  This also explains the 'move-if-change' test and
dnl the use of force in the 'epaths-force' rule in Makefile.in.
AC_CONFIG_COMMANDS([src/epaths.h], [
if test "${opsys}" = "mingw32"; then
  ${MAKE-make} MAKEFILE_NAME=do-not-make-Makefile epaths-force-w32
else
  ${MAKE-make} MAKEFILE_NAME=do-not-make-Makefile epaths-force
fi || AC_MSG_ERROR(['src/epaths.h' could not be made.])
], [GCC="$GCC" CPPFLAGS="$CPPFLAGS" opsys="$opsys"])

dnl NB we have to cheat and use the ac_... version because abs_top_srcdir
dnl is not yet set, sigh.  Or we could use ../$srcdir/src/.gdbinit,
dnl or a symlink?
AC_CONFIG_COMMANDS([src/.gdbinit], [
if test ! -f src/.gdbinit && test -f "$srcdir/src/.gdbinit"; then
  AS_ECHO(["source $ac_abs_top_srcdir/src/.gdbinit"]) > src/.gdbinit
fi
])

dnl Perhaps this would be better named doc-emacs-emacsver.texi?
dnl See comments for etc-refcards-emacsver.tex.
dnl Since we get a doc/emacs directory generated anyway, for the Makefile,
dnl it is not quite the same.  But we are generating in $srcdir.
AC_CONFIG_COMMANDS([doc/emacs/emacsver.texi], [
${MAKE-make} -s --no-print-directory -C doc/emacs doc-emacsver || \
AC_MSG_ERROR(['doc/emacs/emacsver.texi' could not be made.])
])

dnl If we give this the more natural name, etc/refcards/emacsver.texi,
dnl then a directory etc/refcards is created in the build directory,
dnl which is probably harmless, but confusing (in out-of-tree builds).
dnl (If we were to generate etc/refcards/Makefile, this might change.)
dnl It is really $srcdir/etc/refcards/emacsver.tex that we generate.
AC_CONFIG_COMMANDS([etc-refcards-emacsver.tex], [
${MAKE-make} -s MAKEFILE_NAME=do-not-make-Makefile etc-emacsver || \
AC_MSG_ERROR(['etc/refcards/emacsver.tex' could not be made.])
])

AC_OUTPUT

test "$MAKE" = make || AC_MSG_NOTICE([Now you can run '$MAKE'.])<|MERGE_RESOLUTION|>--- conflicted
+++ resolved
@@ -341,14 +341,10 @@
 OPTION_DEFAULT_ON([toolkit-scroll-bars],[don't use Motif or Xaw3d scroll bars])
 OPTION_DEFAULT_ON([xaw3d],[don't use Xaw3d])
 OPTION_DEFAULT_ON([xim],[don't use X11 XIM])
-<<<<<<< HEAD
-OPTION_DEFAULT_OFF([mac],[use GUI on Mac OS X])
-OPTION_DEFAULT_OFF([ns],[use NeXTstep (Cocoa or GNUstep) windowing system])
-=======
-AC_ARG_WITH([ns],[AS_HELP_STRING([--with-ns],
-[use Nextstep (OS X Cocoa or GNUstep) windowing system.
-On by default on Mac OS X.])],[],[with_ns=maybe])
->>>>>>> 3d981ddd
+AC_ARG_WITH([mac],[AS_HELP_STRING([--with-mac],
+[use GUI on Mac OS X.
+On by default on Mac OS X.])],[],[with_mac=maybe])
+OPTION_DEFAULT_OFF([ns],[use Nextstep (OS X Cocoa or GNUstep) windowing system.])
 OPTION_DEFAULT_OFF([w32], [use native MS Windows GUI in a Cygwin build])
 
 OPTION_DEFAULT_ON([gpm],[don't use -lgpm for mouse support on a GNU/Linux console])
@@ -1786,16 +1782,13 @@
   bitmapdir=${bmd_acc#:}
 fi
 
-<<<<<<< HEAD
+test "${with_mac}" = maybe && test "${opsys}" != darwin && with_mac=no
 HAVE_MACGUI=no
 if test "${with_mac}" != no; then
   AC_CHECK_HEADER(Carbon/Carbon.h, HAVE_MACGUI=yes)
   test "${HAVE_MACGUI}" = yes && window_system=mac
 fi
 
-=======
-test "${with_ns}" = maybe && test "${opsys}" != darwin && with_ns=no
->>>>>>> 3d981ddd
 HAVE_NS=no
 NS_GNUSTEP_CONFIG=no
 NS_IMPL_COCOA=no
@@ -3325,7 +3318,7 @@
 ### Use -ljpeg if available, unless '--with-jpeg=no'.
 HAVE_JPEG=no
 LIBJPEG=
-if test "${with_jpeg}" != "no"; then
+if test "${HAVE_MACGUI}" != "yes" && test "${with_jpeg}" != "no"; then
   AC_CACHE_CHECK([for jpeglib 6b or later],
     [emacs_cv_jpeglib],
     [OLD_LIBS=$LIBS
@@ -4533,11 +4526,7 @@
     AC_DEFINE(FIRST_PTY_LETTER, ['p'])
     ;;
 
-<<<<<<< HEAD
-  gnu-linux | gnu-kfreebsd | dragonfly | freebsd | netbsd  | darwin )
-=======
   gnu-linux | gnu-kfreebsd | dragonfly | freebsd | netbsd | darwin | nacl )
->>>>>>> 3d981ddd
     dnl if HAVE_GRANTPT
     if test "x$ac_cv_func_grantpt" = xyes; then
       AC_DEFINE(UNIX98_PTYS, 1, [Define if the system has Unix98 PTYs.])
