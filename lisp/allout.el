;;; allout.el --- extensive outline mode for use alone and with other modes

;; Copyright (C) 1992, 93, 94, 2001, 02, 2004 Free Software Foundation, Inc.

;; Author: Ken Manheimer <klm@zope.com>
;; Maintainer: Ken Manheimer <klm@zope.com>
;; Created: Dec 1991 - first release to usenet
;; Keywords: outlines mode wp languages

;; This file is part of GNU Emacs.

;; GNU Emacs is free software; you can redistribute it and/or modify
;; it under the terms of the GNU General Public License as published by
;; the Free Software Foundation; either version 2, or (at your option)
;; any later version.

;; GNU Emacs is distributed in the hope that it will be useful,
;; but WITHOUT ANY WARRANTY; without even the implied warranty of
;; MERCHANTABILITY or FITNESS FOR A PARTICULAR PURPOSE.  See the
;; GNU General Public License for more details.

;; You should have received a copy of the GNU General Public License
;; along with GNU Emacs; see the file COPYING.  If not, write to the
;; Free Software Foundation, Inc., 59 Temple Place - Suite 330,
;; Boston, MA 02111-1307, USA.

;;; Commentary:

;; Allout outline mode provides extensive outline formatting and
;; and manipulation beyond standard emacs outline mode.  It provides
;; for structured editing of outlines, as well as navigation and
;; exposure.  It also provides for syntax-sensitive text like
;; programming languages.  (For an example, see the allout code
;; itself, which is organized in ;; an outline framework.)
;;
;; In addition to outline navigation and exposure, allout includes:
;;
;;  - topic-oriented repositioning, cut, and paste
;;  - integral outline exposure-layout
;;  - incremental search with dynamic exposure and reconcealment of hidden text
;;  - automatic topic-number maintenance
;;  - "Hot-spot" operation, for single-keystroke maneuvering and
;;    exposure control.  (See the `allout-mode' docstring.)
;;
;; and many other features.
;;
;; The outline menubar additions provide quick reference to many of
;; the features, and see the docstring of the function `allout-init'
;; for instructions on priming your Emacs session for automatic
;; activation of `allout-mode'.
;;
;; See the docstring of the variables `allout-layout' and
;; `allout-auto-activation' for details on automatic activation of
;; allout `allout-mode' as a minor mode.  (It has changed since allout
;; 3.x, for those of you that depend on the old method.)
;;
;; Note - the lines beginning with `;;;_' are outline topic headers.
;;        Just `ESC-x eval-current-buffer' to give it a whirl.

;; Ken Manheimer	klm@zope.com

;;; Code:

;;;_* Provide
(provide 'allout)

;;;_* USER CUSTOMIZATION VARIABLES:
(defgroup allout nil
  "Extensive outline mode for use alone and with other modes."
  :prefix "allout-"
  :group 'editing)

;;;_ + Layout, Mode, and Topic Header Configuration

;;;_  = allout-auto-activation
(defcustom allout-auto-activation nil
  "*Regulates auto-activation modality of allout outlines - see `allout-init'.

Setq-default by `allout-init' to regulate whether or not allout
outline mode is automatically activated when the buffer-specific
variable `allout-layout' is non-nil, and whether or not the layout
dictated by `allout-layout' should be imposed on mode activation.

With value t, auto-mode-activation and auto-layout are enabled.
\(This also depends on `allout-find-file-hook' being installed in
`find-file-hook', which is also done by `allout-init'.)

With value `ask', auto-mode-activation is enabled, and endorsement for
performing auto-layout is asked of the user each time.

With value `activate', only auto-mode-activation is enabled,
auto-layout is not.

With value nil, neither auto-mode-activation nor auto-layout are
enabled.

See the docstring for `allout-init' for the proper interface to
this variable."
  :type '(choice (const :tag "On" t)
                (const :tag "Ask about layout" "ask")
                (const :tag "Mode only" "activate")
                (const :tag "Off" nil))
  :group 'allout)
;;;_  = allout-layout
(defvar allout-layout nil
  "*Layout specification and provisional mode trigger for allout outlines.

Buffer-specific.

A list value specifies a default layout for the current buffer, to be
applied upon activation of `allout-mode'.  Any non-nil value will
automatically trigger `allout-mode', provided `allout-init'
has been called to enable it.

See the docstring for `allout-init' for details on setting up for
auto-mode-activation, and for `allout-expose-topic' for the format of
the layout specification.

You can associate a particular outline layout with a file by setting
this var via the file's local variables.  For example, the following
lines at the bottom of an Emacs Lisp file:

;;;Local variables:
;;;allout-layout: \(0 : -1 -1 0)
;;;End:

will, modulo the above-mentioned conditions, cause the mode to be
activated when the file is visited, followed by the equivalent of
`\(allout-expose-topic 0 : -1 -1 0)'.  \(This is the layout used for
the allout.el, itself.)

Also, allout's mode-specific provisions will make topic prefixes default
to the comment-start string, if any, of the language of the file.  This
is modulo the setting of `allout-use-mode-specific-leader', which see.")
(make-variable-buffer-local 'allout-layout)
;;;_  = allout-show-bodies
(defcustom allout-show-bodies nil
  "*If non-nil, show entire body when exposing a topic, rather than
just the header."
  :type 'boolean
  :group 'allout)
(make-variable-buffer-local 'allout-show-bodies)

;;;_  = allout-header-prefix
(defcustom allout-header-prefix "."
  "*Leading string which helps distinguish topic headers.

Outline topic header lines are identified by a leading topic
header prefix, which mostly have the value of this var at their front.
\(Level 1 topics are exceptions.  They consist of only a single
character, which is typically set to the `allout-primary-bullet'.  Many
outlines start at level 2 to avoid this discrepancy."
  :type 'string
  :group 'allout)
(make-variable-buffer-local 'allout-header-prefix)
;;;_  = allout-primary-bullet
(defcustom allout-primary-bullet "*"
  "Bullet used for top-level outline topics.

Outline topic header lines are identified by a leading topic header
prefix, which is concluded by bullets that includes the value of this
var and the respective allout-*-bullets-string vars.

The value of an asterisk (`*') provides for backwards compatibility
with the original Emacs outline mode.  See `allout-plain-bullets-string'
and `allout-distinctive-bullets-string' for the range of available
bullets."
  :type 'string
  :group 'allout)
(make-variable-buffer-local 'allout-primary-bullet)
;;;_  = allout-plain-bullets-string
(defcustom allout-plain-bullets-string ".:,;"
  "*The bullets normally used in outline topic prefixes.

See `allout-distinctive-bullets-string' for the other kind of
bullets.

DO NOT include the close-square-bracket, `]', as a bullet.

Outline mode has to be reactivated in order for changes to the value
of this var to take effect."
  :type 'string
  :group 'allout)
(make-variable-buffer-local 'allout-plain-bullets-string)
;;;_  = allout-distinctive-bullets-string
(defcustom allout-distinctive-bullets-string "*+-=>([{}&!?#%\"X@$~_\\"
  "*Persistent outline header bullets used to distinguish special topics.

These bullets are used to distinguish topics from the run-of-the-mill
ones.  They are not used in the standard topic headers created by
the topic-opening, shifting, and rebulleting \(eg, on topic shift,
topic paste, blanket rebulleting) routines, but are offered among the
choices for rebulleting.  They are not altered by the above automatic
rebulleting, so they can be used to characterize topics, eg:

 `?' question topics
 `\(' parenthetic comment \(with a matching close paren inside)
 `[' meta-note \(with a matching close ] inside)
 `\"' a quote
 `=' value settings
 `~' \"more or less\"

... just for example.  (`#' typically has a special meaning to the
software, according to the value of `allout-numbered-bullet'.)

See `allout-plain-bullets-string' for the selection of
alternating bullets.

You must run `set-allout-regexp' in order for outline mode to
reconcile to changes of this value.

DO NOT include the close-square-bracket, `]', on either of the bullet
strings."
  :type 'string
  :group 'allout)
(make-variable-buffer-local 'allout-distinctive-bullets-string)

;;;_  = allout-use-mode-specific-leader
(defcustom allout-use-mode-specific-leader t
  "*When non-nil, use mode-specific topic-header prefixes.

Allout outline mode will use the mode-specific `allout-mode-leaders'
and/or comment-start string, if any, to lead the topic prefix string,
so topic headers look like comments in the programming language.

String values are used as they stand.

Value t means to first check for assoc value in `allout-mode-leaders'
alist, then use comment-start string, if any, then use default \(`.').
\(See note about use of comment-start strings, below.)

Set to the symbol for either of `allout-mode-leaders' or
`comment-start' to use only one of them, respectively.

Value nil means to always use the default \(`.').

comment-start strings that do not end in spaces are tripled, and an
`_' underscore is tacked on the end, to distinguish them from regular
comment strings.  comment-start strings that do end in spaces are not
tripled, but an underscore is substituted for the space. [This
presumes that the space is for appearance, not comment syntax.  You
can use `allout-mode-leaders' to override this behavior, when
incorrect.]"
  :type '(choice (const t) (const nil) string
		 (const allout-mode-leaders)
		 (const comment-start))
  :group 'allout)
;;;_  = allout-mode-leaders
(defvar allout-mode-leaders '()
  "Specific allout-prefix leading strings per major modes.

Entries will be used instead or in lieu of mode-specific
comment-start strings.  See also `allout-use-mode-specific-leader'.

If you're constructing a string that will comment-out outline
structuring so it can be included in program code, append an extra
character, like an \"_\" underscore, to distinguish the lead string
from regular comments that start at bol.")

;;;_  = allout-old-style-prefixes
(defcustom allout-old-style-prefixes nil
  "*When non-nil, use only old-and-crusty `outline-mode' `*' topic prefixes.

Non-nil restricts the topic creation and modification
functions to asterix-padded prefixes, so they look exactly
like the original Emacs-outline style prefixes.

Whatever the setting of this variable, both old and new style prefixes
are always respected by the topic maneuvering functions."
  :type 'boolean
  :group 'allout)
(make-variable-buffer-local 'allout-old-style-prefixes)
;;;_  = allout-stylish-prefixes - alternating bullets
(defcustom allout-stylish-prefixes t
  "*Do fancy stuff with topic prefix bullets according to level, etc.

Non-nil enables topic creation, modification, and repositioning
functions to vary the topic bullet char (the char that marks the topic
depth) just preceding the start of the topic text) according to level.
Otherwise, only asterisks (`*') and distinctive bullets are used.

This is how an outline can look (but sans indentation) with stylish
prefixes:

    * Top level
    .* A topic
    . + One level 3 subtopic
    .  . One level 4 subtopic
    .  . A second 4 subtopic
    . + Another level 3 subtopic
    .  #1 A numbered level 4 subtopic
    .  #2 Another
    .  ! Another level 4 subtopic with a different distinctive bullet
    .  #4 And another numbered level 4 subtopic

This would be an outline with stylish prefixes inhibited (but the
numbered and other distinctive bullets retained):

    * Top level
    .* A topic
    . * One level 3 subtopic
    .  * One level 4 subtopic
    .  * A second 4 subtopic
    . * Another level 3 subtopic
    .  #1 A numbered level 4 subtopic
    .  #2 Another
    .  ! Another level 4 subtopic with a different distinctive bullet
    .  #4 And another numbered level 4 subtopic

Stylish and constant prefixes (as well as old-style prefixes) are
always respected by the topic maneuvering functions, regardless of
this variable setting.

The setting of this var is not relevant when `allout-old-style-prefixes'
is non-nil."
  :type 'boolean
  :group 'allout)
(make-variable-buffer-local 'allout-stylish-prefixes)

;;;_  = allout-numbered-bullet
(defcustom allout-numbered-bullet "#"
  "*String designating bullet of topics that have auto-numbering; nil for none.

Topics having this bullet have automatic maintenance of a sibling
sequence-number tacked on, just after the bullet.  Conventionally set
to \"#\", you can set it to a bullet of your choice.  A nil value
disables numbering maintenance."
  :type '(choice (const nil) string)
  :group 'allout)
(make-variable-buffer-local 'allout-numbered-bullet)
;;;_  = allout-file-xref-bullet
(defcustom allout-file-xref-bullet "@"
  "*Bullet signifying file cross-references, for `allout-resolve-xref'.

Set this var to the bullet you want to use for file cross-references."
  :type '(choice (const nil) string)
  :group 'allout)

;;;_  = allout-presentation-padding
(defcustom allout-presentation-padding 2
  "*Presentation-format white-space padding factor, for greater indent."
  :type 'integer
  :group 'allout)

(make-variable-buffer-local 'allout-presentation-padding)

;;;_  = allout-abbreviate-flattened-numbering
(defcustom allout-abbreviate-flattened-numbering nil
  "*If non-nil, `allout-flatten-exposed-to-buffer' abbreviates topic
numbers to minimal amount with some context.  Otherwise, entire
numbers are always used."
  :type 'boolean
  :group 'allout)

;;;_ + LaTeX formatting
;;;_  - allout-number-pages
(defcustom allout-number-pages nil
  "*Non-nil turns on page numbering for LaTeX formatting of an outline."
  :type 'boolean
  :group 'allout)
;;;_  - allout-label-style
(defcustom allout-label-style "\\large\\bf"
  "*Font and size of labels for LaTeX formatting of an outline."
  :type 'string
  :group 'allout)
;;;_  - allout-head-line-style
(defcustom allout-head-line-style "\\large\\sl "
  "*Font and size of entries for LaTeX formatting of an outline."
  :type 'string
  :group 'allout)
;;;_  - allout-body-line-style
(defcustom allout-body-line-style " "
  "*Font and size of entries for LaTeX formatting of an outline."
  :type 'string
  :group 'allout)
;;;_  - allout-title-style
(defcustom allout-title-style "\\Large\\bf"
  "*Font and size of titles for LaTeX formatting of an outline."
  :type 'string
  :group 'allout)
;;;_  - allout-title
(defcustom allout-title '(or buffer-file-name (current-buffer-name))
  "*Expression to be evaluated to determine the title for LaTeX
formatted copy."
  :type 'sexp
  :group 'allout)
;;;_  - allout-line-skip
(defcustom allout-line-skip ".05cm"
  "*Space between lines for LaTeX formatting of an outline."
  :type 'string
  :group 'allout)
;;;_  - allout-indent
(defcustom allout-indent ".3cm"
  "*LaTeX formatted depth-indent spacing."
  :type 'string
  :group 'allout)

;;;_ + Miscellaneous customization

;;;_  = allout-command-prefix
(defcustom allout-command-prefix "\C-c"
  "*Key sequence to be used as prefix for outline mode command key bindings."
  :type 'string
  :group 'allout)

;;;_  = allout-keybindings-list
;;; You have to reactivate allout-mode - `(allout-mode t)' - to
;;; institute changes to this var.
(defvar allout-keybindings-list ()
  "*List of `allout-mode' key / function bindings, for `allout-mode-map'.

String or vector key will be prefaced with `allout-command-prefix',
unless optional third, non-nil element is present.")
(setq allout-keybindings-list
      '(
                                        ; Motion commands:
        ("\C-n" allout-next-visible-heading)
        ("\C-p" allout-previous-visible-heading)
        ("\C-u" allout-up-current-level)
        ("\C-f" allout-forward-current-level)
        ("\C-b" allout-backward-current-level)
        ("\C-a" allout-beginning-of-current-entry)
        ("\C-e" allout-end-of-current-entry)
                                        ; Exposure commands:
        ("\C-i" allout-show-children)
        ("\C-s" allout-show-current-subtree)
        ("\C-h" allout-hide-current-subtree)
        ("\C-o" allout-show-current-entry)
        ("!" allout-show-all)
                                        ; Alteration commands:
        (" " allout-open-sibtopic)
        ("." allout-open-subtopic)
        ("," allout-open-supertopic)
        ("'" allout-shift-in)
        (">" allout-shift-in)
        ("<" allout-shift-out)
        ("\C-m" allout-rebullet-topic)
        ("*" allout-rebullet-current-heading)
        ("#" allout-number-siblings)
        ("\C-k" allout-kill-line t)
        ("\C-y" allout-yank t)
        ("\M-y" allout-yank-pop t)
        ("\C-k" allout-kill-topic)
                                        ; Miscellaneous commands:
	;([?\C-\ ] allout-mark-topic)
        ("@" allout-resolve-xref)
        ("=c" allout-copy-exposed-to-buffer)
        ("=i" allout-indented-exposed-to-buffer)
	("=t" allout-latexify-exposed)
	("=p" allout-flatten-exposed-to-buffer)))

;;;_  = allout-isearch-dynamic-expose
(defcustom allout-isearch-dynamic-expose t
  "*Non-nil enable dynamic exposure of hidden incremental-search
targets as they're encountered."
  :type 'boolean
  :group 'allout)
(make-variable-buffer-local 'allout-isearch-dynamic-expose)

;;;_  = allout-use-hanging-indents
(defcustom allout-use-hanging-indents t
  "*If non-nil, topic body text auto-indent defaults to indent of the header.
Ie, it is indented to be just past the header prefix.  This is
relevant mostly for use with indented-text-mode, or other situations
where auto-fill occurs.

\[This feature no longer depends in any way on the `filladapt.el'
lisp-archive package.\]"
  :type 'boolean
  :group 'allout)
(make-variable-buffer-local 'allout-use-hanging-indents)

;;;_  = allout-reindent-bodies
(defcustom allout-reindent-bodies (if allout-use-hanging-indents
				    'text)
  "*Non-nil enables auto-adjust of topic body hanging indent with depth shifts.

When active, topic body lines that are indented even with or beyond
their topic header are reindented to correspond with depth shifts of
the header.

A value of t enables reindent in non-programming-code buffers, ie
those that do not have the variable `comment-start' set.  A value of
`force' enables reindent whether or not `comment-start' is set."
  :type '(choice (const nil) (const t) (const text) (const force))
  :group 'allout)

(make-variable-buffer-local 'allout-reindent-bodies)

;;;_  = allout-inhibit-protection
(defcustom allout-inhibit-protection nil
  "*Non-nil disables warnings and confirmation-checks for concealed-text edits.

Outline mode uses Emacs change-triggered functions to detect unruly
changes to concealed regions.  Set this var non-nil to disable the
protection, potentially increasing text-entry responsiveness a bit.

This var takes effect at `allout-mode' activation, so you may have to
deactivate and then reactivate the mode if you want to toggle the
behavior."
  :type 'boolean
  :group 'allout)

;;;_* CODE - no user customizations below.

;;;_ #1 Internal Outline Formatting and Configuration
;;;_  : Version
;;;_   = allout-version
(defvar allout-version
<<<<<<< HEAD
  (let ((rcs-rev "$Revision$"))
=======
  (let ((rcs-rev "$Revision: 1.49 $"))
>>>>>>> 71d5a208
    (condition-case err
	(save-match-data
	  (string-match "Revision: \\([0-9]+\\.[0-9]+\\)" rcs-rev)
	  (substring rcs-rev (match-beginning 1) (match-end 1)))
      ('error rcs-rev)))
  "Revision number of currently loaded outline package.  \(allout.el)")
;;;_   > allout-version
(defun allout-version (&optional here)
  "Return string describing the loaded outline version."
  (interactive "P")
  (let ((msg (concat "Allout Outline Mode v " allout-version)))
    (if here (insert msg))
    (message "%s" msg)
    msg))
;;;_  : Topic header format
;;;_   = allout-regexp
(defvar allout-regexp ""
  "*Regular expression to match the beginning of a heading line.

Any line whose beginning matches this regexp is considered a
heading.  This var is set according to the user configuration vars
by `set-allout-regexp'.")
(make-variable-buffer-local 'allout-regexp)
;;;_   = allout-bullets-string
(defvar allout-bullets-string ""
  "A string dictating the valid set of outline topic bullets.

This var should *not* be set by the user - it is set by `set-allout-regexp',
and is produced from the elements of `allout-plain-bullets-string'
and `allout-distinctive-bullets-string'.")
(make-variable-buffer-local 'allout-bullets-string)
;;;_   = allout-bullets-string-len
(defvar allout-bullets-string-len 0
  "Length of current buffers' `allout-plain-bullets-string'.")
(make-variable-buffer-local 'allout-bullets-string-len)
;;;_   = allout-line-boundary-regexp
(defvar allout-line-boundary-regexp ()
  "`allout-regexp' with outline style beginning-of-line anchor.

\(Ie, C-j, *or* C-m, for prefixes of hidden topics).  This is properly
set when `allout-regexp' is produced by `set-allout-regexp', so
that (match-beginning 2) and (match-end 2) delimit the prefix.")
(make-variable-buffer-local 'allout-line-boundary-regexp)
;;;_   = allout-bob-regexp
(defvar allout-bob-regexp ()
  "Like `allout-line-boundary-regexp', for headers at beginning of buffer.
\(match-beginning 2) and \(match-end 2) delimit the prefix.")
(make-variable-buffer-local 'allout-bob-regexp)
;;;_   = allout-header-subtraction
(defvar allout-header-subtraction (1- (length allout-header-prefix))
  "Allout-header prefix length to subtract when computing topic depth.")
(make-variable-buffer-local 'allout-header-subtraction)
;;;_   = allout-plain-bullets-string-len
(defvar allout-plain-bullets-string-len (length allout-plain-bullets-string)
  "Length of `allout-plain-bullets-string', updated by `set-allout-regexp'.")
(make-variable-buffer-local 'allout-plain-bullets-string-len)


;;;_   X allout-reset-header-lead (header-lead)
(defun allout-reset-header-lead (header-lead)
  "*Reset the leading string used to identify topic headers."
  (interactive "sNew lead string: ")
  (setq allout-header-prefix header-lead)
  (setq allout-header-subtraction (1- (length allout-header-prefix)))
  (set-allout-regexp))
;;;_   X allout-lead-with-comment-string (header-lead)
(defun allout-lead-with-comment-string (&optional header-lead)
  "*Set the topic-header leading string to specified string.

Useful when for encapsulating outline structure in programming
language comments.  Returns the leading string."

  (interactive "P")
  (if (not (stringp header-lead))
      (setq header-lead (read-string
                         "String prefix for topic headers: ")))
  (setq allout-reindent-bodies nil)
  (allout-reset-header-lead header-lead)
  header-lead)
;;;_   > allout-infer-header-lead ()
(defun allout-infer-header-lead ()
  "Determine appropriate `allout-header-prefix'.

Works according to settings of:

       `comment-start'
       `allout-header-prefix' (default)
       `allout-use-mode-specific-leader'
and    `allout-mode-leaders'.

Apply this via \(re)activation of `allout-mode', rather than
invoking it directly."
  (let* ((use-leader (and (boundp 'allout-use-mode-specific-leader)
			  (if (or (stringp allout-use-mode-specific-leader)
				  (memq allout-use-mode-specific-leader
					'(allout-mode-leaders
					  comment-start
					  t)))
			      allout-use-mode-specific-leader
			    ;; Oops - garbled value, equate with effect of 't:
			    t)))
	 (leader
	  (cond
	   ((not use-leader) nil)
	   ;; Use the explicitly designated leader:
	   ((stringp use-leader) use-leader)
	   (t (or (and (memq use-leader '(t allout-mode-leaders))
		       ;; Get it from outline mode leaders?
		       (cdr (assq major-mode allout-mode-leaders)))
		  ;; ... didn't get from allout-mode-leaders...
		  (and (memq use-leader '(t comment-start))
		       comment-start
		       ;; Use comment-start, maybe tripled, and with
		       ;; underscore:
		       (concat
			(if (string= " "
				     (substring comment-start
						(1- (length comment-start))))
			    ;; Use comment-start, sans trailing space:
			    (substring comment-start 0 -1)
			  (concat comment-start comment-start comment-start))
			;; ... and append underscore, whichever:
			"_")))))))
    (if (not leader)
	nil
      (if (string= leader allout-header-prefix)
	  nil				; no change, nothing to do.
	(setq allout-header-prefix leader)
	allout-header-prefix))))
;;;_   > allout-infer-body-reindent ()
(defun allout-infer-body-reindent ()
  "Determine proper setting for `allout-reindent-bodies'.

Depends on default setting of `allout-reindent-bodies' \(which see)
and presence of setting for `comment-start', to tell whether the
file is programming code."
  (if (and allout-reindent-bodies
	   comment-start
	   (not (eq 'force allout-reindent-bodies)))
      (setq allout-reindent-bodies nil)))
;;;_   > set-allout-regexp ()
(defun set-allout-regexp ()
  "Generate proper topic-header regexp form for outline functions.

Works with respect to `allout-plain-bullets-string' and
`allout-distinctive-bullets-string'."

  (interactive)
  ;; Derive allout-bullets-string from user configured components:
  (setq allout-bullets-string "")
  (let ((strings (list 'allout-plain-bullets-string
                       'allout-distinctive-bullets-string
                       'allout-primary-bullet))
        cur-string
        cur-len
        cur-char
        cur-char-string
        index
        new-string)
    (while strings
      (setq new-string "") (setq index 0)
      (setq cur-len (length (setq cur-string (symbol-value (car strings)))))
      (while (< index cur-len)
        (setq cur-char (aref cur-string index))
        (setq allout-bullets-string
              (concat allout-bullets-string
                      (cond
                                        ; Single dash would denote a
                                        ; sequence, repeated denotes
                                        ; a dash:
                       ((eq cur-char ?-) "--")
                                        ; literal close-square-bracket
                                        ; doesn't work right in the
                                        ; expr, exclude it:
                       ((eq cur-char ?\]) "")
                       (t (regexp-quote  (char-to-string cur-char))))))
        (setq index (1+ index)))
      (setq strings (cdr strings)))
    )
  ;; Derive next for repeated use in allout-pending-bullet:
  (setq allout-plain-bullets-string-len (length allout-plain-bullets-string))
  (setq allout-header-subtraction (1- (length allout-header-prefix)))
  ;; Produce the new allout-regexp:
  (setq allout-regexp (concat "\\(\\"
                               allout-header-prefix
                               "[ \t]*["
                               allout-bullets-string
                               "]\\)\\|\\"
                               allout-primary-bullet
                               "+\\|\^l"))
  (setq allout-line-boundary-regexp
        (concat "\\([\n\r]\\)\\(" allout-regexp "\\)"))
  (setq allout-bob-regexp
        (concat "\\(\\`\\)\\(" allout-regexp "\\)"))
  )
;;;_  : Key bindings
;;;_   = allout-mode-map
(defvar allout-mode-map nil "Keybindings for (allout) outline minor mode.")
;;;_   > produce-allout-mode-map (keymap-alist &optional base-map)
(defun produce-allout-mode-map (keymap-list &optional base-map)
  "Produce keymap for use as allout-mode-map, from KEYMAP-LIST.

Built on top of optional BASE-MAP, or empty sparse map if none specified.
See doc string for allout-keybindings-list for format of binding list."
  (let ((map (or base-map (make-sparse-keymap)))
	(pref (list allout-command-prefix)))
    (mapcar (function
	     (lambda (cell)
	       (let ((add-pref (null (cdr (cdr cell))))
		     (key-suff (list (car cell))))
		 (apply 'define-key
			(list map
			      (apply 'concat (if add-pref
						 (append pref key-suff)
					       key-suff))
			      (car (cdr cell)))))))
	    keymap-list)
    map))

;;;_  : Menu bar
(defvar allout-mode-exposure-menu)
(defvar allout-mode-editing-menu)
(defvar allout-mode-navigation-menu)
(defvar allout-mode-misc-menu)
(defun produce-allout-mode-menubar-entries ()
  (require 'easymenu)
  (easy-menu-define allout-mode-exposure-menu
		    allout-mode-map
		    "Allout outline exposure menu."
		    '("Exposure"
		      ["Show Entry" allout-show-current-entry t]
		      ["Show Children" allout-show-children t]
		      ["Show Subtree" allout-show-current-subtree t]
		      ["Hide Subtree" allout-hide-current-subtree t]
		      ["Hide Leaves" allout-hide-current-leaves t]
		      "----"
		      ["Show All" allout-show-all t]))
  (easy-menu-define allout-mode-editing-menu
		    allout-mode-map
		    "Allout outline editing menu."
		    '("Headings"
		      ["Open Sibling" allout-open-sibtopic t]
		      ["Open Subtopic" allout-open-subtopic t]
		      ["Open Supertopic" allout-open-supertopic t]
		      "----"
		      ["Shift Topic In" allout-shift-in t]
		      ["Shift Topic Out" allout-shift-out t]
		      ["Rebullet Topic" allout-rebullet-topic t]
		      ["Rebullet Heading" allout-rebullet-current-heading t]
		      ["Number Siblings" allout-number-siblings t]))
  (easy-menu-define allout-mode-navigation-menu
		    allout-mode-map
		    "Allout outline navigation menu."
		    '("Navigation"
		      ["Next Visible Heading" allout-next-visible-heading t]
		      ["Previous Visible Heading"
		       allout-previous-visible-heading t]
		      "----"
		      ["Up Level" allout-up-current-level t]
		      ["Forward Current Level" allout-forward-current-level t]
		      ["Backward Current Level"
		       allout-backward-current-level t]
		      "----"
		      ["Beginning of Entry"
		       allout-beginning-of-current-entry t]
		      ["End of Entry" allout-end-of-current-entry t]
		      ["End of Subtree" allout-end-of-current-subtree t]))
  (easy-menu-define allout-mode-misc-menu
		    allout-mode-map
		    "Allout outlines miscellaneous bindings."
		    '("Misc"
		      ["Version" allout-version t]
		      "----"
		      ["Duplicate Exposed" allout-copy-exposed-to-buffer t]
		      ["Duplicate Exposed, numbered"
		       allout-flatten-exposed-to-buffer t]
		      ["Duplicate Exposed, indented"
		       allout-indented-exposed-to-buffer t]
		      "----"
		      ["Set Header Lead" allout-reset-header-lead t]
		      ["Set New Exposure" allout-expose-topic t])))
;;;_  : Mode-Specific Variable Maintenance Utilities
;;;_   = allout-mode-prior-settings
(defvar allout-mode-prior-settings nil
  "Internal `allout-mode' use; settings to be resumed on mode deactivation.")
(make-variable-buffer-local 'allout-mode-prior-settings)
;;;_   > allout-resumptions (name &optional value)
(defun allout-resumptions (name &optional value)

  "Registers or resumes settings over `allout-mode' activation/deactivation.

First arg is NAME of variable affected.  Optional second arg is list
containing allout-mode-specific VALUE to be imposed on named
variable, and to be registered.  (It's a list so you can specify
registrations of null values.)  If no value is specified, the
registered value is returned (encapsulated in the list, so the caller
can distinguish nil vs no value), and the registration is popped
from the list."

  (let ((on-list (assq name allout-mode-prior-settings))
        prior-capsule                   ; By `capsule' i mean a list
                                        ; containing a value, so we can
                                        ; distinguish nil from no value.
        )

    (if value

        ;; Registering:
        (progn
          (if on-list
              nil 	; Already preserved prior value - don't mess with it.
            ;; Register the old value, or nil if previously unbound:
            (setq allout-mode-prior-settings
                  (cons (list name
                              (if (boundp name) (list (symbol-value name))))
                        allout-mode-prior-settings)))
                                        ; And impose the new value, locally:
	  (progn (make-local-variable name)
		 (set name (car value))))

      ;; Relinquishing:
      (if (not on-list)

          ;; Oops, not registered - leave it be:
          nil

        ;; Some registration:
                                        ; reestablish it:
        (setq prior-capsule (car (cdr on-list)))
        (if prior-capsule
            (set name (car prior-capsule)) ; Some prior value - reestablish it.
          (makunbound name))		; Previously unbound - demolish var.
                                        ; Remove registration:
        (let (rebuild)
          (while allout-mode-prior-settings
            (if (not (eq (car allout-mode-prior-settings)
                         on-list))
                (setq rebuild
                      (cons (car allout-mode-prior-settings)
                            rebuild)))
            (setq allout-mode-prior-settings
                  (cdr allout-mode-prior-settings)))
          (setq allout-mode-prior-settings rebuild)))))
  )
;;;_  : Mode-specific incidentals
;;;_   = allout-during-write-cue nil
(defvar allout-during-write-cue nil
  "Used to inhibit outline change-protection during file write.

See also `allout-post-command-business', `allout-write-file-hook',
`allout-before-change-protect', and `allout-post-command-business'
functions.")
;;;_   = allout-pre-was-isearching nil
(defvar allout-pre-was-isearching nil
  "Cue for isearch-dynamic-exposure mechanism, implemented in
allout-pre- and -post-command-hooks.")
(make-variable-buffer-local 'allout-pre-was-isearching)
;;;_   = allout-isearch-prior-pos nil
(defvar allout-isearch-prior-pos nil
  "Cue for isearch-dynamic-exposure tracking, used by allout-isearch-expose.")
(make-variable-buffer-local 'allout-isearch-prior-pos)
;;;_   = allout-isearch-did-quit
(defvar allout-isearch-did-quit nil
  "Distinguishes isearch conclusion and cancellation.

Maintained by `allout-isearch-abort' \(which is wrapped around the real
isearch-abort), and monitored by `allout-isearch-expose' for action.")
(make-variable-buffer-local 'allout-isearch-did-quit)
;;;_   = allout-override-protect nil
(defvar allout-override-protect nil
  "Used in `allout-mode' for regulate of concealed-text protection mechanism.

Allout outline mode regulates alteration of concealed text to protect
against inadvertent, unnoticed changes.  This is for use by specific,
native outline functions to temporarily override that protection.
It's automatically reset to nil after every buffer modification.")
(make-variable-buffer-local 'allout-override-protect)
;;;_   > allout-unprotected (expr)
(defmacro allout-unprotected (expr)
  "Evaluate EXPRESSION with `allout-override-protect' let-bound t."
  `(let ((allout-override-protect t))
     ,expr))
;;;_   = allout-undo-aggregation
(defvar allout-undo-aggregation 30
  "Amount of successive self-insert actions to bunch together per undo.

This is purely a kludge variable, regulating the compensation for a bug in
the way that before-change-functions and undo interact.")
(make-variable-buffer-local 'allout-undo-aggregation)
;;;_   = file-var-bug hack
(defvar allout-v18/19-file-var-hack nil
  "Horrible hack used to prevent invalid multiple triggering of outline
mode from prop-line file-var activation.  Used by `allout-mode' function
to track repeats.")
;;;_   > allout-write-file-hook ()
(defun allout-write-file-hook ()
  "In `allout-mode', run as a `write-contents-functions' activity.

Currently just sets `allout-during-write-cue', so outline change-protection
knows to keep inactive during file write."
  (setq allout-during-write-cue t)
  nil)

;;;_ #2 Mode activation
;;;_  = allout-mode
(defvar allout-mode () "Allout outline mode minor-mode flag.")
(make-variable-buffer-local 'allout-mode)
;;;_  > allout-mode-p ()
(defmacro allout-mode-p ()
  "Return t if `allout-mode' is active in current buffer."
  'allout-mode)
;;;_  = allout-explicitly-deactivated
(defvar allout-explicitly-deactivated nil
  "Non-nil if `allout-mode' was last deliberately deactivated.
So `allout-post-command-business' should not reactivate it...")
(make-variable-buffer-local 'allout-explicitly-deactivated)
;;;_  > allout-init (&optional mode)
;;;###autoload
(defun allout-init (&optional mode)
  "Prime `allout-mode' to enable/disable auto-activation, wrt `allout-layout'.

MODE is one of the following symbols:

 - nil \(or no argument) deactivate auto-activation/layout;
 - `activate', enable auto-activation only;
 - `ask', enable auto-activation, and enable auto-layout but with
   confirmation for layout operation solicited from user each time;
 - `report', just report and return the current auto-activation state;
 - anything else \(eg, t) for auto-activation and auto-layout, without
   any confirmation check.

Use this function to setup your Emacs session for automatic activation
of allout outline mode, contingent to the buffer-specific setting of
the `allout-layout' variable.  (See `allout-layout' and
`allout-expose-topic' docstrings for more details on auto layout).

`allout-init' works by setting up (or removing)
`allout-find-file-hook' in `find-file-hook', and giving
`allout-auto-activation' a suitable setting.

To prime your Emacs session for full auto-outline operation, include
the following two lines in your Emacs init file:

\(require 'allout)
\(allout-init t)"

  (interactive)
  (if (interactive-p)
      (progn
	(setq mode
	      (completing-read
	       (concat "Select outline auto setup mode "
		       "(empty for report, ? for options) ")
	       '(("nil")("full")("activate")("deactivate")
		 ("ask") ("report") (""))
	       nil
	       t))
	(if (string= mode "")
	    (setq mode 'report)
	  (setq mode (intern-soft mode)))))
  (let
      ;; convenience aliases, for consistent ref to respective vars:
      ((hook 'allout-find-file-hook)
       (curr-mode 'allout-auto-activation))

    (cond ((not mode)
	   (setq find-file-hook (delq hook find-file-hook))
	   (if (interactive-p)
	       (message "Allout outline mode auto-activation inhibited.")))
	  ((eq mode 'report)
	   (if (memq hook find-file-hook)
	       ;; Just punt and use the reports from each of the modes:
	       (allout-init (symbol-value curr-mode))
	     (allout-init nil)
	     (message "Allout outline mode auto-activation inhibited.")))
	  (t (add-hook 'find-file-hook hook)
	     (set curr-mode		; `set', not `setq'!
		  (cond ((eq mode 'activate)
			 (message
			  "Outline mode auto-activation enabled.")
			 'activate)
			((eq mode 'report)
			 ;; Return the current mode setting:
			 (allout-init mode))
			((eq mode 'ask)
			 (message
			  (concat "Outline mode auto-activation and "
				  "-layout \(upon confirmation) enabled."))
			 'ask)
			((message
			  "Outline mode auto-activation and -layout enabled.")
			 'full)))))))

;;;_  > allout-setup-menubar ()
(defun allout-setup-menubar ()
  "Populate the current buffer's menubar with `allout-mode' stuff."
  (let ((menus (list allout-mode-exposure-menu
		     allout-mode-editing-menu
		     allout-mode-navigation-menu
		     allout-mode-misc-menu))
	cur)
    (while menus
      (setq cur (car menus)
	    menus (cdr menus))
      (easy-menu-add cur))))
;;;_  > allout-mode (&optional toggle)
;;;_   : Defun:
(defun allout-mode (&optional toggle)
;;;_    . Doc string:
  "Toggle minor mode for controlling exposure and editing of text outlines.

Optional arg forces mode to re-initialize iff arg is positive num or
symbol.  Allout outline mode always runs as a minor mode.

Allout outline mode provides extensive outline oriented formatting and
manipulation.  It enables structural editing of outlines, as well as
navigation and exposure.  It also is specifically aimed at
accommodating syntax-sensitive text like programming languages.  \(For
an example, see the allout code itself, which is organized as an allout
outline.)

In addition to outline navigation and exposure, allout includes:

 - topic-oriented repositioning, cut, and paste
 - integral outline exposure-layout
 - incremental search with dynamic exposure and reconcealment of hidden text
 - automatic topic-number maintenance
 - \"Hot-spot\" operation, for single-keystroke maneuvering and
    exposure control.  \(See the allout-mode docstring.)

and many other features.

Below is a description of the bindings, and then explanation of
special `allout-mode' features and terminology.  See also the outline
menubar additions for quick reference to many of the features, and see
the docstring of the function `allout-init' for instructions on
priming your Emacs session for automatic activation of `allout-mode'.


The bindings are dictated by the `allout-keybindings-list' and
`allout-command-prefix' variables.

	Navigation:				   Exposure Control:
	----------                                 ----------------
C-c C-n allout-next-visible-heading     | C-c C-h allout-hide-current-subtree
C-c C-p allout-previous-visible-heading | C-c C-i allout-show-children
C-c C-u allout-up-current-level         | C-c C-s allout-show-current-subtree
C-c C-f allout-forward-current-level    | C-c C-o allout-show-current-entry
C-c C-b allout-backward-current-level   | ^U C-c C-s allout-show-all
C-c C-e allout-end-of-current-entry     |	   allout-hide-current-leaves
C-c C-a allout-beginning-of-current-entry, alternately, goes to hot-spot

	Topic Header Production:
	-----------------------
C-c<SP>	allout-open-sibtopic	Create a new sibling after current topic.
C-c .	allout-open-subtopic	... an offspring of current topic.
C-c ,	allout-open-supertopic	... a sibling of the current topic's parent.

	Topic Level and Prefix Adjustment:
	---------------------------------
C-c >	allout-shift-in	Shift current topic and all offspring deeper.
C-c <	allout-shift-out	... less deep.
C-c<CR>	allout-rebullet-topic	Reconcile bullets of topic and its offspring
				- distinctive bullets are not changed, others
				  alternated according to nesting depth.
C-c *	allout-rebullet-current-heading Prompt for alternate bullet for
					 current topic.
C-c #	allout-number-siblings	Number bullets of topic and siblings - the
				offspring are not affected.  With repeat
				count, revoke numbering.

	Topic-oriented Killing and Yanking:
	----------------------------------
C-c C-k	allout-kill-topic	Kill current topic, including offspring.
C-k	allout-kill-line	Like kill-line, but reconciles numbering, etc.
C-y	allout-yank		Yank, adjusting depth of yanked topic to
				depth of heading if yanking into bare topic
				heading (ie, prefix sans text).
M-y	allout-yank-pop	Is to allout-yank as yank-pop is to yank

	Misc commands:
	-------------
M-x outlineify-sticky		Activate outline mode for current buffer,
				and establish a default file-var setting
				for `allout-layout'.
C-c C-SPC allout-mark-topic
C-c = c	allout-copy-exposed-to-buffer
				Duplicate outline, sans concealed text, to
				buffer with name derived from derived from
				that of current buffer - \"*XXX exposed*\".
C-c = p	allout-flatten-exposed-to-buffer
				Like above 'copy-exposed', but convert topic
				prefixes to section.subsection... numeric
				format.
ESC ESC (allout-init t)	Setup Emacs session for outline mode
				auto-activation.

		 HOT-SPOT Operation

Hot-spot operation provides a means for easy, single-keystroke outline
navigation and exposure control.

\\<allout-mode-map>
When the text cursor is positioned directly on the bullet character of
a topic, regular characters (a to z) invoke the commands of the
corresponding allout-mode keymap control chars.  For example, \"f\"
would invoke the command typically bound to \"C-c C-f\"
\(\\[allout-forward-current-level] `allout-forward-current-level').

Thus, by positioning the cursor on a topic bullet, you can execute
the outline navigation and manipulation commands with a single
keystroke.  Non-literal chars never get this special translation, so
you can use them to get away from the hot-spot, and back to normal
operation.

Note that the command `allout-beginning-of-current-entry' \(\\[allout-beginning-of-current-entry]\)
will move to the hot-spot when the cursor is already located at the
beginning of the current entry, so you can simply hit \\[allout-beginning-of-current-entry]
twice in a row to get to the hot-spot.

			    Terminology

Topic hierarchy constituents - TOPICS and SUBTOPICS:

TOPIC:	A basic, coherent component of an Emacs outline.  It can
	contain other topics, and it can be subsumed by other topics,
CURRENT topic:
	The visible topic most immediately containing the cursor.
DEPTH:	The degree of nesting of a topic; it increases with
	containment.  Also called the:
LEVEL:	The same as DEPTH.

ANCESTORS:
	The topics that contain a topic.
PARENT:	A topic's immediate ancestor.  It has a depth one less than
	the topic.
OFFSPRING:
	The topics contained by a topic;
SUBTOPIC:
	An immediate offspring of a topic;
CHILDREN:
	The immediate offspring of a topic.
SIBLINGS:
	Topics having the same parent and depth.

Topic text constituents:

HEADER:	The first line of a topic, include the topic PREFIX and header
	text.
PREFIX: The leading text of a topic which which distinguishes it from
	normal text.  It has a strict form, which consists of a
	prefix-lead string, padding, and a bullet.  The bullet may be
	followed by a number, indicating the ordinal number of the
	topic among its siblings, a space, and then the header text.

	The relative length of the PREFIX determines the nesting depth
	of the topic.
PREFIX-LEAD:
	The string at the beginning of a topic prefix, normally a `.'.
	It can be customized by changing the setting of
	`allout-header-prefix' and then reinitializing `allout-mode'.

	By setting the prefix-lead to the comment-string of a
	programming language, you can embed outline structuring in
	program code without interfering with the language processing
	of that code.  See `allout-use-mode-specific-leader'
	docstring for more detail.
PREFIX-PADDING:
	Spaces or asterisks which separate the prefix-lead and the
	bullet, according to the depth of the topic.
BULLET: A character at the end of the topic prefix, it must be one of
	the characters listed on `allout-plain-bullets-string' or
        `allout-distinctive-bullets-string'.  (See the documentation
        for these variables for more details.)  The default choice of
	bullet when generating varies in a cycle with the depth of the
	topic.
ENTRY:	The text contained in a topic before any offspring.
BODY:	Same as ENTRY.


EXPOSURE:
 	The state of a topic which determines the on-screen visibility
	of its offspring and contained text.
CONCEALED:
	Topics and entry text whose display is inhibited.  Contiguous
	units of concealed text is represented by `...' ellipses.
	(Ref the `selective-display' var.)

	Concealed topics are effectively collapsed within an ancestor.
CLOSED:	A topic whose immediate offspring and body-text is concealed.
OPEN:	A topic that is not closed, though its offspring or body may be."
;;;_    . Code
  (interactive "P")

  (let* ((active (and (not (equal major-mode 'outline))
		     (allout-mode-p)))
				       ; Massage universal-arg `toggle' val:
	 (toggle (and toggle
		     (or (and (listp toggle)(car toggle))
			 toggle)))
				       ; Activation specifically demanded?
	 (explicit-activation (or
			      ;;
			      (and toggle
				   (or (symbolp toggle)
				       (and (natnump toggle)
					    (not (zerop toggle)))))))
	 ;; allout-mode already called once during this complex command?
	 (same-complex-command (eq allout-v18/19-file-var-hack
				  (car command-history)))
	 do-layout
	 )

				       ; See comments below re v19.18,.19 bug.
    (setq allout-v18/19-file-var-hack (car command-history))

    (cond

     ;; Provision for v19.18, 19.19 bug -
     ;; Emacs v 19.18, 19.19 file-var code invokes prop-line-designated
     ;; modes twice when file is visited.  We have to avoid toggling mode
     ;; off on second invocation, so we detect it as best we can, and
     ;; skip everything.
     ((and same-complex-command		; Still in same complex command
					; as last time `allout-mode' invoked.
	  active			; Already activated.
	  (not explicit-activation)	; Prop-line file-vars don't have args.
	  (string-match "^19.1[89]"	; Bug only known to be in v19.18 and
			emacs-version)); 19.19.
      t)

     ;; Deactivation:
     ((and (not explicit-activation)
	  (or active toggle))
				       ; Activation not explicitly
				       ; requested, and either in
				       ; active state or *de*activation
				       ; specifically requested:
      (setq allout-explicitly-deactivated t)

      (if allout-old-style-prefixes
	  (progn
	   (allout-resumptions 'allout-primary-bullet)
	   (allout-resumptions 'allout-old-style-prefixes)))
      (allout-resumptions 'selective-display)
      (if (and (boundp 'before-change-functions) before-change-functions)
	  (allout-resumptions 'before-change-functions))
      (setq write-contents-functions
	    (delq 'allout-write-file-hook
		  write-contents-functions))
      (allout-resumptions 'paragraph-start)
      (allout-resumptions 'paragraph-separate)
      (allout-resumptions (if (string-match "^18" emacs-version)
			      'auto-fill-hook
			    'auto-fill-function))
      (allout-resumptions 'allout-former-auto-filler)
      (setq allout-mode nil))

     ;; Activation:
     ((not active)
      (setq allout-explicitly-deactivated nil)
      (if allout-old-style-prefixes
	  (progn			; Inhibit all the fancy formatting:
	   (allout-resumptions 'allout-primary-bullet '("*"))
	   (allout-resumptions 'allout-old-style-prefixes '(()))))

      (allout-infer-header-lead)
      (allout-infer-body-reindent)

      (set-allout-regexp)

				       ; Produce map from current version
				       ; of allout-keybindings-list:
      (if (boundp 'minor-mode-map-alist)

	  (progn			; V19, and maybe lucid and
				       ; epoch, minor-mode key bindings:
	   (setq allout-mode-map
		 (produce-allout-mode-map allout-keybindings-list))
	   (produce-allout-mode-menubar-entries)
	   (fset 'allout-mode-map allout-mode-map)
				       ; Include on minor-mode-map-alist,
				       ; if not already there:
	   (if (not (member '(allout-mode . allout-mode-map)
			    minor-mode-map-alist))
	       (setq minor-mode-map-alist
		     (cons '(allout-mode . allout-mode-map)
			   minor-mode-map-alist))))

				       ; and add them:
	(use-local-map (produce-allout-mode-map allout-keybindings-list
						(current-local-map)))
	)

				       ; selective-display is the
				       ; Emacs conditional exposure
				       ; mechanism:
      (allout-resumptions 'selective-display '(t))
      (if allout-inhibit-protection
	  t
	(allout-resumptions 'before-change-functions
			    '(allout-before-change-protect)))
      (add-hook 'pre-command-hook 'allout-pre-command-business)
      (add-hook 'post-command-hook 'allout-post-command-business)
				       ; Temporarily set by any outline
				       ; functions that can be trusted to
				       ; deal properly with concealed text.
      (add-hook 'write-contents-functions 'allout-write-file-hook)
				       ; Custom auto-fill func, to support
				       ; respect for topic headline,
				       ; hanging-indents, etc:
      (let* ((fill-func-var (if (string-match "^18" emacs-version)
			       'auto-fill-hook
			     'auto-fill-function))
	    (fill-func (symbol-value fill-func-var)))
	;; Register prevailing fill func for use by allout-auto-fill:
	(allout-resumptions 'allout-former-auto-filler (list fill-func))
	;; Register allout-auto-fill to be used if filling is active:
	(allout-resumptions fill-func-var '(allout-auto-fill)))
      ;; Paragraphs are broken by topic headlines.
      (make-local-variable 'paragraph-start)
      (allout-resumptions 'paragraph-start
			  (list (concat paragraph-start "\\|^\\("
					allout-regexp "\\)")))
      (make-local-variable 'paragraph-separate)
      (allout-resumptions 'paragraph-separate
			  (list (concat paragraph-separate "\\|^\\("
					allout-regexp "\\)")))

      (or (assq 'allout-mode minor-mode-alist)
	  (setq minor-mode-alist
	       (cons '(allout-mode " Allout") minor-mode-alist)))

      (allout-setup-menubar)

      (if allout-layout
	  (setq do-layout t))

      (if (and allout-isearch-dynamic-expose
	       (not (fboundp 'allout-real-isearch-abort)))
	  (allout-enwrap-isearch))

      (run-hooks 'allout-mode-hook)
      (setq allout-mode t))

     ;; Reactivation:
     ((setq do-layout t)
      (allout-infer-body-reindent))
     )					; cond

    (if (and do-layout
	     allout-auto-activation
	     (listp allout-layout)
	     (and (not (eq allout-auto-activation 'activate))
		  (if (eq allout-auto-activation 'ask)
		      (if (y-or-n-p (format "Expose %s with layout '%s'? "
					    (buffer-name)
					    allout-layout))
			  t
			(message "Skipped %s layout." (buffer-name))
			nil)
		    t)))
	(save-excursion
	  (message "Adjusting '%s' exposure..." (buffer-name))
	  (goto-char 0)
	  (allout-this-or-next-heading)
	  (condition-case err
	      (progn
		(apply 'allout-expose-topic (list allout-layout))
		(message "Adjusting '%s' exposure... done." (buffer-name)))
	    ;; Problem applying exposure - notify user, but don't
	    ;; interrupt, eg, file visit:
	    (error (message "%s" (car (cdr err)))
		   (sit-for 1)))))
    allout-mode
    )					; let*
  )  					; defun
;;;_  > allout-minor-mode
;;; XXX released verion doesn't do this?
(defalias 'allout-minor-mode 'allout-mode)

;;;_ #3 Internal Position State-Tracking - "allout-recent-*" funcs
;;; All the basic outline functions that directly do string matches to
;;; evaluate heading prefix location set the variables
;;; `allout-recent-prefix-beginning'  and `allout-recent-prefix-end'
;;; when successful.  Functions starting with `allout-recent-' all
;;; use this state, providing the means to avoid redundant searches
;;; for just-established data.  This optimization can provide
;;; significant speed improvement, but it must be employed carefully.
;;;_  = allout-recent-prefix-beginning
(defvar allout-recent-prefix-beginning 0
  "Buffer point of the start of the last topic prefix encountered.")
(make-variable-buffer-local 'allout-recent-prefix-beginning)
;;;_  = allout-recent-prefix-end
(defvar allout-recent-prefix-end 0
  "Buffer point of the end of the last topic prefix encountered.")
(make-variable-buffer-local 'allout-recent-prefix-end)
;;;_  = allout-recent-end-of-subtree
(defvar allout-recent-end-of-subtree 0
  "Buffer point last returned by `allout-end-of-current-subtree'.")
(make-variable-buffer-local 'allout-recent-end-of-subtree)
;;;_  > allout-prefix-data (beg end)
(defmacro allout-prefix-data (beg end)
  "Register allout-prefix state data - BEGINNING and END of prefix.

For reference by `allout-recent' funcs.  Returns BEGINNING."
  `(setq allout-recent-prefix-end ,end
         allout-recent-prefix-beginning ,beg))
;;;_  > allout-recent-depth ()
(defmacro allout-recent-depth ()
  "Return depth of last heading encountered by an outline maneuvering function.

All outline functions which directly do string matches to assess
headings set the variables `allout-recent-prefix-beginning' and
`allout-recent-prefix-end' if successful.  This function uses those settings
to return the current depth."

  '(max 1 (- allout-recent-prefix-end
	     allout-recent-prefix-beginning
	     allout-header-subtraction)))
;;;_  > allout-recent-prefix ()
(defmacro allout-recent-prefix ()
  "Like `allout-recent-depth', but returns text of last encountered prefix.

All outline functions which directly do string matches to assess
headings set the variables `allout-recent-prefix-beginning' and
`allout-recent-prefix-end' if successful.  This function uses those settings
to return the current depth."
  '(buffer-substring allout-recent-prefix-beginning
		     allout-recent-prefix-end))
;;;_  > allout-recent-bullet ()
(defmacro allout-recent-bullet ()
  "Like allout-recent-prefix, but returns bullet of last encountered prefix.

All outline functions which directly do string matches to assess
headings set the variables `allout-recent-prefix-beginning' and
`allout-recent-prefix-end' if successful.  This function uses those settings
to return the current depth of the most recently matched topic."
  '(buffer-substring (1- allout-recent-prefix-end)
		     allout-recent-prefix-end))

;;;_ #4 Navigation

;;;_  - Position Assessment
;;;_   : Location Predicates
;;;_    > allout-on-current-heading-p ()
(defun allout-on-current-heading-p ()
  "Return non-nil if point is on current visible topics' header line.

Actually, returns prefix beginning point."
  (save-excursion
    (beginning-of-line)
    (and (looking-at allout-regexp)
	 (allout-prefix-data (match-beginning 0) (match-end 0)))))
;;;_    > allout-on-heading-p ()
(defalias 'allout-on-heading-p 'allout-on-current-heading-p)
;;;_    > allout-e-o-prefix-p ()
(defun allout-e-o-prefix-p ()
  "True if point is located where current topic prefix ends, heading begins."
  (and (save-excursion (beginning-of-line)
		       (looking-at allout-regexp))
       (= (point)(save-excursion (allout-end-of-prefix)(point)))))
;;;_    > allout-hidden-p ()
(defmacro allout-hidden-p ()
  "True if point is in hidden text."
  '(save-excursion
     (and (re-search-backward "[\n\r]" () t)
	  (= ?\r (following-char)))))
;;;_    > allout-visible-p ()
(defmacro allout-visible-p ()
  "True if point is not in hidden text."
  (interactive)
  '(not (allout-hidden-p)))
;;;_   : Location attributes
;;;_    > allout-depth ()
(defsubst allout-depth ()
  "Like `allout-current-depth', but respects hidden as well as visible topics."
  (save-excursion
    (if (allout-goto-prefix)
	(allout-recent-depth)
      (progn
	;; Oops, no prefix, zero prefix data:
	(allout-prefix-data (point)(point))
	;; ... and return 0:
	0))))
;;;_    > allout-current-depth ()
(defmacro allout-current-depth ()
  "Return nesting depth of visible topic most immediately containing point."
  '(save-excursion
     (if (allout-back-to-current-heading)
	 (max 1
	      (- allout-recent-prefix-end
		 allout-recent-prefix-beginning
		 allout-header-subtraction))
       0)))
;;;_    > allout-get-current-prefix ()
(defun allout-get-current-prefix ()
  "Topic prefix of the current topic."
  (save-excursion
    (if (allout-goto-prefix)
	(allout-recent-prefix))))
;;;_    > allout-get-bullet ()
(defun allout-get-bullet ()
  "Return bullet of containing topic (visible or not)."
  (save-excursion
    (and (allout-goto-prefix)
	 (allout-recent-bullet))))
;;;_    > allout-current-bullet ()
(defun allout-current-bullet ()
  "Return bullet of current (visible) topic heading, or none if none found."
  (condition-case err
      (save-excursion
	(allout-back-to-current-heading)
	(buffer-substring (- allout-recent-prefix-end 1)
			  allout-recent-prefix-end))
    ;; Quick and dirty provision, ostensibly for missing bullet:
    ('args-out-of-range nil))
  )
;;;_    > allout-get-prefix-bullet (prefix)
(defun allout-get-prefix-bullet (prefix)
  "Return the bullet of the header prefix string PREFIX."
  ;; Doesn't make sense if we're old-style prefixes, but this just
  ;; oughtn't be called then, so forget about it...
  (if (string-match allout-regexp prefix)
      (substring prefix (1- (match-end 0)) (match-end 0))))
;;;_    > allout-sibling-index (&optional depth)
(defun allout-sibling-index (&optional depth)
  "Item number of this prospective topic among its siblings.

If optional arg DEPTH is greater than current depth, then we're
opening a new level, and return 0.

If less than this depth, ascend to that depth and count..."

  (save-excursion
    (cond ((and depth (<= depth 0) 0))
          ((or (not depth) (= depth (allout-depth)))
           (let ((index 1))
             (while (allout-previous-sibling (allout-recent-depth) nil)
	       (setq index (1+ index)))
             index))
          ((< depth (allout-recent-depth))
           (allout-ascend-to-depth depth)
           (allout-sibling-index))
          (0))))
;;;_    > allout-topic-flat-index ()
(defun allout-topic-flat-index ()
  "Return a list indicating point's numeric section.subsect.subsubsect...
Outermost is first."
  (let* ((depth (allout-depth))
	 (next-index (allout-sibling-index depth))
	 (rev-sibls nil))
    (while (> next-index 0)
      (setq rev-sibls (cons next-index rev-sibls))
      (setq depth (1- depth))
      (setq next-index (allout-sibling-index depth)))
    rev-sibls)
  )

;;;_  - Navigation macros
;;;_   > allout-next-heading ()
(defsubst allout-next-heading ()
  "Move to the heading for the topic \(possibly invisible) before this one.

Returns the location of the heading, or nil if none found."

  (if (and (bobp) (not (eobp)))
       (forward-char 1))

  (if (re-search-forward allout-line-boundary-regexp nil 0)
      (allout-prefix-data		; Got valid location state - set vars:
       (goto-char (or (match-beginning 2)
		      allout-recent-prefix-beginning))
       (or (match-end 2) allout-recent-prefix-end))))
;;;_   : allout-this-or-next-heading
(defun allout-this-or-next-heading ()
  "Position cursor on current or next heading."
  ;; A throwaway non-macro that is defined after allout-next-heading
  ;; and usable by allout-mode.
  (if (not (allout-goto-prefix)) (allout-next-heading)))
;;;_   > allout-previous-heading ()
(defmacro allout-previous-heading ()
  "Move to the prior \(possibly invisible) heading line.

Return the location of the beginning of the heading, or nil if not found."

  '(if (bobp)
       nil
     (allout-goto-prefix)
     (if
	 ;; searches are unbounded and return nil if failed:
	 (or (re-search-backward allout-line-boundary-regexp nil 0)
	     (looking-at allout-bob-regexp))
	 (progn				; Got valid location state - set vars:
	   (allout-prefix-data
	    (goto-char (or (match-beginning 2)
			   allout-recent-prefix-beginning))
	    (or (match-end 2) allout-recent-prefix-end))))))

;;;_  - Subtree Charting
;;;_   " These routines either produce or assess charts, which are
;;; nested lists of the locations of topics within a subtree.
;;;
;;; Use of charts enables efficient navigation of subtrees, by
;;; requiring only a single regexp-search based traversal, to scope
;;; out the subtopic locations.  The chart then serves as the basis
;;; for assessment or adjustment of the subtree, without redundant
;;; traversal of the structure.

;;;_   > allout-chart-subtree (&optional levels orig-depth prev-depth)
(defun allout-chart-subtree (&optional levels orig-depth prev-depth)
  "Produce a location \"chart\" of subtopics of the containing topic.

Optional argument LEVELS specifies the depth \(relative to start
depth) for the chart.

Charts are used to capture outline structure, so that outline altering
routines need assess the structure only once, and then use the chart
for their elaborate manipulations.

Topics are entered in the chart so the last one is at the car.
The entry for each topic consists of an integer indicating the point
at the beginning of the topic.  Charts for offspring consists of a
list containing, recursively, the charts for the respective subtopics.
The chart for a topics' offspring precedes the entry for the topic
itself.

\(fn &optional levels)"

  ;; The other function parameters are for internal recursion, and should
  ;; not be specified by external callers.  ORIG-DEPTH is depth of topic at
  ;; starting point, and PREV-DEPTH is depth of prior topic."

  (let ((original (not orig-depth))	; `orig-depth' set only in recursion.
	chart curr-depth)

    (if original			; Just starting?
					; Register initial settings and
					; position to first offspring:
	(progn (setq orig-depth (allout-depth))
	       (or prev-depth (setq prev-depth (1+ orig-depth)))
	       (allout-next-heading)))

    ;; Loop over the current levels' siblings.  Besides being more
    ;; efficient than tail-recursing over a level, it avoids exceeding
    ;; the typically quite constrained Emacs max-lisp-eval-depth.
    ;;
    ;; Probably would speed things up to implement loop-based stack
    ;; operation rather than recursing for lower levels.  Bah.

    (while (and (not (eobp))
					; Still within original topic?
		(< orig-depth (setq curr-depth (allout-recent-depth)))
		(cond ((= prev-depth curr-depth)
		       ;; Register this one and move on:
		       (setq chart (cons (point) chart))
		       (if (and levels (<= levels 1))
			   ;; At depth limit - skip sublevels:
			   (or (allout-next-sibling curr-depth)
			       ;; or no more siblings - proceed to
			       ;; next heading at lesser depth:
			       (while (and (<= curr-depth
					       (allout-recent-depth))
					   (allout-next-heading))))
			 (allout-next-heading)))

		      ((and (< prev-depth curr-depth)
			    (or (not levels)
				(> levels 0)))
		       ;; Recurse on deeper level of curr topic:
		       (setq chart
			     (cons (allout-chart-subtree (and levels
							       (1- levels))
							  orig-depth
							  curr-depth)
				   chart))
		       ;; ... then continue with this one.
		       )

		      ;; ... else nil if we've ascended back to prev-depth.

		      )))

    (if original			; We're at the last sibling on
					; the original level.  Position
					; to the end of it:
	(progn (and (not (eobp)) (forward-char -1))
	       (and (memq (preceding-char) '(?\n ?\r))
		    (memq (aref (buffer-substring (max 1 (- (point) 3))
						  (point))
				1)
			  '(?\n ?\r))
		    (forward-char -1))
	       (setq allout-recent-end-of-subtree (point))))

    chart				; (nreverse chart) not necessary,
					; and maybe not preferable.
    ))
;;;_   > allout-chart-siblings (&optional start end)
(defun allout-chart-siblings (&optional start end)
  "Produce a list of locations of this and succeeding sibling topics.
Effectively a top-level chart of siblings.  See `allout-chart-subtree'
for an explanation of charts."
  (save-excursion
    (if (allout-goto-prefix)
	(let ((chart (list (point))))
	  (while (allout-next-sibling)
	    (setq chart (cons (point) chart)))
	  (if chart (setq chart (nreverse chart)))))))
;;;_   > allout-chart-to-reveal (chart depth)
(defun allout-chart-to-reveal (chart depth)

  "Return a flat list of hidden points in subtree CHART, up to DEPTH.

Note that point can be left at any of the points on chart, or at the
start point."

  (let (result here)
    (while (and (or (eq depth t) (> depth 0))
		chart)
      (setq here (car chart))
      (if (listp here)
	  (let ((further (allout-chart-to-reveal here (or (eq depth t)
							   (1- depth)))))
	    ;; We're on the start of a subtree - recurse with it, if there's
	    ;; more depth to go:
	    (if further (setq result (append further result)))
	    (setq chart (cdr chart)))
	(goto-char here)
	(if (= (preceding-char) ?\r)
	    (setq result (cons here result)))
	(setq chart (cdr chart))))
    result))
;;;_   X allout-chart-spec (chart spec &optional exposing)
;; (defun allout-chart-spec (chart spec &optional exposing)
;;   "Not yet \(if ever) implemented.

;; Produce exposure directives given topic/subtree CHART and an exposure SPEC.

;; Exposure spec indicates the locations to be exposed and the prescribed
;; exposure status.  Optional arg EXPOSING is an integer, with 0
;; indicating pending concealment, anything higher indicating depth to
;; which subtopic headers should be exposed, and negative numbers
;; indicating (negative of) the depth to which subtopic headers and
;; bodies should be exposed.

;; The produced list can have two types of entries.  Bare numbers
;; indicate points in the buffer where topic headers that should be
;; exposed reside.

;;  - bare negative numbers indicates that the topic starting at the
;;    point which is the negative of the number should be opened,
;;    including their entries.
;;  - bare positive values indicate that this topic header should be
;;    opened.
;;  - Lists signify the beginning and end points of regions that should
;;    be flagged, and the flag to employ.  (For concealment: `\(\?r\)', and
;;    exposure:"
;;   (while spec
;;     (cond ((listp spec)
;; 	   )
;; 	  )
;;     (setq spec (cdr spec)))
;;   )

;;;_  - Within Topic
;;;_   > allout-goto-prefix ()
(defun allout-goto-prefix ()
  "Put point at beginning of immediately containing outline topic.

Goes to most immediate subsequent topic if none immediately containing.

Not sensitive to topic visibility.

Returns the point at the beginning of the prefix, or nil if none."

  (let (done)
    (while (and (not done)
		(re-search-backward "[\n\r]" nil 1))
      (forward-char 1)
      (if (looking-at allout-regexp)
	  (setq done (allout-prefix-data (match-beginning 0)
					  (match-end 0)))
	(forward-char -1)))
    (if (bobp)
	(cond ((looking-at allout-regexp)
	       (allout-prefix-data (match-beginning 0)(match-end 0)))
	      ((allout-next-heading))
	      (done))
      done)))
;;;_   > allout-end-of-prefix ()
(defun allout-end-of-prefix (&optional ignore-decorations)
  "Position cursor at beginning of header text.

If optional IGNORE-DECORATIONS is non-nil, put just after bullet,
otherwise skip white space between bullet and ensuing text."

  (if (not (allout-goto-prefix))
      nil
    (let ((match-data (match-data)))
      (goto-char (match-end 0))
      (if ignore-decorations
	  t
	(while (looking-at "[0-9]") (forward-char 1))
	(if (and (not (eolp)) (looking-at "\\s-")) (forward-char 1)))
      (store-match-data match-data))
    ;; Reestablish where we are:
    (allout-current-depth)))
;;;_   > allout-current-bullet-pos ()
(defun allout-current-bullet-pos ()
  "Return position of current \(visible) topic's bullet."

 (if (not (allout-current-depth))
      nil
   (1- (match-end 0))))
;;;_   > allout-back-to-current-heading ()
(defun allout-back-to-current-heading ()
  "Move to heading line of current topic, or beginning if already on the line."

  (beginning-of-line)
  (prog1 (or (allout-on-current-heading-p)
             (and (re-search-backward (concat "^\\(" allout-regexp "\\)")
                                      nil
                                      'move)
                  (allout-prefix-data (match-beginning 1)(match-end 1))))
    (if (interactive-p) (allout-end-of-prefix))))
;;;_   > allout-back-to-heading ()
(defalias 'allout-back-to-heading 'allout-back-to-current-heading)
;;;_   > allout-pre-next-preface ()
(defun allout-pre-next-preface ()
  "Skip forward to just before the next heading line.

Returns that character position."

  (if (re-search-forward allout-line-boundary-regexp nil 'move)
      (prog1 (goto-char (match-beginning 0))
             (allout-prefix-data (match-beginning 2)(match-end 2)))))
;;;_   > allout-end-of-current-subtree ()
(defun allout-end-of-current-subtree ()
  "Put point at the end of the last leaf in the currently visible topic."
  (interactive)
  (allout-back-to-current-heading)
  (let ((level (allout-recent-depth)))
    (allout-next-heading)
    (while (and (not (eobp))
                (> (allout-recent-depth) level))
      (allout-next-heading))
    (and (not (eobp)) (forward-char -1))
    (and (memq (preceding-char) '(?\n ?\r))
         (memq (aref (buffer-substring (max 1 (- (point) 3)) (point)) 1)
               '(?\n ?\r))
         (forward-char -1))
    (setq allout-recent-end-of-subtree (point))))
;;;_   > allout-beginning-of-current-entry ()
(defun allout-beginning-of-current-entry ()
  "When not already there, position point at beginning of current topic's body.

If already there, move cursor to bullet for hot-spot operation.
\(See `allout-mode' doc string for details on hot-spot operation.)"
  (interactive)
  (let ((start-point (point)))
    (allout-end-of-prefix)
    (if (and (interactive-p)
	     (= (point) start-point))
	(goto-char (allout-current-bullet-pos)))))
;;;_   > allout-end-of-current-entry ()
(defun allout-end-of-current-entry ()
  "Position the point at the end of the current topics' entry."
  (interactive)
  (allout-show-entry)
  (prog1 (allout-pre-next-preface)
    (if (and (not (bobp))(looking-at "^$"))
        (forward-char -1))))
;;;_   > allout-end-of-current-heading ()
(defun allout-end-of-current-heading ()
  (interactive)
  (allout-beginning-of-current-entry)
  (forward-line -1)
  (end-of-line))
(defalias 'allout-end-of-heading 'allout-end-of-current-heading)

;;;_  - Depth-wise
;;;_   > allout-ascend-to-depth (depth)
(defun allout-ascend-to-depth (depth)
  "Ascend to depth DEPTH, returning depth if successful, nil if not."
  (if (and (> depth 0)(<= depth (allout-depth)))
      (let ((last-good (point)))
        (while (and (< depth (allout-depth))
                    (setq last-good (point))
                    (allout-beginning-of-level)
                    (allout-previous-heading)))
        (if (= (allout-recent-depth) depth)
            (progn (goto-char allout-recent-prefix-beginning)
                   depth)
          (goto-char last-good)
          nil))
    (if (interactive-p) (allout-end-of-prefix))))
;;;_   > allout-ascend ()
(defun allout-ascend ()
  "Ascend one level, returning t if successful, nil if not."
  (prog1
      (if (allout-beginning-of-level)
	  (allout-previous-heading))
    (if (interactive-p) (allout-end-of-prefix))))
;;;_   > allout-descend-to-depth (depth)
(defun allout-descend-to-depth (depth)
  "Descend to depth DEPTH within current topic.

Returning depth if successful, nil if not."
  (let ((start-point (point))
        (start-depth (allout-depth)))
    (while
        (and (> (allout-depth) 0)
             (not (= depth (allout-recent-depth))) ; ... not there yet
             (allout-next-heading)     ; ... go further
             (< start-depth (allout-recent-depth)))) ; ... still in topic
    (if (and (> (allout-depth) 0)
             (= (allout-recent-depth) depth))
        depth
      (goto-char start-point)
      nil))
  )
;;;_   > allout-up-current-level (arg &optional dont-complain)
(defun allout-up-current-level (arg &optional dont-complain)
  "Move out ARG levels from current visible topic.

Positions on heading line of containing topic.  Error if unable to
ascend that far, or nil if unable to ascend but optional arg
DONT-COMPLAIN is non-nil."
  (interactive "p")
  (allout-back-to-current-heading)
  (let ((present-level (allout-recent-depth))
	(last-good (point))
	failed
	return)
    ;; Loop for iterating arg:
    (while (and (> (allout-recent-depth) 1)
                (> arg 0)
                (not (bobp))
		(not failed))
      (setq last-good (point))
      ;; Loop for going back over current or greater depth:
      (while (and (not (< (allout-recent-depth) present-level))
		  (or (allout-previous-visible-heading 1)
		      (not (setq failed present-level)))))
      (setq present-level (allout-current-depth))
      (setq arg (- arg 1)))
    (if (or failed
	    (> arg 0))
	(progn (goto-char last-good)
	       (if (interactive-p) (allout-end-of-prefix))
	       (if (not dont-complain)
		   (error "Can't ascend past outermost level")
		 (if (interactive-p) (allout-end-of-prefix))
		 nil))
      (if (interactive-p) (allout-end-of-prefix))
      allout-recent-prefix-beginning)))

;;;_  - Linear
;;;_   > allout-next-sibling (&optional depth backward)
(defun allout-next-sibling (&optional depth backward)
  "Like `allout-forward-current-level', but respects invisible topics.

Traverse at optional DEPTH, or current depth if none specified.

Go backward if optional arg BACKWARD is non-nil.

Return depth if successful, nil otherwise."

  (if (and backward (bobp))
      nil
    (let ((start-depth (or depth (allout-depth)))
          (start-point (point))
	  last-depth)
      (while (and (not (if backward (bobp) (eobp)))
                  (if backward (allout-previous-heading)
                    (allout-next-heading))
                  (> (setq last-depth (allout-recent-depth)) start-depth)))
      (if (and (not (eobp))
               (and (> (or last-depth (allout-depth)) 0)
                    (= (allout-recent-depth) start-depth)))
          allout-recent-prefix-beginning
        (goto-char start-point)
	(if depth (allout-depth) start-depth)
        nil))))
;;;_   > allout-previous-sibling (&optional depth backward)
(defun allout-previous-sibling (&optional depth backward)
  "Like `allout-forward-current-level', but backwards & respect invisible topics.

Optional DEPTH specifies depth to traverse, default current depth.

Optional BACKWARD reverses direction.

Return depth if successful, nil otherwise."
  (allout-next-sibling depth (not backward))
  )
;;;_   > allout-snug-back ()
(defun allout-snug-back ()
  "Position cursor at end of previous topic

Presumes point is at the start of a topic prefix."
 (if (or (bobp) (eobp))
     nil
   (forward-char -1))
 (if (or (bobp) (not (memq (preceding-char) '(?\n ?\r))))
     nil
   (forward-char -1)
   (if (or (bobp) (not (memq (preceding-char) '(?\n ?\r))))
       (forward-char -1)))
 (point))
;;;_   > allout-beginning-of-level ()
(defun allout-beginning-of-level ()
  "Go back to the first sibling at this level, visible or not."
  (allout-end-of-level 'backward))
;;;_   > allout-end-of-level (&optional backward)
(defun allout-end-of-level (&optional backward)
  "Go to the last sibling at this level, visible or not."

  (let ((depth (allout-depth)))
    (while (allout-previous-sibling depth nil))
    (prog1 (allout-recent-depth)
      (if (interactive-p) (allout-end-of-prefix)))))
;;;_   > allout-next-visible-heading (arg)
(defun allout-next-visible-heading (arg)
  "Move to the next ARG'th visible heading line, backward if arg is negative.

Move as far as possible in indicated direction \(beginning or end of
buffer) if headings are exhausted."

  (interactive "p")
  (let* ((backward (if (< arg 0) (setq arg (* -1 arg))))
	 (step (if backward -1 1))
	 (start-point (point))
	 prev got)

    (while (> arg 0)			; limit condition
      (while (and (not (if backward (bobp)(eobp))) ; boundary condition
		  ;; Move, skipping over all those concealed lines:
		  (< -1 (forward-line step))
		  (not (setq got (looking-at allout-regexp)))))
      ;; Register this got, it may be the last:
      (if got (setq prev got))
      (setq arg (1- arg)))
    (cond (got				; Last move was to a prefix:
	   (allout-prefix-data (match-beginning 0) (match-end 0))
	   (allout-end-of-prefix))
	  (prev				; Last move wasn't, but prev was:
	   (allout-prefix-data (match-beginning 0) (match-end 0)))
	  ((not backward) (end-of-line) nil))))
;;;_   > allout-previous-visible-heading (arg)
(defun allout-previous-visible-heading (arg)
  "Move to the previous heading line.

With argument, repeats or can move forward if negative.
A heading line is one that starts with a `*' (or that `allout-regexp'
matches)."
  (interactive "p")
  (allout-next-visible-heading (- arg)))
;;;_   > allout-forward-current-level (arg)
(defun allout-forward-current-level (arg)
  "Position point at the next heading of the same level.

Takes optional repeat-count, goes backward if count is negative.

Returns resulting position, else nil if none found."
  (interactive "p")
  (let ((start-depth (allout-current-depth))
	(start-point (point))
	(start-arg arg)
	(backward (> 0 arg))
	last-depth
	(last-good (point))
	at-boundary)
    (if (= 0 start-depth)
	(error "No siblings, not in a topic..."))
    (if backward (setq arg (* -1 arg)))
    (while (not (or (zerop arg)
		    at-boundary))
      (while (and (not (if backward (bobp) (eobp)))
		  (if backward (allout-previous-visible-heading 1)
		    (allout-next-visible-heading 1))
		  (> (setq last-depth (allout-recent-depth)) start-depth)))
      (if (and last-depth (= last-depth start-depth)
	       (not (if backward (bobp) (eobp))))
	  (setq last-good (point)
		arg (1- arg))
	(setq at-boundary t)))
    (if (and (not (eobp))
	     (= arg 0)
	     (and (> (or last-depth (allout-depth)) 0)
		  (= (allout-recent-depth) start-depth)))
	allout-recent-prefix-beginning
      (goto-char last-good)
      (if (not (interactive-p))
	  nil
	(allout-end-of-prefix)
	(error "Hit %s level %d topic, traversed %d of %d requested"
	       (if backward "first" "last")
	       (allout-recent-depth)
	       (- (abs start-arg) arg)
	       (abs start-arg))))))
;;;_   > allout-backward-current-level (arg)
(defun allout-backward-current-level (arg)
  "Inverse of `allout-forward-current-level'."
  (interactive "p")
  (if (interactive-p)
      (let ((current-prefix-arg (* -1 arg)))
	(call-interactively 'allout-forward-current-level))
    (allout-forward-current-level (* -1 arg))))

;;;_ #5 Alteration

;;;_  - Fundamental
;;;_   > allout-before-change-protect (beg end)
(defun allout-before-change-protect (beg end)
  "Outline before-change hook, regulates changes to concealed text.

Reveal concealed text that would be changed by current command, and
offer user choice to commit or forego the change.  Unchanged text is
reconcealed.  User has option to have changed text reconcealed.

Undo commands are specially treated - the user is not prompted for
choice, the undoes are always committed (based on presumption that the
things being undone were already subject to this regulation routine),
and undoes always leave the changed stuff exposed.

Changes to concealed regions are ignored while file is being written.
\(This is for the sake of functions that do change the file during
writes, like crypt and zip modes.)

Locally bound in outline buffers to `before-change-functions', which
in Emacs 19 is run before any change to the buffer.

Any functions which set [`this-command' to `undo', or which set]
`allout-override-protect' non-nil (as does, eg, allout-flag-chars)
are exempt from this restriction."
  (if (and (allout-mode-p)
					; allout-override-protect
					; set by functions that know what
					; they're doing, eg outline internals:
	   (not allout-override-protect)
	   (not allout-during-write-cue)
	   (save-match-data		; Preserve operation position state.
					; Both beginning and end chars must
					; be exposed:
	     (save-excursion (if (memq this-command '(newline open-line))
				 ;; Compensate for stupid Emacs {new,
				 ;; open-}line display optimization:
				 (setq beg (1+ beg)
				       end (1+ end)))
			     (goto-char beg)
			     (or (allout-hidden-p)
				 (and (not (= beg end))
				      (goto-char end)
				      (allout-hidden-p))))))
      (save-match-data
	(if (equal this-command 'undo)
		 ;; Allow undo without inhibition.
		 ;; - Undoing new and open-line hits stupid Emacs redisplay
		 ;;   optimization (em 19 cmds.c, ~ line 200).
		 ;; - Presumably, undoing what was properly protected when
		 ;;   done.
		 ;; - Undo may be users' only recourse in protection faults.
		 ;; So, expose what getting changed:
	    (progn (message "Undo! - exposing concealed target...")
		   (if (allout-hidden-p)
		       (allout-show-children))
		   (message "Undo!"))
	  (let (response
		(rehide-completely (save-excursion (allout-goto-prefix)
						   (allout-hidden-p)))
		rehide-place)

	    (save-excursion
	      (if (condition-case err
		      ;; Condition case to catch keyboard quits during reads.
		      (progn
					; Give them a peek where
			(save-excursion
			  (if (eolp) (setq rehide-place
					   (allout-goto-prefix)))
			  (allout-show-entry))
					; Present the message, but...
					; leave the cursor at the location
					; until they respond:
					; Then interpret the response:
			(while
			    (progn
			      (message (concat "Change inside concealed"
					       " region - do it? "
					       "(n or 'y'/'r'eclose)"))
			      (setq response (read-char))
			      (not
			       (cond ((memq response '(?r ?R))
				      (setq response 'reclose))
				     ((memq response '(?y ?Y ? ))
				      (setq response t))
				     ((memq response '(?n ?N 127))
				      (setq response nil)
				      t)
				     ((eq response ??)
				      (message
				       "`r' means `yes, then reclose'")
				      nil)
				     (t (message "Please answer y, n, or r")
					(sit-for 1)
					nil)))))
			response)
		    ('quit nil))
					; Continue:
		  (if (eq response 'reclose)
		      (save-excursion
			(if rehide-place (goto-char rehide-place))
			(if rehide-completely
			    (allout-hide-current-entry-completely)
			  (allout-hide-current-entry)))
		    (if (allout-ascend-to-depth (1- (allout-recent-depth)))
			(allout-show-children)
		      (allout-show-to-offshoot)))
					; Prevent:
		(if rehide-completely
		    (save-excursion
		      (if rehide-place (goto-char rehide-place))
		      (allout-hide-current-entry-completely))
		  (allout-hide-current-entry))
		(error (concat
			"Change within concealed region prevented.")))))))
    )	; if
  )	; defun
;;;_   = allout-post-goto-bullet
(defvar allout-post-goto-bullet nil
  "Outline internal var, for `allout-pre-command-business' hot-spot operation.

When set, tells post-processing to reposition on topic bullet, and
then unset it.  Set by `allout-pre-command-business' when implementing
hot-spot operation, where literal characters typed over a topic bullet
are mapped to the command of the corresponding control-key on the
`allout-mode-map'.")
(make-variable-buffer-local 'allout-post-goto-bullet)
;;;_   > allout-post-command-business ()
(defun allout-post-command-business ()
  "Outline `post-command-hook' function.

- Null `allout-override-protect', so it's not left open.

- Implement (and clear) `allout-post-goto-bullet', for hot-spot
  outline commands.

- Massages buffer-undo-list so successive, standard character self-inserts are
  aggregated.  This kludge compensates for lack of undo bunching when
  `before-change-functions' is used."

					; Apply any external change func:
  (if (not (allout-mode-p))		; In allout-mode.
      nil
    (setq allout-override-protect nil)
    (if allout-isearch-dynamic-expose
	(allout-isearch-rectification))
    (if allout-during-write-cue
	;; Was used by allout-before-change-protect, done with it now:
	(setq allout-during-write-cue nil))
    ;; Undo bunching business:
    (if (and (listp buffer-undo-list)	; Undo history being kept.
	     (equal this-command 'self-insert-command)
	     (equal last-command 'self-insert-command))
	(let* ((prev-stuff (cdr buffer-undo-list))
	       (before-prev-stuff (cdr (cdr prev-stuff)))
	       cur-cell cur-from cur-to
	       prev-cell prev-from prev-to)
	  (if (and before-prev-stuff	; Goes back far enough to bother,
		   (not (car prev-stuff)) ; and break before current,
		   (not (car before-prev-stuff)) ; !and break before prev!
		   (setq prev-cell (car (cdr prev-stuff))) ; contents now,
		   (setq cur-cell (car buffer-undo-list)) ; contents prev.

		   ;; cur contents denote a single char insertion:
		   (numberp (setq cur-from (car cur-cell)))
		   (numberp (setq cur-to (cdr cur-cell)))
		   (= 1 (- cur-to cur-from))

		   ;; prev contents denote fewer than aggregate-limit
		   ;; insertions:
		   (numberp (setq prev-from (car prev-cell)))
		   (numberp (setq prev-to (cdr prev-cell)))
					; Below threshold:
		   (> allout-undo-aggregation (- prev-to prev-from)))
	      (setq buffer-undo-list
		    (cons (cons prev-from cur-to)
			  (cdr (cdr (cdr buffer-undo-list))))))))
    ;; Implement -post-goto-bullet, if set: (must be after undo business)
    (if (and allout-post-goto-bullet
	     (allout-current-bullet-pos))
	(progn (goto-char (allout-current-bullet-pos))
	       (setq allout-post-goto-bullet nil)))
    ))
;;;_   > allout-pre-command-business ()
(defun allout-pre-command-business ()
  "Outline `pre-command-hook' function for outline buffers.
Implements special behavior when cursor is on bullet character.

When the cursor is on the bullet character, self-insert characters are
reinterpreted as the corresponding control-character in the
`allout-mode-map'.  The `allout-mode' `post-command-hook' insures that
the cursor which has moved as a result of such reinterpretation is
positioned on the bullet character of the destination topic.

The upshot is that you can get easy, single (ie, unmodified) key
outline maneuvering operations by positioning the cursor on the bullet
char.  When in this mode you can use regular cursor-positioning
command/keystrokes to relocate the cursor off of a bullet character to
return to regular interpretation of self-insert characters."
  (if (not (allout-mode-p))
      ;; Shouldn't be invoked if not in allout allout-mode, but just in case:
      nil
    ;; Register isearch status:
    (if (and (boundp  'isearch-mode) isearch-mode)
	(setq allout-pre-was-isearching t)
      (setq allout-pre-was-isearching nil))
    ;; Hot-spot navigation provisions:
    (if (and (eq this-command 'self-insert-command)
	     (eq (point)(allout-current-bullet-pos)))
	(let* ((this-key-num (cond
			      ((numberp last-command-char)
			       last-command-char)
			      ;; XXX Only XEmacs has characterp.
			      ((and (fboundp 'characterp)
				    (characterp last-command-char))
			       (char-to-int last-command-char))
			      (t 0)))
	       mapped-binding)
	  (if (zerop this-key-num)
	      nil
					; Map upper-register literals
					; to lower register:
	    (if (<= 96 this-key-num)
		(setq this-key-num (- this-key-num 32)))
					; Check if we have a literal:
	    (if (and (<= 64 this-key-num)
		     (>= 96 this-key-num))
		(setq mapped-binding
		      (lookup-key 'allout-mode-map
				  (concat allout-command-prefix
					  (char-to-string (- this-key-num
							     64))))))
	    (if mapped-binding
		(setq allout-post-goto-bullet t
		      this-command mapped-binding)))))))
;;;_   > allout-find-file-hook ()
(defun allout-find-file-hook ()
  "Activate `allout-mode' when `allout-auto-activation' & `allout-layout' are non-nil.

See `allout-init' for setup instructions."
  (if (and allout-auto-activation
	   (not (allout-mode-p))
	   allout-layout)
      (allout-mode t)))
;;;_   > allout-isearch-rectification
(defun allout-isearch-rectification ()
  "Rectify outline exposure before, during, or after isearch.

Called as part of `allout-post-command-business'."

  (let ((isearching (and (boundp 'isearch-mode) isearch-mode)))
    (cond ((and isearching (not allout-pre-was-isearching))
	   (allout-isearch-expose 'start))
	  ((and isearching allout-pre-was-isearching)
	   (allout-isearch-expose 'continue))
	  ((and (not isearching) allout-pre-was-isearching)
	   (allout-isearch-expose 'final))
	  ;; Not and wasn't isearching:
	  (t (setq allout-isearch-prior-pos nil)
	     (setq allout-isearch-did-quit nil)))))
;;;_   = allout-isearch-was-font-lock
(defvar allout-isearch-was-font-lock
  (and (boundp 'font-lock-mode) font-lock-mode))

;;;_   > allout-flag-region (from to flag)
(defmacro allout-flag-region (from to flag)
  "Hide or show lines from FROM to TO, via Emacs selective-display FLAG char.
Ie, text following flag C-m \(carriage-return) is hidden until the
next C-j (newline) char.

Returns the endpoint of the region."
  `(let ((buffer-read-only nil)
	   (allout-override-protect t))
       (subst-char-in-region ,from ,to
			     (if (= ,flag ?\n) ?\r ?\n)
			     ,flag t)))

;;;_   > allout-isearch-expose (mode)
(defun allout-isearch-expose (mode)
  "MODE is either 'clear, 'start, 'continue, or 'final."
  ;; allout-isearch-prior-pos encodes exposure status of prior pos:
  ;; (pos was-vis header-pos end-pos)
  ;; pos	- point of concern
  ;; was-vis	- t, else 'topic if entire topic was exposed, 'entry otherwise
  ;; Do reclosure or prior pos, as necessary:
  (if (eq mode 'start)
      (setq allout-isearch-was-font-lock (and (boundp 'font-lock-mode)
                                               font-lock-mode)
	    font-lock-mode nil)
    (if (eq mode 'final)
	(setq font-lock-mode allout-isearch-was-font-lock))
    (if (and allout-isearch-prior-pos
	     (listp allout-isearch-prior-pos))
	;; Conceal prior peek:
	(allout-flag-region (car (cdr allout-isearch-prior-pos))
			     (car (cdr (cdr allout-isearch-prior-pos)))
			     ?\r)))
  (if (allout-visible-p)
      (setq allout-isearch-prior-pos nil)
    (if (not (eq mode 'final))
	(setq allout-isearch-prior-pos (cons (point) (allout-show-entry)))
      (if allout-isearch-did-quit
	  nil
	(setq allout-isearch-prior-pos nil)
	(allout-show-children))))
  (setq allout-isearch-did-quit nil))
;;;_   > allout-enwrap-isearch ()
(defun allout-enwrap-isearch ()
  "Impose `allout-mode' isearch-abort wrapper for dynamic exposure in isearch.

The function checks to ensure that the rebinding is done only once."

  (add-hook 'isearch-mode-end-hook 'allout-isearch-rectification)
  (if (fboundp 'allout-real-isearch-abort)
      ;;
      nil
                                        ; Ensure load of isearch-mode:
    (if (or (and (fboundp 'isearch-mode)
                 (fboundp 'isearch-abort))
            (condition-case error
                (load-library "isearch-mode")
              ('file-error (message
			    "Skipping isearch-mode provisions - %s '%s'"
			    (car (cdr error))
			    (car (cdr (cdr error))))
			   (sit-for 1)
			   ;; Inhibit subsequent tries and return nil:
			   (setq allout-isearch-dynamic-expose nil))))
        ;; Isearch-mode loaded, encapsulate specific entry points for
        ;; outline dynamic-exposure business:
        (progn
	  ;; stash crucial isearch-mode funcs under known, private
	  ;; names, then register wrapper functions under the old
	  ;; names, in their stead:
          (fset 'allout-real-isearch-abort (symbol-function 'isearch-abort))
          (fset 'isearch-abort 'allout-isearch-abort)))))
;;;_   > allout-isearch-abort ()
(defun allout-isearch-abort ()
  "Wrapper for `allout-real-isearch-abort' \(which see), to register
actual quits."
  (interactive)
  (setq allout-isearch-did-quit nil)
  (condition-case what
      (allout-real-isearch-abort)
    ('quit (setq allout-isearch-did-quit t)
	  (signal 'quit nil))))

;;; Prevent unnecessary font-lock while isearching!
(defvar isearch-was-font-locking nil)
(defun isearch-inhibit-font-lock ()
  "Inhibit `font-lock-mode' while isearching - for use on `isearch-mode-hook'."
  (if (and (allout-mode-p) (boundp 'font-lock-mode) font-lock-mode)
      (setq isearch-was-font-locking t
	    font-lock-mode nil)))
(add-hook 'isearch-mode-hook 'isearch-inhibit-font-lock)
(defun isearch-reenable-font-lock ()
  "Reenable font-lock after isearching - for use on isearch-mode-end-hook."
  (if (and (boundp 'font-lock-mode) font-lock-mode)
      (if (and (allout-mode-p) isearch-was-font-locking)
	  (setq isearch-was-font-locking nil
		font-lock-mode t))))
(add-hook 'isearch-mode-end-hook 'isearch-reenable-font-lock)

;;;_  - Topic Format Assessment
;;;_   > allout-solicit-alternate-bullet (depth &optional current-bullet)
(defun allout-solicit-alternate-bullet (depth &optional current-bullet)

  "Prompt for and return a bullet char as an alternative to the current one.

Offer one suitable for current depth DEPTH as default."

  (let* ((default-bullet (or (and (stringp current-bullet) current-bullet)
                             (allout-bullet-for-depth depth)))
	 (sans-escapes (regexp-sans-escapes allout-bullets-string))
	 choice)
    (save-excursion
      (goto-char (allout-current-bullet-pos))
      (setq choice (solicit-char-in-string
                    (format "Select bullet: %s ('%s' default): "
                            sans-escapes
                            default-bullet)
                    sans-escapes
                    t)))
    (message "")
    (if (string= choice "") default-bullet choice))
  )
;;;_   > allout-distinctive-bullet (bullet)
(defun allout-distinctive-bullet (bullet)
  "True if BULLET is one of those on `allout-distinctive-bullets-string'."
  (string-match (regexp-quote bullet) allout-distinctive-bullets-string))
;;;_   > allout-numbered-type-prefix (&optional prefix)
(defun allout-numbered-type-prefix (&optional prefix)
  "True if current header prefix bullet is numbered bullet."
  (and allout-numbered-bullet
        (string= allout-numbered-bullet
                 (if prefix
                     (allout-get-prefix-bullet prefix)
                   (allout-get-bullet)))))
;;;_   > allout-bullet-for-depth (&optional depth)
(defun allout-bullet-for-depth (&optional depth)
  "Return outline topic bullet suited to optional DEPTH, or current depth."
  ;; Find bullet in plain-bullets-string modulo DEPTH.
  (if allout-stylish-prefixes
      (char-to-string (aref allout-plain-bullets-string
                            (% (max 0 (- depth 2))
                               allout-plain-bullets-string-len)))
    allout-primary-bullet)
  )

;;;_  - Topic Production
;;;_   > allout-make-topic-prefix (&optional prior-bullet
(defun allout-make-topic-prefix (&optional prior-bullet
                                            new
                                            depth
                                            solicit
                                            number-control
                                            index)
  ;; Depth null means use current depth, non-null means we're either
  ;; opening a new topic after current topic, lower or higher, or we're
  ;; changing level of current topic.
  ;; Solicit dominates specified bullet-char.
;;;_    . Doc string:
  "Generate a topic prefix suitable for optional arg DEPTH, or current depth.

All the arguments are optional.

PRIOR-BULLET indicates the bullet of the prefix being changed, or
nil if none.  This bullet may be preserved (other options
notwithstanding) if it is on the `allout-distinctive-bullets-string',
for instance.

Second arg NEW indicates that a new topic is being opened after the
topic at point, if non-nil.  Default bullet for new topics, eg, may
be set (contingent to other args) to numbered bullets if previous
sibling is one.  The implication otherwise is that the current topic
is being adjusted - shifted or rebulleted - and we don't consider
bullet or previous sibling.

Third arg DEPTH forces the topic prefix to that depth, regardless of
the current topics' depth.

If SOLICIT is non-nil, then the choice of bullet is solicited from
user.  If it's a character, then that character is offered as the
default, otherwise the one suited to the context \(according to
distinction or depth) is offered.  \(This overrides other options,
including, eg, a distinctive PRIOR-BULLET.)  If non-nil, then the
context-specific bullet is used.

Fifth arg, NUMBER-CONTROL, matters only if `allout-numbered-bullet'
is non-nil *and* soliciting was not explicitly invoked.  Then
NUMBER-CONTROL non-nil forces prefix to either numbered or
denumbered format, depending on the value of the sixth arg, INDEX.

\(Note that NUMBER-CONTROL does *not* apply to level 1 topics.  Sorry...)

If NUMBER-CONTROL is non-nil and sixth arg INDEX is non-nil then
the prefix of the topic is forced to be numbered.  Non-nil
NUMBER-CONTROL and nil INDEX forces non-numbered format on the
bullet.  Non-nil NUMBER-CONTROL and non-nil, non-number INDEX means
that the index for the numbered prefix will be derived, by counting
siblings back to start of level.  If INDEX is a number, then that
number is used as the index for the numbered prefix (allowing, eg,
sequential renumbering to not require this function counting back the
index for each successive sibling)."
;;;_    . Code:
  ;; The options are ordered in likely frequence of use, most common
  ;; highest, least lowest.  Ie, more likely to be doing prefix
  ;; adjustments than soliciting, and yet more than numbering.
  ;; Current prefix is least dominant, but most likely to be commonly
  ;; specified...

  (let* (body
         numbering
         denumbering
         (depth (or depth (allout-depth)))
         (header-lead allout-header-prefix)
         (bullet-char

          ;; Getting value for bullet char is practically the whole job:

          (cond
                                        ; Simplest situation - level 1:
           ((<= depth 1) (setq header-lead "") allout-primary-bullet)
                                        ; Simple, too: all asterisks:
           (allout-old-style-prefixes
            ;; Cheat - make body the whole thing, null out header-lead and
            ;; bullet-char:
            (setq body (make-string depth
                                    (string-to-char allout-primary-bullet)))
            (setq header-lead "")
            "")

           ;; (Neither level 1 nor old-style, so we're space padding.
           ;; Sneak it in the condition of the next case, whatever it is.)

           ;; Solicitation overrides numbering and other cases:
           ((progn (setq body (make-string (- depth 2) ?\ ))
                   ;; The actual condition:
                   solicit)
            (let* ((got (allout-solicit-alternate-bullet depth solicit)))
              ;; Gotta check whether we're numbering and got a numbered bullet:
              (setq numbering (and allout-numbered-bullet
                                   (not (and number-control (not index)))
                                   (string= got allout-numbered-bullet)))
              ;; Now return what we got, regardless:
              got))

           ;; Numbering invoked through args:
           ((and allout-numbered-bullet number-control)
            (if (setq numbering (not (setq denumbering (not index))))
                allout-numbered-bullet
              (if (and prior-bullet
                       (not (string= allout-numbered-bullet
                                     prior-bullet)))
                  prior-bullet
                (allout-bullet-for-depth depth))))

          ;;; Neither soliciting nor controlled numbering ;;;
             ;;; (may be controlled denumbering, tho) ;;;

           ;; Check wrt previous sibling:
           ((and new				  ; only check for new prefixes
                 (<= depth (allout-depth))
                 allout-numbered-bullet	      ; ... & numbering enabled
                 (not denumbering)
                 (let ((sibling-bullet
                        (save-excursion
                          ;; Locate correct sibling:
                          (or (>= depth (allout-depth))
                              (allout-ascend-to-depth depth))
                          (allout-get-bullet))))
                   (if (and sibling-bullet
                            (string= allout-numbered-bullet sibling-bullet))
                       (setq numbering sibling-bullet)))))

           ;; Distinctive prior bullet?
           ((and prior-bullet
                 (allout-distinctive-bullet prior-bullet)
                 ;; Either non-numbered:
                 (or (not (and allout-numbered-bullet
                               (string= prior-bullet allout-numbered-bullet)))
                     ;; or numbered, and not denumbering:
                     (setq numbering (not denumbering)))
                 ;; Here 'tis:
                 prior-bullet))

           ;; Else, standard bullet per depth:
           ((allout-bullet-for-depth depth)))))

    (concat header-lead
            body
            bullet-char
            (if numbering
                (format "%d" (cond ((and index (numberp index)) index)
                                   (new (1+ (allout-sibling-index depth)))
                                   ((allout-sibling-index))))))
    )
  )
;;;_   > allout-open-topic (relative-depth &optional before use_sib_bullet)
(defun allout-open-topic (relative-depth &optional before use_sib_bullet)
  "Open a new topic at depth RELATIVE-DEPTH.

New topic is situated after current one, unless optional flag BEFORE
is non-nil, or unless current line is complete empty (not even
whitespace), in which case open is done on current line.

If USE_SIB_BULLET is true, use the bullet of the prior sibling.

Nuances:

- Creation of new topics is with respect to the visible topic
  containing the cursor, regardless of intervening concealed ones.

- New headers are generally created after/before the body of a
  topic.  However, they are created right at cursor location if the
  cursor is on a blank line, even if that breaks the current topic
  body.  This is intentional, to provide a simple means for
  deliberately dividing topic bodies.

- Double spacing of topic lists is preserved.  Also, the first
  level two topic is created double-spaced (and so would be
  subsequent siblings, if that's left intact).  Otherwise,
  single-spacing is used.

- Creation of sibling or nested topics is with respect to the topic
  you're starting from, even when creating backwards.  This way you
  can easily create a sibling in front of the current topic without
  having to go to its preceding sibling, and then open forward
  from there."

  (let* ((depth (+ (allout-current-depth) relative-depth))
         (opening-on-blank (if (looking-at "^\$")
                               (not (setq before nil))))
         opening-numbered	; Will get while computing ref-topic, below
         ref-depth		; Will get while computing ref-topic, below
         ref-bullet		; Will get while computing ref-topic, next
         (ref-topic (save-excursion
                      (cond ((< relative-depth 0)
                             (allout-ascend-to-depth depth))
                            ((>= relative-depth 1) nil)
                            (t (allout-back-to-current-heading)))
                      (setq ref-depth (allout-recent-depth))
                      (setq ref-bullet
                            (if (> allout-recent-prefix-end 1)
                                (allout-recent-bullet)
                              ""))
                      (setq opening-numbered
                            (save-excursion
                              (and allout-numbered-bullet
                                   (or (<= relative-depth 0)
                                       (allout-descend-to-depth depth))
                                   (if (allout-numbered-type-prefix)
                                       allout-numbered-bullet))))
                      (point)))
         dbl-space
         doing-beginning)

    (if (not opening-on-blank)
                                        ; Positioning and vertical
                                        ; padding - only if not
                                        ; opening-on-blank:
        (progn
          (goto-char ref-topic)
          (setq dbl-space               ; Determine double space action:
                (or (and (<= relative-depth 0)	; not descending;
                         (save-excursion
                           ;; at b-o-b or preceded by a blank line?
                           (or (> 0 (forward-line -1))
                               (looking-at "^\\s-*$")
			       (bobp)))
                         (save-excursion
                           ;; succeeded by a blank line?
                           (allout-end-of-current-subtree)
                           (bolp)))
                    (and (= ref-depth 1)
                         (or before
                             (= depth 1)
                             (save-excursion
                               ;; Don't already have following
                               ;; vertical padding:
                               (not (allout-pre-next-preface)))))))

                                        ; Position to prior heading,
                                        ; if inserting backwards, and
					; not going outwards:
          (if (and before (>= relative-depth 0))
	      (progn (allout-back-to-current-heading)
                            (setq doing-beginning (bobp))
                            (if (not (bobp))
                                (allout-previous-heading)))
	    (if (and before (bobp))
		(allout-unprotected (open-line 1))))

          (if (<= relative-depth 0)
              ;; Not going inwards, don't snug up:
              (if doing-beginning
		  (allout-unprotected (open-line (if dbl-space 2 1)))
		(if before
		    (progn (end-of-line)
			   (allout-pre-next-preface)
			   (while (= ?\r (following-char))
                             (forward-char 1))
			   (if (not (looking-at "^$"))
			       (allout-unprotected (open-line 1))))
		  (allout-end-of-current-subtree)))
            ;; Going inwards - double-space if first offspring is,
            ;; otherwise snug up.
            (end-of-line)		; So we skip any concealed progeny.
            (allout-pre-next-preface)
            (if (bolp)
                ;; Blank lines between current header body and next
                ;; header - get to last substantive (non-white-space)
                ;; line in body:
                (re-search-backward "[^ \t\n]" nil t))
            (if (save-excursion
                  (allout-next-heading)
                  (if (> (allout-recent-depth) ref-depth)
                      ;; This is an offspring.
                      (progn (forward-line -1)
                             (looking-at "^\\s-*$"))))
                (progn (forward-line 1)
                       (allout-unprotected (open-line 1))))
            (end-of-line))
          ;;(if doing-beginning (goto-char doing-beginning))
          (if (not (bobp))
              (progn (if (and (not (> depth ref-depth))
                              (not before))
                         (allout-unprotected (open-line 1))
		       (if (> depth ref-depth)
			   (allout-unprotected (newline 1))
			 (if dbl-space
			     (allout-unprotected (open-line 1))
			   (if (not before)
			       (allout-unprotected (newline 1))))))
                     (if dbl-space
			 (allout-unprotected (newline  1)))
                     (if (and (not (eobp))
                              (not (bolp)))
                         (forward-char 1))))
          ))
    (insert (concat (allout-make-topic-prefix opening-numbered
					       t
					       depth)
		    " "))

    ;;(if doing-beginning (save-excursion (newline (if dbl-space 2 1))))


    (allout-rebullet-heading (and use_sib_bullet ref-bullet);;; solicit
                              depth			     ;;; depth
                              nil 			     ;;; number-control
                              nil			     ;;; index
                              t)     (end-of-line)
    )
  )
;;;_    . open-topic contingencies
;;;_     ; base topic - one from which open was issued
;;;_      , beginning char
;;;_      , amount of space before will be used, unless opening in place
;;;_      , end char will be used, unless opening before (and it still may)
;;;_     ; absolute depth of new topic
;;;_     ! insert in place - overrides most stuff
;;;_     ; relative depth of new re base
;;;_     ; before or after base topic
;;;_     ; spacing around topic, if any, prior to new topic and at same depth
;;;_     ; buffer boundaries - special provisions for beginning and end ob
;;;_     ; level 1 topics have special provisions also - double space.
;;;_     ; location of new topic
;;;_   > allout-open-subtopic (arg)
(defun allout-open-subtopic (arg)
  "Open new topic header at deeper level than the current one.

Negative universal arg means to open deeper, but place the new topic
prior to the current one."
  (interactive "p")
  (allout-open-topic 1 (> 0 arg)))
;;;_   > allout-open-sibtopic (arg)
(defun allout-open-sibtopic (arg)
  "Open new topic header at same level as the current one.

Positive universal arg means to use the bullet of the prior sibling.

Negative universal arg means to place the new topic prior to the current
one."
  (interactive "p")
  (allout-open-topic 0 (> 0 arg) (< 1 arg)))
;;;_   > allout-open-supertopic (arg)
(defun allout-open-supertopic (arg)
  "Open new topic header at shallower level than the current one.

Negative universal arg means to open shallower, but place the new
topic prior to the current one."

  (interactive "p")
  (allout-open-topic -1 (> 0 arg)))

;;;_  - Outline Alteration
;;;_   : Topic Modification
;;;_    = allout-former-auto-filler
(defvar allout-former-auto-filler nil
  "Name of modal fill function being wrapped by `allout-auto-fill'.")
;;;_    > allout-auto-fill ()
(defun allout-auto-fill ()
  "`allout-mode' autofill function.

Maintains outline hanging topic indentation if
`allout-use-hanging-indents' is set."
  (let ((fill-prefix (if allout-use-hanging-indents
                         ;; Check for topic header indentation:
                         (save-excursion
                           (beginning-of-line)
                           (if (looking-at allout-regexp)
                               ;; ... construct indentation to account for
                               ;; length of topic prefix:
                               (make-string (progn (allout-end-of-prefix)
                                                   (current-column))
                                            ?\ ))))))
    (if (or allout-former-auto-filler allout-use-hanging-indents)
        (do-auto-fill))))
;;;_    > allout-reindent-body (old-depth new-depth &optional number)
(defun allout-reindent-body (old-depth new-depth &optional number)
  "Reindent body lines which were indented at OLD-DEPTH to NEW-DEPTH.

Optional arg NUMBER indicates numbering is being added, and it must
be accommodated.

Note that refill of indented paragraphs is not done."

  (save-excursion
    (allout-end-of-prefix)
    (let* ((new-margin (current-column))
	   excess old-indent-begin old-indent-end
	   curr-ind
	   ;; We want the column where the header-prefix text started
	   ;; *before* the prefix was changed, so we infer it relative
	   ;; to the new margin and the shift in depth:
	   (old-margin (+ old-depth (- new-margin new-depth))))

      ;; Process lines up to (but excluding) next topic header:
      (allout-unprotected
       (save-match-data
         (while
	     (and (re-search-forward "[\n\r]\\(\\s-*\\)"
				     nil
				     t)
		  ;; Register the indent data, before we reset the
		  ;; match data with a subsequent `looking-at':
		  (setq old-indent-begin (match-beginning 1)
			old-indent-end (match-end 1))
		  (not (looking-at allout-regexp)))
	   (if (> 0 (setq excess (- (current-column)
				     old-margin)))
	       ;; Text starts left of old margin - don't adjust:
	       nil
	     ;; Text was hanging at or right of old left margin -
	     ;; reindent it, preserving its existing indentation
	     ;; beyond the old margin:
	     (delete-region old-indent-begin old-indent-end)
	     (indent-to (+ new-margin excess)))))))))
;;;_    > allout-rebullet-current-heading (arg)
(defun allout-rebullet-current-heading (arg)
  "Solicit new bullet for current visible heading."
  (interactive "p")
  (let ((initial-col (current-column))
	(on-bullet (eq (point)(allout-current-bullet-pos)))
	(backwards (if (< arg 0)
		       (setq arg (* arg -1)))))
    (while (> arg 0)
      (save-excursion (allout-back-to-current-heading)
		      (allout-end-of-prefix)
		      (allout-rebullet-heading t	;;; solicit
						nil	;;; depth
						nil	;;; number-control
						nil	;;; index
						t))	;;; do-successors
      (setq arg (1- arg))
      (if (<= arg 0)
	  nil
	(setq initial-col nil)		; Override positioning back to init col
	(if (not backwards)
	    (allout-next-visible-heading 1)
	  (allout-goto-prefix)
	  (allout-next-visible-heading -1))))
    (message "Done.")
    (cond (on-bullet (goto-char (allout-current-bullet-pos)))
	  (initial-col (move-to-column initial-col)))))
;;;_    > allout-rebullet-heading (&optional solicit ...)
(defun allout-rebullet-heading (&optional solicit
                                           new-depth
                                           number-control
                                           index
                                           do-successors)

  "Adjust bullet of current topic prefix.

If SOLICIT is non-nil, then the choice of bullet is solicited from
user.  If it's a character, then that character is offered as the
default, otherwise the one suited to the context \(according to
distinction or depth) is offered.  If non-nil, then the
context-specific bullet is just used.

Second arg NEW-DEPTH forces the topic prefix to that depth, regardless
of the topic's current depth.

Third arg NUMBER-CONTROL can force the prefix to or away from
numbered form.  It has effect only if `allout-numbered-bullet' is
non-nil and soliciting was not explicitly invoked (via first arg).
Its effect, numbering or denumbering, then depends on the setting
of the fourth arg, INDEX.

If NUMBER-CONTROL is non-nil and fourth arg INDEX is nil, then the
prefix of the topic is forced to be non-numbered.  Null index and
non-nil NUMBER-CONTROL forces denumbering.  Non-nil INDEX (and
non-nil NUMBER-CONTROL) forces a numbered-prefix form.  If non-nil
INDEX is a number, then that number is used for the numbered
prefix.  Non-nil and non-number means that the index for the
numbered prefix will be derived by `allout-make-topic-prefix'.

Fifth arg DO-SUCCESSORS t means re-resolve count on succeeding
siblings.

Cf vars `allout-stylish-prefixes', `allout-old-style-prefixes',
and `allout-numbered-bullet', which all affect the behavior of
this function."

  (let* ((current-depth (allout-depth))
         (new-depth (or new-depth current-depth))
         (mb allout-recent-prefix-beginning)
         (me allout-recent-prefix-end)
         (current-bullet (buffer-substring (- me 1) me))
         (new-prefix (allout-make-topic-prefix current-bullet
                                                nil
                                                new-depth
                                                solicit
                                                number-control
                                                index)))

    ;; Is new one is identical to old?
    (if (and (= current-depth new-depth)
             (string= current-bullet
                      (substring new-prefix (1- (length new-prefix)))))
	;; Nothing to do:
        t

      ;; New prefix probably different from old:
					; get rid of old one:
      (allout-unprotected (delete-region mb me))
      (goto-char mb)
					; Dispense with number if
					; numbered-bullet prefix:
      (if (and allout-numbered-bullet
               (string= allout-numbered-bullet current-bullet)
               (looking-at "[0-9]+"))
	  (allout-unprotected
	   (delete-region (match-beginning 0)(match-end 0))))

					; Put in new prefix:
      (allout-unprotected (insert new-prefix))

      ;; Reindent the body if elected and margin changed:
      (if (and allout-reindent-bodies
	       (not (= new-depth current-depth)))
	  (allout-reindent-body current-depth new-depth))

      ;; Recursively rectify successive siblings of orig topic if
      ;; caller elected for it:
      (if do-successors
	  (save-excursion
	    (while (allout-next-sibling new-depth nil)
	      (setq index
		    (cond ((numberp index) (1+ index))
			  ((not number-control)  (allout-sibling-index))))
	      (if (allout-numbered-type-prefix)
		  (allout-rebullet-heading nil		;;; solicit
					    new-depth	;;; new-depth
					    number-control;;; number-control
					    index	;;; index
					    nil)))))	;;;(dont!)do-successors
      )	; (if (and (= current-depth new-depth)...))
    ) ; let* ((current-depth (allout-depth))...)
  ) ; defun
;;;_    > allout-rebullet-topic (arg)
(defun allout-rebullet-topic (arg)
  "Like `allout-rebullet-topic-grunt', but start from topic visible at point.

Descends into invisible as well as visible topics, however.

With repeat count, shift topic depth by that amount."
  (interactive "P")
  (let ((start-col (current-column))
        (was-eol (eolp)))
    (save-excursion
      ;; Normalize arg:
      (cond ((null arg) (setq arg 0))
            ((listp arg) (setq arg (car arg))))
      ;; Fill the user in, in case we're shifting a big topic:
      (if (not (zerop arg)) (message "Shifting..."))
      (allout-back-to-current-heading)
      (if (<= (+ (allout-recent-depth) arg) 0)
          (error "Attempt to shift topic below level 1"))
      (allout-rebullet-topic-grunt arg)
      (if (not (zerop arg)) (message "Shifting... done.")))
    (move-to-column (max 0 (+ start-col arg)))))
;;;_     > allout-rebullet-topic-grunt (&optional relative-depth ...)
(defun allout-rebullet-topic-grunt (&optional relative-depth
                                               starting-depth
                                               starting-point
                                               index
                                               do-successors)

  "Rebullet the topic at point, visible or invisible, and all
contained subtopics.  See `allout-rebullet-heading' for rebulleting
behavior.

Arg RELATIVE-DEPTH means to shift the depth of the entire
topic that amount.

\(fn &optional RELATIVE-DEPTH)"

  ;; All args except the first one are for internal recursive use by the
  ;; function itself.

  (let* ((relative-depth (or relative-depth 0))
         (new-depth (allout-depth))
         (starting-depth (or starting-depth new-depth))
         (on-starting-call  (null starting-point))
         (index (or index
                    ;; Leave index null on starting call, so rebullet-heading
                    ;; calculates it at what might be new depth:
                    (and (or (zerop relative-depth)
                             (not on-starting-call))
                         (allout-sibling-index))))
         (moving-outwards (< 0 relative-depth))
         (starting-point (or starting-point (point))))

    ;; Sanity check for excessive promotion done only on starting call:
    (and on-starting-call
         moving-outwards
         (> 0 (+ starting-depth relative-depth))
         (error "Attempt to shift topic out beyond level 1"))	;;; ====>

    (cond ((= starting-depth new-depth)
           ;; We're at depth to work on this one:
           (allout-rebullet-heading nil		;;; solicit
                                     (+ starting-depth	;;; starting-depth
                                        relative-depth)
                                     nil		;;; number
                                     index		;;; index
                                     ;; Every contained topic will get hit,
                                     ;; and we have to get to outside ones
                                     ;; deliberately:
                                     nil)		;;; do-successors
           ;; ... and work on subsequent ones which are at greater depth:
           (setq index 0)
           (allout-next-heading)
           (while (and (not (eobp))
                       (< starting-depth (allout-recent-depth)))
             (setq index (1+ index))
             (allout-rebullet-topic-grunt relative-depth   ;;; relative-depth
                                           (1+ starting-depth);;;starting-depth
                                           starting-point   ;;; starting-point
                                           index)))	    ;;; index

          ((< starting-depth new-depth)
           ;; Rare case - subtopic more than one level deeper than parent.
           ;; Treat this one at an even deeper level:
           (allout-rebullet-topic-grunt relative-depth   ;;; relative-depth
                                         new-depth	  ;;; starting-depth
                                         starting-point	  ;;; starting-point
                                         index)))	  ;;; index

    (if on-starting-call
        (progn
          ;; Rectify numbering of former siblings of the adjusted topic,
          ;; if topic has changed depth
          (if (or do-successors
                  (and (not (zerop relative-depth))
                       (or (= (allout-recent-depth) starting-depth)
                           (= (allout-recent-depth) (+ starting-depth
                                                        relative-depth)))))
              (allout-rebullet-heading nil nil nil nil t))
          ;; Now rectify numbering of new siblings of the adjusted topic,
          ;; if depth has been changed:
          (progn (goto-char starting-point)
                 (if (not (zerop relative-depth))
                     (allout-rebullet-heading nil nil nil nil t)))))
    )
  )
;;;_    > allout-renumber-to-depth (&optional depth)
(defun allout-renumber-to-depth (&optional depth)
  "Renumber siblings at current depth.

Affects superior topics if optional arg DEPTH is less than current depth.

Returns final depth."

  ;; Proceed by level, processing subsequent siblings on each,
  ;; ascending until we get shallower than the start depth:

  (let ((ascender (allout-depth))
	was-eobp)
    (while (and (not (eobp))
		(allout-depth)
                (>= (allout-recent-depth) depth)
                (>= ascender depth))
                                        ; Skip over all topics at
                                        ; lesser depths, which can not
                                        ; have been disturbed:
      (while (and (not (setq was-eobp (eobp)))
		  (> (allout-recent-depth) ascender))
        (allout-next-heading))
                                        ; Prime ascender for ascension:
      (setq ascender (1- (allout-recent-depth)))
      (if (>= (allout-recent-depth) depth)
          (allout-rebullet-heading nil	;;; solicit
                                    nil	;;; depth
                                    nil	;;; number-control
                                    nil	;;; index
                                    t)) ;;; do-successors
      (if was-eobp (goto-char (point-max)))))
  (allout-recent-depth))
;;;_    > allout-number-siblings (&optional denumber)
(defun allout-number-siblings (&optional denumber)
  "Assign numbered topic prefix to this topic and its siblings.

With universal argument, denumber - assign default bullet to this
topic and its siblings.

With repeated universal argument (`^U^U'), solicit bullet for each
rebulleting each topic at this level."

  (interactive "P")

  (save-excursion
    (allout-back-to-current-heading)
    (allout-beginning-of-level)
    (let ((depth (allout-recent-depth))
	  (index (if (not denumber) 1))
          (use-bullet (equal '(16) denumber))
          (more t))
      (while more
        (allout-rebullet-heading use-bullet		;;; solicit
                                  depth			;;; depth
                                  t			;;; number-control
                                  index			;;; index
                                  nil)			;;; do-successors
        (if index (setq index (1+ index)))
        (setq more (allout-next-sibling depth nil))))))
;;;_    > allout-shift-in (arg)
(defun allout-shift-in (arg)
  "Increase depth of current heading and any topics collapsed within it."
  (interactive "p")
  (allout-rebullet-topic arg))
;;;_    > allout-shift-out (arg)
(defun allout-shift-out (arg)
  "Decrease depth of current heading and any topics collapsed within it."
  (interactive "p")
  (allout-rebullet-topic (* arg -1)))
;;;_   : Surgery (kill-ring) functions with special provisions for outlines:
;;;_    > allout-kill-line (&optional arg)
(defun allout-kill-line (&optional arg)
  "Kill line, adjusting subsequent lines suitably for outline mode."

  (interactive "*P")
  (if (not (and (allout-mode-p)		; active outline mode,
		allout-numbered-bullet		; numbers may need adjustment,
		(bolp)				; may be clipping topic head,
		(looking-at allout-regexp)))	; are clipping topic head.
      ;; Above conditions do not obtain - just do a regular kill:
      (kill-line arg)
    ;; Ah, have to watch out for adjustments:
    (let* ((depth (allout-depth)))
                                        ; Do the kill:
      (kill-line arg)
                                        ; Provide some feedback:
      (sit-for 0)
      (save-excursion
                                        ; Start with the topic
                                        ; following killed line:
        (if (not (looking-at allout-regexp))
            (allout-next-heading))
        (allout-renumber-to-depth depth)))))
;;;_    > allout-kill-topic ()
(defun allout-kill-topic ()
  "Kill topic together with subtopics.

Leaves primary topic's trailing vertical whitespace, if any."

  ;; Some finagling is done to make complex topic kills appear faster
  ;; than they actually are.  A redisplay is performed immediately
  ;; after the region is disposed of, though the renumbering process
  ;; has yet to be performed.  This means that there may appear to be
  ;; a lag *after* the kill has been performed.

  (interactive)
  (let* ((beg (prog1 (allout-back-to-current-heading)(beginning-of-line)))
         (depth (allout-recent-depth)))
    (allout-end-of-current-subtree)
    (if (not (eobp))
	(if (or (not (looking-at "^$"))
		;; A blank line - cut it with this topic *unless* this
		;; is the last topic at this level, in which case
		;; we'll leave the blank line as part of the
		;; containing topic:
		(save-excursion
		  (and (allout-next-heading)
		       (>= (allout-recent-depth) depth))))
	    (forward-char 1)))

    (kill-region beg (point))
    (sit-for 0)
    (save-excursion
      (allout-renumber-to-depth depth))))
;;;_    > allout-yank-processing ()
(defun allout-yank-processing (&optional arg)

  "Incidental outline specific business to be done just after text yanks.

Does depth adjustment of yanked topics, when:

1 the stuff being yanked starts with a valid outline header prefix, and
2 it is being yanked at the end of a line which consists of only a valid
     topic prefix.

Also, adjusts numbering of subsequent siblings when appropriate.

Depth adjustment alters the depth of all the topics being yanked
the amount it takes to make the first topic have the depth of the
header into which it's being yanked.

The point is left in front of yanked, adjusted topics, rather than
at the end (and vice-versa with the mark).  Non-adjusted yanks,
however, are left exactly like normal, not outline specific yanks."

  (interactive "*P")
					; Get to beginning, leaving
					; region around subject:
  (if (< (my-mark-marker t) (point))
      (exchange-point-and-mark))
  (let* ((subj-beg (point))
	 (subj-end (my-mark-marker t))
	 ;; 'resituate' if yanking an entire topic into topic header:
	 (resituate (and (allout-e-o-prefix-p)
			 (looking-at (concat "\\(" allout-regexp "\\)"))
			 (allout-prefix-data (match-beginning 1)
					      (match-end 1))))
	 ;; `rectify-numbering' if resituating (where several topics may
	 ;; be resituating) or yanking a topic into a topic slot (bol):
	 (rectify-numbering (or resituate
				(and (bolp) (looking-at allout-regexp)))))
    (if resituate
                                        ; The yanked stuff is a topic:
	(let* ((prefix-len (- (match-end 1) subj-beg))
	       (subj-depth (allout-recent-depth))
	       (prefix-bullet (allout-recent-bullet))
	       (adjust-to-depth
		;; Nil if adjustment unnecessary, otherwise depth to which
		;; adjustment should be made:
		(save-excursion
		  (and (goto-char subj-end)
		       (eolp)
		       (goto-char subj-beg)
		       (and (looking-at allout-regexp)
			    (progn
			      (beginning-of-line)
			      (not (= (point) subj-beg)))
			    (looking-at allout-regexp)
			    (allout-prefix-data (match-beginning 0)
						 (match-end 0)))
		       (allout-recent-depth))))
	       done
	       (more t))
	  (setq rectify-numbering allout-numbered-bullet)
	  (if adjust-to-depth
                                        ; Do the adjustment:
	      (progn
		(message "... yanking") (sit-for 0)
		(save-restriction
		  (narrow-to-region subj-beg subj-end)
                                        ; Trim off excessive blank
                                        ; line at end, if any:
		  (goto-char (point-max))
		  (if (looking-at "^$")
		      (allout-unprotected (delete-char -1)))
                                        ; Work backwards, with each
                                        ; shallowest level,
                                        ; successively excluding the
                                        ; last processed topic from
                                        ; the narrow region:
		  (while more
		    (allout-back-to-current-heading)
                                        ; go as high as we can in each bunch:
		    (while (allout-ascend-to-depth (1- (allout-depth))))
		    (save-excursion
		      (allout-rebullet-topic-grunt (- adjust-to-depth
						       subj-depth))
		      (allout-depth))
		    (if (setq more (not (bobp)))
			(progn (widen)
			       (forward-char -1)
			       (narrow-to-region subj-beg (point))))))
		(message "")
		;; Preserve new bullet if it's a distinctive one, otherwise
		;; use old one:
		(if (string-match (regexp-quote prefix-bullet)
				  allout-distinctive-bullets-string)
                                        ; Delete from bullet of old to
                                        ; before bullet of new:
		    (progn
		      (beginning-of-line)
		      (delete-region (point) subj-beg)
		      (set-marker (my-mark-marker t) subj-end)
		      (goto-char subj-beg)
		      (allout-end-of-prefix))
                                        ; Delete base subj prefix,
                                        ; leaving old one:
		  (delete-region (point) (+ (point)
					    prefix-len
					    (- adjust-to-depth subj-depth)))
                                        ; and delete residual subj
                                        ; prefix digits and space:
		  (while (looking-at "[0-9]") (delete-char 1))
		  (if (looking-at " ") (delete-char 1))))
	    (exchange-point-and-mark))))
    (if rectify-numbering
	(progn
	  (save-excursion
                                        ; Give some preliminary feedback:
	    (message "... reconciling numbers") (sit-for 0)
                                        ; ... and renumber, in case necessary:
	    (goto-char subj-beg)
	    (if (allout-goto-prefix)
		(allout-rebullet-heading nil	;;; solicit
					  (allout-depth) ;;; depth
					  nil	;;; number-control
					  nil	;;; index
					  t))
	    (message ""))))
    (if (not resituate)
      (exchange-point-and-mark))))
;;;_    > allout-yank (&optional arg)
(defun allout-yank (&optional arg)
  "`allout-mode' yank, with depth and numbering adjustment of yanked topics.

Non-topic yanks work no differently than normal yanks.

If a topic is being yanked into a bare topic prefix, the depth of the
yanked topic is adjusted to the depth of the topic prefix.

  1 we're yanking in an `allout-mode' buffer
  2 the stuff being yanked starts with a valid outline header prefix, and
  3 it is being yanked at the end of a line which consists of only a valid
    topic prefix.

If these conditions hold then the depth of the yanked topics are all
adjusted the amount it takes to make the first one at the depth of the
header into which it's being yanked.

The point is left in front of yanked, adjusted topics, rather than
at the end (and vice-versa with the mark).  Non-adjusted yanks,
however, (ones that don't qualify for adjustment) are handled
exactly like normal yanks.

Numbering of yanked topics, and the successive siblings at the depth
into which they're being yanked, is adjusted.

`allout-yank-pop' works with `allout-yank' just like normal yank-pop
works with normal yank in non-outline buffers."

  (interactive "*P")
  (setq this-command 'yank)
  (yank arg)
  (if (allout-mode-p)
      (allout-yank-processing)))
;;;_    > allout-yank-pop (&optional arg)
(defun allout-yank-pop (&optional arg)
  "Yank-pop like `allout-yank' when popping to bare outline prefixes.

Adapts level of popped topics to level of fresh prefix.

Note - prefix changes to distinctive bullets will stick, if followed
by pops to non-distinctive yanks.  Bug..."

  (interactive "*p")
  (setq this-command 'yank)
  (yank-pop arg)
  (if (allout-mode-p)
      (allout-yank-processing)))

;;;_  - Specialty bullet functions
;;;_   : File Cross references
;;;_    > allout-resolve-xref ()
(defun allout-resolve-xref ()
  "Pop to file associated with current heading, if it has an xref bullet.

\(Works according to setting of `allout-file-xref-bullet')."
  (interactive)
  (if (not allout-file-xref-bullet)
      (error
       "outline cross references disabled - no `allout-file-xref-bullet'")
    (if (not (string= (allout-current-bullet) allout-file-xref-bullet))
        (error "current heading lacks cross-reference bullet `%s'"
               allout-file-xref-bullet)
      (let (file-name)
        (save-excursion
          (let* ((text-start allout-recent-prefix-end)
                 (heading-end (progn (end-of-line) (point))))
            (goto-char text-start)
            (setq file-name
                  (if (re-search-forward "\\s-\\(\\S-*\\)" heading-end t)
                      (buffer-substring (match-beginning 1) (match-end 1))))))
        (setq file-name
              (if (not (= (aref file-name 0) ?:))
                  (expand-file-name file-name)
                                        ; A registry-files ref, strip the `:'
                                        ; and try to follow it:
                (let ((reg-ref (reference-registered-file
                                (substring file-name 1) nil t)))
                  (if reg-ref (car (cdr reg-ref))))))
        (if (or (file-exists-p file-name)
                (if (file-writable-p file-name)
                    (y-or-n-p (format "%s not there, create one? "
                                      file-name))
                  (error "%s not found and can't be created" file-name)))
            (condition-case failure
                (find-file-other-window file-name)
              ('error failure))
          (error "%s not found" file-name))
        )
      )
    )
  )

;;;_ #6 Exposure Control

;;;_  - Fundamental
;;;_   > allout-flag-current-subtree (flag)
(defun allout-flag-current-subtree (flag)
  "Hide or show subtree of currently-visible topic.

See `allout-flag-region' for more details."

  (save-excursion
    (allout-back-to-current-heading)
    (allout-flag-region (point)
			 (progn (allout-end-of-current-subtree) (1- (point)))
			 flag)))

;;;_  - Topic-specific
;;;_   > allout-show-entry ()
(defun allout-show-entry ()
  "Like `allout-show-current-entry', reveals entries nested in hidden topics.

This is a way to give restricted peek at a concealed locality without the
expense of exposing its context, but can leave the outline with aberrant
exposure.  `allout-hide-current-entry-completely' or `allout-show-to-offshoot'
should be used after the peek to rectify the exposure."

  (interactive)
  (save-excursion
    (let ((at (point))
	  beg end)
      (allout-goto-prefix)
      (setq beg (if (= (preceding-char) ?\r) (1- (point)) (point)))
      (re-search-forward "[\n\r]" nil t)
      (setq end (1- (if (< at (point))
			;; We're on topic head line - show only it:
			(point)
		      ;; or we're in body - include it:
		      (max beg (or (allout-pre-next-preface) (point))))))
      (allout-flag-region beg end ?\n)
      (list beg end))))
;;;_   > allout-show-children (&optional level strict)
(defun allout-show-children (&optional level strict)

  "If point is visible, show all direct subheadings of this heading.

Otherwise, do `allout-show-to-offshoot', and then show subheadings.

Optional LEVEL specifies how many levels below the current level
should be shown, or all levels if t.  Default is 1.

Optional STRICT means don't resort to -show-to-offshoot, no matter
what.  This is basically so -show-to-offshoot, which is called by
this function, can employ the pure offspring-revealing capabilities of
it.

Returns point at end of subtree that was opened, if any.  (May get a
point of non-opened subtree?)"

  (interactive "p")
  (let (max-pos)
    (if (and (not strict)
	     (allout-hidden-p))

	(progn (allout-show-to-offshoot) ; Point's concealed, open to
					  ; expose it.
	       ;; Then recurse, but with "strict" set so we don't
	       ;; infinite regress:
	       (setq max-pos (allout-show-children level t)))

      (save-excursion
	(save-restriction
	  (let* ((start-pt (point))
		 (chart (allout-chart-subtree (or level 1)))
		 (to-reveal (allout-chart-to-reveal chart (or level 1))))
	    (goto-char start-pt)
	    (if (and strict (= (preceding-char) ?\r))
		;; Concealed root would already have been taken care of,
		;; unless strict was set.
		(progn
		  (allout-flag-region (point) (allout-snug-back) ?\n)
		  (if allout-show-bodies
		      (progn (goto-char (car to-reveal))
			     (allout-show-current-entry)))))
	    (while to-reveal
	      (goto-char (car to-reveal))
	      (allout-flag-region (point) (allout-snug-back) ?\n)
	      (if allout-show-bodies
		  (progn (goto-char (car to-reveal))
			 (allout-show-current-entry)))
	      (setq to-reveal (cdr to-reveal)))))))))
;;;_   > allout-hide-point-reconcile ()
(defun allout-hide-reconcile ()
  "Like `allout-hide-current-entry'; hides completely if within hidden region.

Specifically intended for aberrant exposure states, like entries that were
exposed by `allout-show-entry' but are within otherwise concealed regions."
  (interactive)
  (save-excursion
    (allout-goto-prefix)
    (allout-flag-region (if (not (bobp)) (1- (point)) (point))
                         (progn (allout-pre-next-preface)
                                (if (= ?\r (following-char))
                                    (point)
                                  (1- (point))))
                         ?\r)))
;;;_   > allout-show-to-offshoot ()
(defun allout-show-to-offshoot ()
  "Like `allout-show-entry', but reveals all concealed ancestors, as well.

As with `allout-hide-current-entry-completely', useful for rectifying
aberrant exposure states produced by `allout-show-entry'."

  (interactive)
  (save-excursion
    (let ((orig-pt (point))
	  (orig-pref (allout-goto-prefix))
	  (last-at (point))
	  bag-it)
      (while (or bag-it (= (preceding-char) ?\r))
	(beginning-of-line)
	(if (= last-at (setq last-at (point)))
	    ;; Oops, we're not making any progress!  Show the current
	    ;; topic completely, and bag this try.
	    (progn (beginning-of-line)
		   (allout-show-current-subtree)
		   (goto-char orig-pt)
		   (setq bag-it t)
		   (beep)
		   (message "%s: %s"
			    "allout-show-to-offshoot: "
			    "Aberrant nesting encountered.")))
	(allout-show-children)
	(goto-char orig-pref))
      (goto-char orig-pt)))
  (if (allout-hidden-p)
      (allout-show-entry)))
;;;_   > allout-hide-current-entry ()
(defun allout-hide-current-entry ()
  "Hide the body directly following this heading."
  (interactive)
  (allout-back-to-current-heading)
  (save-excursion
   (allout-flag-region (point)
                        (progn (allout-end-of-current-entry) (point))
                        ?\r)))
;;;_   > allout-show-current-entry (&optional arg)
(defun allout-show-current-entry (&optional arg)

  "Show body following current heading, or hide the entry if repeat count."

  (interactive "P")
  (if arg
      (allout-hide-current-entry)
    (save-excursion
      (allout-flag-region (point)
			   (progn (allout-end-of-current-entry) (point))
			   ?\n))))
;;;_   > allout-hide-current-entry-completely ()
; ... allout-hide-current-entry-completely also for isearch dynamic exposure:
(defun allout-hide-current-entry-completely ()
  "Like `allout-hide-current-entry', but conceal topic completely.

Specifically intended for aberrant exposure states, like entries that were
exposed by `allout-show-entry' but are within otherwise concealed regions."
  (interactive)
  (save-excursion
    (allout-goto-prefix)
    (allout-flag-region (if (not (bobp)) (1- (point)) (point))
                         (progn (allout-pre-next-preface)
                                (if (= ?\r (following-char))
                                    (point)
                                  (1- (point))))
                         ?\r)))
;;;_   > allout-show-current-subtree (&optional arg)
(defun allout-show-current-subtree (&optional arg)
  "Show everything within the current topic.  With a repeat-count,
expose this topic and its siblings."
  (interactive "P")
  (save-excursion
    (if (<= (allout-current-depth) 0)
	;; Outside any topics - try to get to the first:
	(if (not (allout-next-heading))
	    (error "No topics")
	  ;; got to first, outermost topic - set to expose it and siblings:
	  (message "Above outermost topic - exposing all.")
	  (allout-flag-region (point-min)(point-max) ?\n))
      (if (not arg)
	  (allout-flag-current-subtree ?\n)
	(allout-beginning-of-level)
	(allout-expose-topic '(* :))))))
;;;_   > allout-hide-current-subtree (&optional just-close)
(defun allout-hide-current-subtree (&optional just-close)
  "Close the current topic, or containing topic if this one is already closed.

If this topic is closed and it's a top level topic, close this topic
and its siblings.

If optional arg JUST-CLOSE is non-nil, do not treat the parent or
siblings, even if the target topic is already closed."

  (interactive)
  (let ((from (point))
	(orig-eol (progn (end-of-line)
			 (if (not (allout-goto-prefix))
			     (error "No topics found")
			   (end-of-line)(point)))))
    (allout-flag-current-subtree ?\r)
    (goto-char from)
    (if (and (= orig-eol (progn (goto-char orig-eol)
				(end-of-line)
				(point)))
	     (not just-close)
             ;; Structure didn't change - try hiding current level:
	     (goto-char from)
	     (if (allout-up-current-level 1 t)
		 t
	       (goto-char 0)
	       (let ((msg
		      "Top-level topic already closed - closing siblings..."))
		 (message msg)
		 (allout-expose-topic '(0 :))
		 (message (concat msg "  Done.")))
	       nil)
	     (/= (allout-recent-depth) 0))
	(allout-hide-current-subtree))
      (goto-char from)))
;;;_   > allout-show-current-branches ()
(defun allout-show-current-branches ()
  "Show all subheadings of this heading, but not their bodies."
  (interactive)
  (beginning-of-line)
  (allout-show-children t))
;;;_   > allout-hide-current-leaves ()
(defun allout-hide-current-leaves ()
  "Hide the bodies of the current topic and all its offspring."
  (interactive)
  (allout-back-to-current-heading)
  (allout-hide-region-body (point) (progn (allout-end-of-current-subtree)
                                           (point))))

;;;_  - Region and beyond
;;;_   > allout-show-all ()
(defun allout-show-all ()
  "Show all of the text in the buffer."
  (interactive)
  (message "Exposing entire buffer...")
  (allout-flag-region (point-min) (point-max) ?\n)
  (message "Exposing entire buffer...  Done."))
;;;_   > allout-hide-bodies ()
(defun allout-hide-bodies ()
  "Hide all of buffer except headings."
  (interactive)
  (allout-hide-region-body (point-min) (point-max)))
;;;_   > allout-hide-region-body (start end)
(defun allout-hide-region-body (start end)
  "Hide all body lines in the region, but not headings."
  (save-excursion
    (save-restriction
      (narrow-to-region start end)
      (goto-char (point-min))
      (while (not (eobp))
	(allout-flag-region (point)
                             (progn (allout-pre-next-preface) (point)) ?\r)
	(if (not (eobp))
	    (forward-char
	     (if (looking-at "[\n\r][\n\r]")
		 2 1)))))))

;;;_   > allout-expose-topic (spec)
(defun allout-expose-topic (spec)
  "Apply exposure specs to successive outline topic items.

Use the more convenient frontend, `allout-new-exposure', if you don't
need evaluation of the arguments, or even better, the `allout-layout'
variable-keyed mode-activation/auto-exposure feature of allout outline
mode.  See the respective documentation strings for more details.

Cursor is left at start position.

SPEC is either a number or a list.

Successive specs on a list are applied to successive sibling topics.

A simple spec \(either a number, one of a few symbols, or the null
list) dictates the exposure for the corresponding topic.

Non-null lists recursively designate exposure specs for respective
subtopics of the current topic.

The `:' repeat spec is used to specify exposure for any number of
successive siblings, up to the trailing ones for which there are
explicit specs following the `:'.

Simple (numeric and null-list) specs are interpreted as follows:

 Numbers indicate the relative depth to open the corresponding topic.
     - negative numbers force the topic to be closed before opening to the
       absolute value of the number, so all siblings are open only to
       that level.
     - positive numbers open to the relative depth indicated by the
       number, but do not force already opened subtopics to be closed.
     - 0 means to close topic - hide all offspring.
  :  - `repeat'
       apply prior element to all siblings at current level, *up to*
       those siblings that would be covered by specs following the `:'
       on the list.  Ie, apply to all topics at level but the last
       ones.  \(Only first of multiple colons at same level is
       respected - subsequent ones are discarded.)
  *  - completely opens the topic, including bodies.
  +  - shows all the sub headers, but not the bodies
  -  - exposes the body of the corresponding topic.

Examples:
\(allout-expose-topic '(-1 : 0))
	Close this and all following topics at current level, exposing
	only their immediate children, but close down the last topic
	at this current level completely.
\(allout-expose-topic '(-1 () : 1 0))
	Close current topic so only the immediate subtopics are shown;
	show the children in the second to last topic, and completely
	close the last one.
\(allout-expose-topic '(-2 : -1 *))
        Expose children and grandchildren of all topics at current
	level except the last two; expose children of the second to
	last and completely open the last one."

  (interactive "xExposure spec: ")
  (if (not (listp spec))
      nil
    (let ((depth (allout-depth))
	  (max-pos 0)
	  prev-elem curr-elem
	  stay done
	  snug-back
	  )
      (while spec
	(setq prev-elem curr-elem
	      curr-elem (car spec)
	      spec (cdr spec))
	(cond				; Do current element:
	 ((null curr-elem) nil)
	 ((symbolp curr-elem)
	  (cond ((eq curr-elem '*) (allout-show-current-subtree)
		 (if (> allout-recent-end-of-subtree max-pos)
		     (setq max-pos allout-recent-end-of-subtree)))
		((eq curr-elem '+) (allout-show-current-branches)
		 (if (> allout-recent-end-of-subtree max-pos)
		     (setq max-pos allout-recent-end-of-subtree)))
		((eq curr-elem '-) (allout-show-current-entry))
		((eq curr-elem ':)
		 (setq stay t)
		 ;; Expand the `repeat' spec to an explicit version,
		 ;; w.r.t. remaining siblings:
		 (let ((residue	   ; = # of sibs not covered by remaining spec
			;; Dang - could be nice to make use of the chart, sigh:
			(- (length (allout-chart-siblings))
			   (length spec))))
		   (if (< 0 residue)
		       ;; Some residue - cover it with prev-elem:
		       (setq spec (append (make-list residue prev-elem)
					  spec)))))))
	 ((numberp curr-elem)
	  (if (and (>= 0 curr-elem) (allout-visible-p))
	      (save-excursion (allout-hide-current-subtree t)
			      (if (> 0 curr-elem)
				  nil
				(if (> allout-recent-end-of-subtree max-pos)
				    (setq max-pos
					  allout-recent-end-of-subtree)))))
	  (if (> (abs curr-elem) 0)
	      (progn (allout-show-children (abs curr-elem))
		     (if (> allout-recent-end-of-subtree max-pos)
			 (setq max-pos allout-recent-end-of-subtree)))))
	  ((listp curr-elem)
	   (if (allout-descend-to-depth (1+ depth))
	       (let ((got (allout-expose-topic curr-elem)))
		 (if (and got (> got max-pos)) (setq max-pos got))))))
	(cond (stay (setq stay nil))
	      ((listp (car spec)) nil)
	      ((> max-pos (point))
	       ;; Capitalize on max-pos state to get us nearer next sibling:
	       (progn (goto-char (min (point-max) max-pos))
		      (allout-next-heading)))
	      ((allout-next-sibling depth))))
      max-pos)))
;;;_   > allout-old-expose-topic (spec &rest followers)
(defun allout-old-expose-topic (spec &rest followers)
  "Dictate wholesale exposure scheme for current topic, according to SPEC.

SPEC is either a number or a list.  Optional successive args
dictate exposure for subsequent siblings of current topic.

A simple spec (either a number, a special symbol, or the null list)
dictates the overall exposure for a topic.  Non null lists are
composite specs whose first element dictates the overall exposure for
a topic, with the subsequent elements in the list interpreted as specs
that dictate the exposure for the successive offspring of the topic.

Simple (numeric and null-list) specs are interpreted as follows:

 - Numbers indicate the relative depth to open the corresponding topic:
  - negative numbers force the topic to be close before opening to the
    absolute value of the number.
  - positive numbers just open to the relative depth indicated by the number.
  - 0 just closes
 - `*' completely opens the topic, including bodies.
 - `+' shows all the sub headers, but not the bodies
 - `-' exposes the body and immediate offspring of the corresponding topic.

If the spec is a list, the first element must be a number, which
dictates the exposure depth of the topic as a whole.  Subsequent
elements of the list are nested SPECs, dictating the specific exposure
for the corresponding offspring of the topic.

Optional FOLLOWERS arguments dictate exposure for succeeding siblings."

  (interactive "xExposure spec: ")
  (let ((depth (allout-current-depth))
	done
	max-pos)
    (cond ((null spec) nil)
	  ((symbolp spec)
	   (if (eq spec '*) (allout-show-current-subtree))
	   (if (eq spec '+) (allout-show-current-branches))
	   (if (eq spec '-) (allout-show-current-entry)))
	  ((numberp spec)
	   (if (>= 0 spec)
	       (save-excursion (allout-hide-current-subtree t)
			       (end-of-line)
			       (if (or (not max-pos)
				       (> (point) max-pos))
				   (setq max-pos (point)))
			       (if (> 0 spec)
				   (setq spec (* -1 spec)))))
	   (if (> spec 0)
	     (allout-show-children spec)))
	  ((listp spec)
	   ;(let ((got (allout-old-expose-topic (car spec))))
	   ;  (if (and got (or (not max-pos) (> got max-pos)))
	   ;	 (setq max-pos got)))
	   (let ((new-depth  (+ (allout-current-depth) 1))
		 got)
	     (setq max-pos (allout-old-expose-topic (car spec)))
	     (setq spec (cdr spec))
	     (if (and spec
		      (allout-descend-to-depth new-depth)
		      (not (allout-hidden-p)))
		 (progn (setq got (apply 'allout-old-expose-topic spec))
			(if (and got (or (not max-pos) (> got max-pos)))
			    (setq max-pos got)))))))
    (while (and followers
		(progn (if (and max-pos (< (point) max-pos))
			   (progn (goto-char max-pos)
				  (setq max-pos nil)))
		       (end-of-line)
		       (allout-next-sibling depth)))
      (allout-old-expose-topic (car followers))
      (setq followers (cdr followers)))
    max-pos))
(make-obsolete 'allout-old-expose-topic
               "use `allout-expose-topic' (with different schema format) instead."
               "19.23")
;;;_   > allout-new-exposure '()
(defmacro allout-new-exposure (&rest spec)
  "Literal frontend for `allout-expose-topic', doesn't evaluate arguments.
Some arguments that would need to be quoted in `allout-expose-topic'
need not be quoted in `allout-new-exposure'.

Cursor is left at start position.

Use this instead of obsolete `allout-exposure'.

Examples:
\(allout-exposure (-1 () () () 1) 0)
	Close current topic at current level so only the immediate
	subtopics are shown, except also show the children of the
	third subtopic; and close the next topic at the current level.
\(allout-exposure : -1 0)
	Close all topics at current level to expose only their
	immediate children, except for the last topic at the current
	level, in which even its immediate children are hidden.
\(allout-exposure -2 : -1 *)
        Expose children and grandchildren of first topic at current
	level, and expose children of subsequent topics at current
	level *except* for the last, which should be opened completely."
  (list 'save-excursion
	'(if (not (or (allout-goto-prefix)
		      (allout-next-heading)))
	     (error "allout-new-exposure: Can't find any outline topics"))
	(list 'allout-expose-topic (list 'quote spec))))
;;;_   > allout-exposure '()
(defmacro allout-exposure (&rest spec)
  "Literal frontend for `allout-old-expose-topic', doesn't evaluate arguments
and retains start position."
  (list 'save-excursion
	'(if (not (or (allout-goto-prefix)
		      (allout-next-heading)))
	     (error "Can't find any outline topics"))
	(cons 'allout-old-expose-topic
	      (mapcar (function (lambda (x) (list 'quote x))) spec))))
(make-obsolete 'allout-exposure 'allout-new-exposure "19.23")

;;;_ #7 Systematic outline presentation - copying, printing, flattening

;;;_  - Mapping and processing of topics
;;;_   ( See also Subtree Charting, in Navigation code.)
;;;_   > allout-stringify-flat-index (flat-index)
(defun allout-stringify-flat-index (flat-index &optional context)
  "Convert list representing section/subsection/... to document string.

Optional arg CONTEXT indicates interior levels to include."
  (let ((delim ".")
	result
	numstr
	(context-depth (or (and context 2) 1)))
    ;; Take care of the explicit context:
    (while (> context-depth 0)
      (setq numstr (int-to-string (car flat-index))
	    flat-index (cdr flat-index)
	    result (if flat-index
		       (cons delim (cons numstr result))
		       (cons numstr result))
	    context-depth (if flat-index (1- context-depth) 0)))
    (setq delim " ")
    ;; Take care of the indentation:
    (if flat-index
	(progn
	  (while flat-index
	    (setq result
		  (cons delim
			(cons (make-string
			       (1+ (truncate (if (zerop (car flat-index))
						 1
					       (log10 (car flat-index)))))
			       ? )
			      result)))
	    (setq flat-index (cdr flat-index)))
	  ;; Dispose of single extra delim:
	  (setq result (cdr result))))
    (apply 'concat result)))
;;;_   > allout-stringify-flat-index-plain (flat-index)
(defun allout-stringify-flat-index-plain (flat-index)
  "Convert list representing section/subsection/... to document string."
  (let ((delim ".")
	result)
	(while flat-index
	  (setq result (cons (int-to-string (car flat-index))
			     (if result
				 (cons delim result))))
	  (setq flat-index (cdr flat-index)))
    (apply 'concat result)))
;;;_   > allout-stringify-flat-index-indented (flat-index)
(defun allout-stringify-flat-index-indented (flat-index)
  "Convert list representing section/subsection/... to document string."
  (let ((delim ".")
	result
	numstr)
    ;; Take care of the explicit context:
    (setq numstr (int-to-string (car flat-index))
	  flat-index (cdr flat-index)
	  result (if flat-index
		     (cons delim (cons numstr result))
		   (cons numstr result)))
    (setq delim " ")
    ;; Take care of the indentation:
    (if flat-index
	(progn
	  (while flat-index
	    (setq result
		  (cons delim
			(cons (make-string
			       (1+ (truncate (if (zerop (car flat-index))
						 1
					       (log10 (car flat-index)))))
			       ? )
			      result)))
	    (setq flat-index (cdr flat-index)))
	  ;; Dispose of single extra delim:
	  (setq result (cdr result))))
    (apply 'concat result)))
;;;_   > allout-listify-exposed (&optional start end format)
(defun allout-listify-exposed (&optional start end format)

  "Produce a list representing exposed topics in current region.

This list can then be used by `allout-process-exposed' to manipulate
the subject region.

Optional START and END indicate bounds of region.

optional arg, FORMAT, designates an alternate presentation form for
the prefix:

 list - Present prefix as numeric section.subsection..., starting with
	section indicated by the list, innermost nesting first.
 `indent' \(symbol) -  Convert header prefixes to all white space,
		       except for distinctive bullets.

The elements of the list produced are lists that represents a topic
header and body.  The elements of that list are:

 - a number representing the depth of the topic,
 - a string representing the header-prefix, including trailing whitespace and
   bullet.
 - a string representing the bullet character,
 - and a series of strings, each containing one line of the exposed
   portion of the topic entry."

  (interactive "r")
  (save-excursion
    (let*
	;; state vars:
	(strings prefix pad result depth new-depth out gone-out bullet beg
		 next done)

      (goto-char start)
      (beginning-of-line)
      ;; Goto initial topic, and register preceeding stuff, if any:
      (if (> (allout-goto-prefix) start)
	  ;; First topic follows beginning point - register preliminary stuff:
	  (setq result (list (list 0 "" nil
				   (buffer-substring start (1- (point)))))))
      (while (and (not done)
		  (not (eobp))		; Loop until we've covered the region.
		  (not (> (point) end)))
	(setq depth (allout-recent-depth) 	; Current topics depth,
	      bullet (allout-recent-bullet)	; ... bullet,
	      prefix (allout-recent-prefix)
	      beg (progn (allout-end-of-prefix t) (point))) ; and beginning.
	(setq done			; The boundary for the current topic:
	      (not (allout-next-visible-heading 1)))
	(setq new-depth (allout-recent-depth))
	(setq gone-out out
	      out (< new-depth depth))
	(beginning-of-line)
	(setq next (point))
	(goto-char beg)
	(setq strings nil)
	(while (> next (point))		; Get all the exposed text in
	  (setq strings
		(cons (buffer-substring
		       beg
					;To hidden text or end of line:
		       (progn
			 (search-forward "\r"
					 (save-excursion (end-of-line)
							 (point))
					 1)
			 (if (= (preceding-char) ?\r)
			     (1- (point))
			   (point))))
		      strings))
	  (if (< (point) next)		; Resume from after hid text, if any.
	      (forward-line 1))
	  (setq beg (point)))
	;; Accumulate list for this topic:
	(setq strings (nreverse strings))
	(setq result
	      (cons
	       (if format
		   (let ((special (if (string-match
				       (regexp-quote bullet)
				       allout-distinctive-bullets-string)
				      bullet)))
		     (cond ((listp format)
			    (list depth
				  (if allout-abbreviate-flattened-numbering
				      (allout-stringify-flat-index format
								    gone-out)
				      (allout-stringify-flat-index-plain
				       format))
				  strings
				  special))
			   ((eq format 'indent)
			    (if special
				(list depth
				      (concat (make-string (1+ depth) ? )
					      (substring prefix -1))
				      strings)
			      (list depth
				    (make-string depth ? )
				    strings)))
			   (t (error "allout-listify-exposed: %s %s"
				     "invalid format" format))))
		 (list depth prefix strings))
		    result))
	;; Reasses format, if any:
	(if (and format (listp format))
	    (cond ((= new-depth depth)
		   (setq format (cons (1+ (car format))
					  (cdr format))))
		  ((> new-depth depth)	; descending - assume by 1:
		   (setq format (cons 1 format)))
		  (t
					; Pop the residue:
		   (while (< new-depth depth)
		       (setq format (cdr format))
		       (setq depth (1- depth)))
					; And increment the current one:
		     (setq format
			   (cons (1+ (or (car format)
					 -1))
				 (cdr format)))))))
      ;; Put the list with first at front, to last at back:
      (nreverse result))))
;;;_   > allout-process-exposed (&optional func from to frombuf
;;;					    tobuf format)
(defun allout-process-exposed (&optional func from to frombuf tobuf
					  format start-num)
  "Map function on exposed parts of current topic; results to another buffer.

Apply FUNC to exposed portions FROM position TO position in buffer
FROMBUF to buffer TOBUF.  Sixth optional arg, FORMAT, designates an
alternate presentation form:

 `flat' - Present prefix as numeric section.subsection..., starting with
	 section indicated by the start-num, innermost nesting first.
 X`flat-indented' - Prefix is like `flat' for first topic at each
 X		   level, but subsequent topics have only leaf topic
 X		   number, padded with blanks to line up with first.
 `indent' \(symbol) -  Convert header prefixes to all white space,
		       except for distinctive bullets.

Defaults:
  FUNC:		`allout-insert-listified'
  FROM:		region start, if region active, else start of buffer
  TO:		region end, if region active, else end of buffer
  FROMBUF:	current buffer
  TOBUF:	buffer name derived: \"*current-buffer-name exposed*\"
  FORMAT:	nil"

					; Resolve arguments,
					; defaulting if necessary:
  (if (not func) (setq func 'allout-insert-listified))
  (if (not (and from to))
      (if (my-region-active-p)
	  (setq from (region-beginning) to (region-end))
	(setq from (point-min) to (point-max))))
  (if frombuf
      (if (not (bufferp frombuf))
	  ;; Specified but not a buffer - get it:
	  (let ((got (get-buffer frombuf)))
	    (if (not got)
		(error (concat "allout-process-exposed: source buffer "
			       frombuf
			       " not found."))
	      (setq frombuf got))))
    ;; not specified - default it:
    (setq frombuf (current-buffer)))
  (if tobuf
      (if (not (bufferp tobuf))
	  (setq tobuf (get-buffer-create tobuf)))
    ;; not specified - default it:
    (setq tobuf (concat "*" (buffer-name frombuf) " exposed*")))
  (if (listp format)
      (nreverse format))

  (let* ((listified
	  (progn (set-buffer frombuf)
		 (allout-listify-exposed from to format))))
    (set-buffer tobuf)
    (mapcar func listified)
    (pop-to-buffer tobuf)))

;;;_  - Copy exposed
;;;_   > allout-insert-listified (listified)
(defun allout-insert-listified (listified)
  "Insert contents of listified outline portion in current buffer.

LISTIFIED is a list representing each topic header and body:

 \`(depth prefix text)'

or

 \`(depth prefix text bullet-plus)'

If `bullet-plus' is specified, it is inserted just after the entire prefix."
  (setq listified (cdr listified))
  (let ((prefix (prog1
		    (car listified)
		  (setq listified (cdr listified))))
	(text (prog1
		  (car listified)
		(setq listified (cdr listified))))
	(bullet-plus (car listified)))
    (insert prefix)
    (if bullet-plus (insert (concat " " bullet-plus)))
    (while text
      (insert (car text))
      (if (setq text (cdr text))
	  (insert "\n")))
    (insert "\n")))
;;;_   > allout-copy-exposed-to-buffer (&optional arg tobuf format)
(defun allout-copy-exposed-to-buffer (&optional arg tobuf format)
  "Duplicate exposed portions of current outline to another buffer.

Other buffer has current buffers name with \" exposed\" appended to it.

With repeat count, copy the exposed parts of only the current topic.

Optional second arg TOBUF is target buffer name.

Optional third arg FORMAT, if non-nil, symbolically designates an
alternate presentation format for the outline:

 `flat'   - Convert topic header prefixes to numeric
	    section.subsection... identifiers.
 `indent' - Convert header prefixes to all white space, except for
	    distinctive bullets.
 `indent-flat' - The best of both - only the first of each level has
		 the full path, the rest have only the section number
		 of the leaf, preceded by the right amount of indentation."

  (interactive "P")
  (if (not tobuf)
      (setq tobuf (get-buffer-create (concat "*" (buffer-name) " exposed*"))))
  (let* ((start-pt (point))
	 (beg (if arg (allout-back-to-current-heading) (point-min)))
	 (end (if arg (allout-end-of-current-subtree) (point-max)))
	 (buf (current-buffer))
	 (start-list ()))
    (if (eq format 'flat)
	(setq format (if arg (save-excursion
				   (goto-char beg)
				   (allout-topic-flat-index))
			   '(1))))
    (save-excursion (set-buffer tobuf)(erase-buffer))
    (allout-process-exposed 'allout-insert-listified
			     beg
			     end
			     (current-buffer)
			     tobuf
			     format start-list)
    (goto-char (point-min))
    (pop-to-buffer buf)
    (goto-char start-pt)))
;;;_   > allout-flatten-exposed-to-buffer (&optional arg tobuf)
(defun allout-flatten-exposed-to-buffer (&optional arg tobuf)
  "Present numeric outline of outline's exposed portions in another buffer.

The resulting outline is not compatible with outline mode - use
`allout-copy-exposed-to-buffer' if you want that.

Use `allout-indented-exposed-to-buffer' for indented presentation.

With repeat count, copy the exposed portions of only current topic.

Other buffer has current buffer's name with \" exposed\" appended to
it, unless optional second arg TOBUF is specified, in which case it is
used verbatim."
  (interactive "P")
  (allout-copy-exposed-to-buffer arg tobuf 'flat))
;;;_   > allout-indented-exposed-to-buffer (&optional arg tobuf)
(defun allout-indented-exposed-to-buffer (&optional arg tobuf)
  "Present indented outline of outline's exposed portions in another buffer.

The resulting outline is not compatible with outline mode - use
`allout-copy-exposed-to-buffer' if you want that.

Use `allout-flatten-exposed-to-buffer' for numeric sectional presentation.

With repeat count, copy the exposed portions of only current topic.

Other buffer has current buffer's name with \" exposed\" appended to
it, unless optional second arg TOBUF is specified, in which case it is
used verbatim."
  (interactive "P")
  (allout-copy-exposed-to-buffer arg tobuf 'indent))

;;;_  - LaTeX formatting
;;;_   > allout-latex-verb-quote (string &optional flow)
(defun allout-latex-verb-quote (string &optional flow)
  "Return copy of STRING for literal reproduction across latex processing.
Expresses the original characters \(including carriage returns) of the
string across latex processing."
  (mapconcat (function
	      (lambda (char)
		(cond ((memq char '(?\\ ?$ ?% ?# ?& ?{ ?} ?_ ?^ ?- ?*))
		       (concat "\\char" (number-to-string char) "{}"))
		      ((= char ?\n) "\\\\")
		      (t (char-to-string char)))))
	     string
	     ""))
;;;_   > allout-latex-verbatim-quote-curr-line ()
(defun allout-latex-verbatim-quote-curr-line ()
  "Express line for exact \(literal) representation across latex processing.

Adjust line contents so it is unaltered \(from the original line)
across latex processing, within the context of a `verbatim'
environment.  Leaves point at the end of the line."
  (beginning-of-line)
  (let ((beg (point))
	(end (progn (end-of-line)(point))))
    (goto-char beg)
    (while (re-search-forward "\\\\"
	    ;;"\\\\\\|\\{\\|\\}\\|\\_\\|\\$\\|\\\"\\|\\&\\|\\^\\|\\-\\|\\*\\|#"
			      end	; bounded by end-of-line
			      1)	; no matches, move to end & return nil
      (goto-char (match-beginning 0))
      (insert "\\")
      (setq end (1+ end))
      (goto-char (1+ (match-end 0))))))
;;;_   > allout-insert-latex-header (buffer)
(defun allout-insert-latex-header (buffer)
  "Insert initial latex commands at point in BUFFER."
  ;; Much of this is being derived from the stuff in appendix of E in
  ;; the TeXBook, pg 421.
  (set-buffer buffer)
  (let ((doc-style (format "\n\\documentstyle{%s}\n"
			   "report"))
	(page-numbering (if allout-number-pages
			    "\\pagestyle{empty}\n"
			  ""))
	(linesdef (concat "\\def\\beginlines{"
			  "\\par\\begingroup\\nobreak\\medskip"
			  "\\parindent=0pt\n"
			  " \\kern1pt\\nobreak \\obeylines \\obeyspaces "
			  "\\everypar{\\strut}}\n"
			  "\\def\\endlines{"
			  "\\kern1pt\\endgroup\\medbreak\\noindent}\n"))
	(titlecmd (format "\\newcommand{\\titlecmd}[1]{{%s #1}}\n"
			  allout-title-style))
	(labelcmd (format "\\newcommand{\\labelcmd}[1]{{%s #1}}\n"
			  allout-label-style))
	(headlinecmd (format "\\newcommand{\\headlinecmd}[1]{{%s #1}}\n"
			     allout-head-line-style))
	(bodylinecmd (format "\\newcommand{\\bodylinecmd}[1]{{%s #1}}\n"
			     allout-body-line-style))
	(setlength (format "%s%s%s%s"
			   "\\newlength{\\stepsize}\n"
			   "\\setlength{\\stepsize}{"
			   allout-indent
			   "}\n"))
	(oneheadline (format "%s%s%s%s%s%s%s"
			     "\\newcommand{\\OneHeadLine}[3]{%\n"
			     "\\noindent%\n"
			     "\\hspace*{#2\\stepsize}%\n"
			     "\\labelcmd{#1}\\hspace*{.2cm}"
			     "\\headlinecmd{#3}\\\\["
			     allout-line-skip
			     "]\n}\n"))
	(onebodyline (format "%s%s%s%s%s%s"
			       "\\newcommand{\\OneBodyLine}[2]{%\n"
			       "\\noindent%\n"
			       "\\hspace*{#1\\stepsize}%\n"
			       "\\bodylinecmd{#2}\\\\["
			       allout-line-skip
			       "]\n}\n"))
	(begindoc "\\begin{document}\n\\begin{center}\n")
	(title (format "%s%s%s%s"
		       "\\titlecmd{"
		       (allout-latex-verb-quote (if allout-title
						(condition-case err
						    (eval allout-title)
						  ('error "<unnamed buffer>"))
					      "Unnamed Outline"))
		       "}\n"
		       "\\end{center}\n\n"))
	(hsize "\\hsize = 7.5 true in\n")
	(hoffset "\\hoffset = -1.5 true in\n")
	(vspace "\\vspace{.1cm}\n\n"))
    (insert (concat doc-style
		    page-numbering
		    titlecmd
		    labelcmd
		    headlinecmd
		    bodylinecmd
		    setlength
		    oneheadline
		    onebodyline
		    begindoc
		    title
		    hsize
		    hoffset
		    vspace)
	    )))
;;;_   > allout-insert-latex-trailer (buffer)
(defun allout-insert-latex-trailer (buffer)
  "Insert concluding latex commands at point in BUFFER."
  (set-buffer buffer)
  (insert "\n\\end{document}\n"))
;;;_   > allout-latexify-one-item (depth prefix bullet text)
(defun allout-latexify-one-item (depth prefix bullet text)
  "Insert LaTeX commands for formatting one outline item.

Args are the topics numeric DEPTH, the header PREFIX lead string, the
BULLET string, and a list of TEXT strings for the body."
  (let* ((head-line (if text (car text)))
	 (body-lines (cdr text))
	 (curr-line)
	 body-content bop)
					; Do the head line:
    (insert (concat "\\OneHeadLine{\\verb\1 "
		    (allout-latex-verb-quote bullet)
		    "\1}{"
		    depth
		    "}{\\verb\1 "
		    (if head-line
			(allout-latex-verb-quote head-line)
		      "")
		    "\1}\n"))
    (if (not body-lines)
	nil
      ;;(insert "\\beginlines\n")
      (insert "\\begin{verbatim}\n")
      (while body-lines
	(setq curr-line (car body-lines))
	(if (and (not body-content)
		 (not (string-match "^\\s-*$" curr-line)))
	    (setq body-content t))
					; Mangle any occurrences of
					; "\end{verbatim}" in text,
					; it's special:
	(if (and body-content
		 (setq bop (string-match "\\end{verbatim}" curr-line)))
	    (setq curr-line (concat (substring curr-line 0 bop)
				    ">"
				    (substring curr-line bop))))
	;;(insert "|" (car body-lines) "|")
	(insert curr-line)
	(allout-latex-verbatim-quote-curr-line)
	(insert "\n")
	(setq body-lines (cdr body-lines)))
      (if body-content
	  (setq body-content nil)
	(forward-char -1)
	(insert "\\ ")
	(forward-char 1))
      ;;(insert "\\endlines\n")
      (insert "\\end{verbatim}\n")
      )))
;;;_   > allout-latexify-exposed (arg &optional tobuf)
(defun allout-latexify-exposed (arg &optional tobuf)
  "Format current topics exposed portions to TOBUF for latex processing.
TOBUF defaults to a buffer named the same as the current buffer, but
with \"*\" prepended and \" latex-formed*\" appended.

With repeat count, copy the exposed portions of entire buffer."

  (interactive "P")
  (if (not tobuf)
      (setq tobuf
	    (get-buffer-create (concat "*" (buffer-name) " latexified*"))))
  (let* ((start-pt (point))
	 (beg (if arg (point-min) (allout-back-to-current-heading)))
	 (end (if arg (point-max) (allout-end-of-current-subtree)))
	 (buf (current-buffer)))
    (set-buffer tobuf)
    (erase-buffer)
    (allout-insert-latex-header tobuf)
    (goto-char (point-max))
    (allout-process-exposed 'allout-latexify-one-item
			     beg
			     end
			     buf
			     tobuf)
    (goto-char (point-max))
    (allout-insert-latex-trailer tobuf)
    (goto-char (point-min))
    (pop-to-buffer buf)
    (goto-char start-pt)))

;;;_ #8 miscellaneous
;;;_  > allout-mark-topic ()
(defun allout-mark-topic ()
  "Put the region around topic currently containing point."
  (interactive)
  (beginning-of-line)
  (allout-goto-prefix)
  (push-mark (point))
  (allout-end-of-current-subtree)
  (exchange-point-and-mark))
;;;_  > outlineify-sticky ()
;; outlinify-sticky is correct spelling; provide this alias for sticklers:
(defalias 'outlinify-sticky 'outlineify-sticky)
(defun outlineify-sticky (&optional arg)
  "Activate outline mode and establish file var so it is started subsequently.

See doc-string for `allout-layout' and `allout-init' for details on
setup for auto-startup."

  (interactive "P")

  (allout-mode t)

  (save-excursion
    (goto-char (point-min))
    (if (looking-at allout-regexp)
	t
      (allout-open-topic 2)
      (insert (concat "Dummy outline topic header - see"
		      "`allout-mode' docstring: `^Hm'."))
      (forward-line 1)
      (goto-char (point-max))
      (open-line 1)
      (allout-open-topic 0)
      (insert "Local emacs vars.\n")
      (allout-open-topic 1)
      (insert "(`allout-layout' is for allout.el allout-mode)\n")
      (allout-open-topic 0)
      (insert "Local variables:\n")
      (allout-open-topic 0)
      (insert (format "allout-layout: %s\n"
			     (or allout-layout
				 '(-1 : 0))))
      (allout-open-topic 0)
      (insert "End:\n"))))
;;;_  > solicit-char-in-string (prompt string &optional do-defaulting)
(defun solicit-char-in-string (prompt string &optional do-defaulting)
  "Solicit (with first arg PROMPT) choice of a character from string STRING.

Optional arg DO-DEFAULTING indicates to accept empty input (CR)."

  (let ((new-prompt prompt)
        got)

    (while (not got)
      (message "%s" new-prompt)

      ;; We do our own reading here, so we can circumvent, eg, special
      ;; treatment for `?' character.  (Oughta use minibuffer keymap instead.)
      (setq got
            (char-to-string (let ((cursor-in-echo-area nil)) (read-char))))

      (setq got
	    (cond ((string-match (regexp-quote got) string) got)
		  ((and do-defaulting (string= got "\r"))
		   ;; Return empty string to default:
		   "")
		  ((string= got "\C-g") (signal 'quit nil))
		  (t
		   (setq new-prompt (concat prompt
					    got
					    " ...pick from: "
					    string
					    ""))
		   nil))))
      ;; got something out of loop - return it:
      got)
  )
;;;_  > regexp-sans-escapes (string)
(defun regexp-sans-escapes (regexp &optional successive-backslashes)
  "Return a copy of REGEXP with all character escapes stripped out.

Representations of actual backslashes - '\\\\\\\\' - are left as a
single backslash.

Optional arg SUCCESSIVE-BACKSLASHES is used internally for recursion."

  (if (string= regexp "")
      ""
    ;; Set successive-backslashes to number if current char is
    ;; backslash, or else to nil:
    (setq successive-backslashes
	  (if (= (aref regexp 0) ?\\)
	      (if successive-backslashes (1+ successive-backslashes) 1)
	    nil))
    (if (or (not successive-backslashes) (= 2 successive-backslashes))
	;; Include first char:
	(concat (substring regexp 0 1)
		(regexp-sans-escapes (substring regexp 1)))
      ;; Exclude first char, but maintain count:
      (regexp-sans-escapes (substring regexp 1) successive-backslashes))))
;;;_  > my-region-active-p ()
(defmacro my-region-active-p ()
  (if (fboundp 'region-active-p)
      '(region-active-p)
    'mark-active))
;;;_  - add-hook definition for divergent emacsen
;;;_   > add-hook (hook function &optional append)
(if (not (fboundp 'add-hook))
    (defun add-hook (hook function &optional append)
      "Add to the value of HOOK the function FUNCTION unless already present.
\(It becomes the first hook on the list unless optional APPEND is non-nil, in
which case it becomes the last).  HOOK should be a symbol, and FUNCTION may be
any valid function.  HOOK's value should be a list of functions, not a single
function.  If HOOK is void, it is first set to nil."
      (or (boundp hook) (set hook nil))
      (or (if (consp function)
	      ;; Clever way to tell whether a given lambda-expression
	      ;; is equal to anything in the hook.
	      (let ((tail (assoc (cdr function) (symbol-value hook))))
		(equal function tail))
	    (memq function (symbol-value hook)))
	  (set hook
	       (if append
		   (nconc (symbol-value hook) (list function))
		 (cons function (symbol-value hook)))))))
;;;_  : my-mark-marker to accommodate divergent emacsen:
(defun my-mark-marker (&optional force buffer)
  "Accommodate the different signature for mark-marker across Emacsen.

XEmacs takes two optional args, while GNU Emacs does not,
so pass them along when appropriate."
  (if (featurep 'xemacs)
      (mark-marker force buffer)
    (mark-marker)))

;;;_ #9 Under development
;;;_  > allout-bullet-isearch (&optional bullet)
(defun allout-bullet-isearch (&optional bullet)
  "Isearch \(regexp) for topic with bullet BULLET."
  (interactive)
  (if (not bullet)
      (setq bullet (solicit-char-in-string
		    "ISearch for topic with bullet: "
		    (regexp-sans-escapes allout-bullets-string))))

  (let ((isearch-regexp t)
	(isearch-string (concat "^"
				allout-header-prefix
				"[ \t]*"
				bullet)))
    (isearch-repeat 'forward)
    (isearch-mode t)))
;;;_  ? Re hooking up with isearch - use isearch-op-fun rather than
;;;	wrapping the isearch functions.

;;;_* Local emacs vars.
;;; The following `allout-layout' local variable setting:
;;;  - closes all topics from the first topic to just before the third-to-last,
;;;  - shows the children of the third to last (config vars)
;;;  - and the second to last (code section),
;;;  - and closes the last topic (this local-variables section).
;;;Local variables:
;;;allout-layout: (0 : -1 -1 0)
;;;End:

;;; arch-tag: cf38fbc3-c044-450f-8bff-afed8ba5681c
;;; allout.el ends here<|MERGE_RESOLUTION|>--- conflicted
+++ resolved
@@ -507,11 +507,7 @@
 ;;;_  : Version
 ;;;_   = allout-version
 (defvar allout-version
-<<<<<<< HEAD
   (let ((rcs-rev "$Revision$"))
-=======
-  (let ((rcs-rev "$Revision: 1.49 $"))
->>>>>>> 71d5a208
     (condition-case err
 	(save-match-data
 	  (string-match "Revision: \\([0-9]+\\.[0-9]+\\)" rcs-rev)
