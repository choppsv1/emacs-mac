--- conflicted
+++ resolved
@@ -1281,11 +1281,7 @@
 	       ;; explicitly in VALID, using color approximation code
 	       ;; in tty-colors.el.
 	       (when (and (memq attribute '(:foreground :background))
-<<<<<<< HEAD
-			  (not (memq (window-system frame) '(x w32 mac ns)))
-=======
 			  (not (display-graphic-p frame))
->>>>>>> 86d8d76a
 			  (not (member new-value
 				       '("unspecified"
 					 "unspecified-fg" "unspecified-bg"))))
@@ -1780,11 +1776,7 @@
 The value may be different for frames on different display types.
 If FRAME doesn't support colors, the value is nil.
 If FRAME is nil, that stands for the selected frame."
-<<<<<<< HEAD
-  (if (memq (framep (or frame (selected-frame))) '(x w32 mac ns))
-=======
   (if (display-graphic-p frame)
->>>>>>> 86d8d76a
       (xw-defined-colors frame)
     (mapcar 'car (tty-color-alist frame))))
 (defalias 'x-defined-colors 'defined-colors)
@@ -1828,11 +1820,7 @@
 
 If FRAME is omitted or nil, use the selected frame."
   (unless (member color '(unspecified "unspecified-bg" "unspecified-fg"))
-<<<<<<< HEAD
-    (if (member (framep (or frame (selected-frame))) '(x w32 mac ns))
-=======
     (if (display-graphic-p frame)
->>>>>>> 86d8d76a
 	(xw-color-defined-p color frame)
       (numberp (tty-color-translate color frame)))))
 (defalias 'x-color-defined-p 'color-defined-p)
@@ -1858,11 +1846,7 @@
   (cond
    ((member color '(unspecified "unspecified-fg" "unspecified-bg"))
     nil)
-<<<<<<< HEAD
-   ((memq (framep (or frame (selected-frame))) '(x w32 mac ns))
-=======
    ((display-graphic-p frame)
->>>>>>> 86d8d76a
     (xw-color-values color frame))
    (t
     (tty-color-values color frame))))
@@ -1876,11 +1860,7 @@
 The optional argument DISPLAY specifies which display to ask about.
 DISPLAY should be either a frame or a display name (a string).
 If omitted or nil, that stands for the selected frame's display."
-<<<<<<< HEAD
-  (if (memq (framep-on-display display) '(x w32 mac ns))
-=======
   (if (display-graphic-p display)
->>>>>>> 86d8d76a
       (xw-display-color-p display)
     (tty-display-color-p display)))
 (defalias 'x-display-color-p 'display-color-p)
@@ -1891,18 +1871,9 @@
   "Return non-nil if frames on DISPLAY can display shades of gray.
 DISPLAY should be either a frame or a display name (a string).
 If omitted or nil, that stands for the selected frame's display."
-<<<<<<< HEAD
-  (let ((frame-type (framep-on-display display)))
-    (cond
-     ((memq frame-type '(x w32 mac ns))
-      (x-display-grayscale-p display))
-     (t
-      (> (tty-color-gray-shades display) 2)))))
-=======
   (if (display-graphic-p display)
       (x-display-grayscale-p display)
     (> (tty-color-gray-shades display) 2)))
->>>>>>> 86d8d76a
 
 (defun read-color (&optional prompt convert-to-RGB allow-empty-name msg)
   "Read a color name or RGB triplet.
