;;; cus-edit.el --- tools for customizing Emacs and Lisp packages
;;
;; Copyright (C) 1996-1997, 1999-2012 Free Software Foundation, Inc.
;;
;; Author: Per Abrahamsen <abraham@dina.kvl.dk>
;; Maintainer: FSF
;; Keywords: help, faces
;; Package: emacs

;; This file is part of GNU Emacs.

;; GNU Emacs is free software: you can redistribute it and/or modify
;; it under the terms of the GNU General Public License as published by
;; the Free Software Foundation, either version 3 of the License, or
;; (at your option) any later version.

;; GNU Emacs is distributed in the hope that it will be useful,
;; but WITHOUT ANY WARRANTY; without even the implied warranty of
;; MERCHANTABILITY or FITNESS FOR A PARTICULAR PURPOSE.  See the
;; GNU General Public License for more details.

;; You should have received a copy of the GNU General Public License
;; along with GNU Emacs.  If not, see <http://www.gnu.org/licenses/>.

;;; Commentary:
;;
;; This file implements the code to create and edit customize buffers.
;;
;; See `custom.el'.

;; No commands should have names starting with `custom-' because
;; that interferes with completion.  Use `customize-' for commands
;; that the user will run with M-x, and `Custom-' for interactive commands.

;; The identity of a customize option is represented by a Lisp symbol.
;; The following values are associated with an option.

;; 0. The current value.

;;    This is the value of the option as seen by "the rest of Emacs".

;;    Usually extracted by 'default-value', but can be extracted with
;;    different means if the option symbol has the 'custom-get'
;;    property.  Similarly, set-default (or the 'custom-set' property)
;;    can set it.

;; 1. The widget value.

;;    This is the value shown in the widget in a customize buffer.

;; 2. The customized value.

;;    This is the last value given to the option through customize.

;;    It is stored in the 'customized-value' property of the option, in a
;;    cons-cell whose car evaluates to the customized value.

;; 3. The saved value.

;;    This is last value saved from customize.

;;    It is stored in the 'saved-value' property of the option, in a
;;    cons-cell whose car evaluates to the saved value.

;; 4. The standard value.

;;    This is the value given in the 'defcustom' declaration.

;;    It is stored in the 'standard-value' property of the option, in a
;;    cons-cell whose car evaluates to the standard value.

;; 5. The "think" value.

;;    This is what customize thinks the current value should be.

;;    This is the customized value, if any such value exists, otherwise
;;    the saved value, if that exists, and as a last resort the standard
;;    value.

;; The reason for storing values unevaluated: This is so you can have
;; values that depend on the environment.  For example, you can have a
;; variable that has one value when Emacs is running under a window
;; system, and another value on a tty.  Since the evaluation is only done
;; when the variable is first initialized, this is only relevant for the
;; saved (and standard) values, but affect others values for
;; compatibility.

;; You can see (and modify and save) this unevaluated value by selecting
;; "Show Saved Lisp Expression" from the Lisp interface.  This will
;; give you the unevaluated saved value, if any, otherwise the
;; unevaluated standard value.

;; The possible states for a customize widget are:

;; 0. unknown

;;    The state has not been determined yet.

;; 1. modified

;;    The widget value is different from the current value.

;; 2. changed

;;    The current value is different from the "think" value.

;; 3. set

;;    The "think" value is the customized value.

;; 4. saved

;;    The "think" value is the saved value.

;; 5. standard

;;    The "think" value is the standard value.

;; 6. rogue

;;    There is no standard value.  This means that the variable was
;;    not defined with defcustom, nor handled in cus-start.el.  Most
;;    standard interactive Custom commands do not let you create a
;;    Custom buffer containing such variables.  However, such Custom
;;    buffers can be created, for instance, by calling
;;    `customize-apropos' with a prefix arg or by calling
;;    `customize-option' non-interactively.

;; 7. hidden

;;    There is no widget value.

;; 8. mismatch

;;    The widget value is not valid member of the :type specified for the
;;    option.

;;; Code:

(require 'cus-face)
(require 'wid-edit)

(defvar custom-versions-load-alist)	; from cus-load
(defvar recentf-exclude)		; from recentf.el

(condition-case nil
    (require 'cus-load)
  (error nil))

(condition-case nil
    (require 'cus-start)
  (error nil))

(put 'custom-define-hook 'custom-type 'hook)
(put 'custom-define-hook 'standard-value '(nil))
(custom-add-to-group 'customize 'custom-define-hook 'custom-variable)

;;; Customization Groups.

(defgroup emacs nil
  "Customization of the One True Editor."
  :link '(custom-manual "(emacs)Top"))

;; Most of these groups are stolen from `finder.el',
(defgroup editing nil
  "Basic text editing facilities."
  :group 'emacs)

(defgroup convenience nil
  "Convenience features for faster editing."
  :group 'emacs)

(defgroup files nil
  "Support for editing files."
  :group 'emacs)

(defgroup wp nil
  "Support for editing text files."
  :tag "Text"
  :group 'emacs)

(defgroup data nil
  "Support for editing binary data files."
  :group 'emacs)

(defgroup abbrev nil
  "Abbreviation handling, typing shortcuts, macros."
  :tag "Abbreviations"
  :group 'convenience)

(defgroup matching nil
  "Various sorts of searching and matching."
  :group 'editing)

(defgroup emulations nil
  "Emulations of other editors."
  :link '(custom-manual "(emacs)Emulation")
  :group 'editing)

(defgroup mouse nil
  "Mouse support."
  :group 'editing)

(defgroup outlines nil
  "Support for hierarchical outlining."
  :group 'wp)

(defgroup external nil
  "Interfacing to external utilities."
  :group 'emacs)

(defgroup comm nil
  "Communications, networking, and remote access to files."
  :tag "Communication"
  :group 'emacs)

(defgroup processes nil
  "Process, subshell, compilation, and job control support."
  :group 'external)

(defgroup programming nil
  "Support for programming in other languages."
  :group 'emacs)

(defgroup languages nil
  "Modes for editing programming languages."
  :group 'programming)

(defgroup lisp nil
  "Lisp support, including Emacs Lisp."
  :link '(custom-group-link :tag "Font Lock Faces group" font-lock-faces)
  :group 'languages
  :group 'development)

(defgroup c nil
  "Support for the C language and related languages."
  :link '(custom-group-link :tag "Font Lock Faces group" font-lock-faces)
  :link '(custom-manual "(ccmode)")
  :group 'languages)

(defgroup tools nil
  "Programming tools."
  :group 'programming)

(defgroup applications nil
  "Applications written in Emacs."
  :group 'emacs)

(defgroup calendar nil
  "Calendar and time management support."
  :group 'applications)

(defgroup mail nil
  "Modes for electronic-mail handling."
  :group 'applications)

(defgroup news nil
  "Reading and posting to newsgroups."
  :link '(custom-manual "(gnus)")
  :group 'applications)

(defgroup games nil
  "Games, jokes and amusements."
  :group 'applications)

(defgroup development nil
  "Support for further development of Emacs."
  :group 'emacs)

(defgroup docs nil
  "Support for Emacs documentation."
  :group 'development)

(defgroup extensions nil
  "Emacs Lisp language extensions."
  :group 'development)

(defgroup internal nil
  "Code for Emacs internals, build process, defaults."
  :group 'development)

(defgroup maint nil
  "Maintenance aids for the Emacs development group."
  :tag "Maintenance"
  :group 'development)

(defgroup environment nil
  "Fitting Emacs with its environment."
  :group 'emacs)

(defgroup hardware nil
  "Support for interfacing with miscellaneous hardware."
  :group 'environment)

(defgroup terminals nil
  "Support for terminal types."
  :group 'environment)

(defgroup unix nil
  "Interfaces, assistants, and emulators for UNIX features."
  :group 'environment)

(defgroup i18n nil
  "Internationalization and alternate character-set support."
  :link '(custom-manual "(emacs)International")
  :group 'environment
  :group 'editing)

(defgroup x nil
  "The X Window system."
  :group 'environment)

(defgroup frames nil
  "Support for Emacs frames and window systems."
  :group 'environment)

(defgroup tex nil
  "Code related to the TeX formatter."
  :link '(custom-group-link :tag "Font Lock Faces group" font-lock-faces)
  :group 'wp)

(defgroup faces nil
  "Support for multiple fonts."
  :group 'emacs)

(defgroup help nil
  "Support for on-line help systems."
  :group 'emacs)

(defgroup multimedia nil
  "Non-textual support, specifically images and sound."
  :group 'emacs)

(defgroup local nil
  "Code local to your site."
  :group 'emacs)

(defgroup customize '((widgets custom-group))
  "Customization of the Customization support."
  :prefix "custom-"
  :group 'help)

(defgroup custom-faces nil
  "Faces used by customize."
  :group 'customize
  :group 'faces)

(defgroup custom-browse nil
  "Control customize browser."
  :prefix "custom-"
  :group 'customize)

(defgroup custom-buffer nil
  "Control customize buffers."
  :prefix "custom-"
  :group 'customize)

(defgroup custom-menu nil
  "Control customize menus."
  :prefix "custom-"
  :group 'customize)

(defgroup alloc nil
  "Storage allocation and gc for GNU Emacs Lisp interpreter."
  :tag "Storage Allocation"
  :group 'internal)

(defgroup undo nil
  "Undoing changes in buffers."
  :link '(custom-manual "(emacs)Undo")
  :group 'editing)

(defgroup mode-line nil
  "Contents of the mode line."
  :group 'environment)

(defgroup editing-basics nil
  "Most basic editing facilities."
  :group 'editing)

(defgroup display nil
  "How characters are displayed in buffers."
  :group 'environment)

(defgroup execute nil
  "Executing external commands."
  :group 'processes)

(defgroup installation nil
  "The Emacs installation."
  :group 'environment)

(defgroup dired nil
  "Directory editing."
  :group 'environment)

(defgroup limits nil
  "Internal Emacs limits."
  :group 'internal)

(defgroup debug nil
  "Debugging Emacs itself."
  :group 'development)

(defgroup keyboard nil
  "Input from the keyboard."
  :group 'environment)

(defgroup mouse nil
  "Input from the mouse."
  :group 'environment)

(defgroup menu nil
  "Input from the menus."
  :group 'environment)

(defgroup dnd nil
  "Handling data from drag and drop."
  :group 'environment)

(defgroup auto-save nil
  "Preventing accidental loss of data."
  :group 'files)

(defgroup processes-basics nil
  "Basic stuff dealing with processes."
  :group 'processes)

(defgroup mule nil
  "MULE Emacs internationalization."
  :group 'i18n)

(defgroup windows nil
  "Windows within a frame."
  :link '(custom-manual "(emacs)Windows")
  :group 'environment)

(defgroup mac nil
  "Mac specific features."
  :link '(custom-manual "(emacs)Mac Port")
  :group 'environment
  :version "22.1"
  :prefix "mac-")

;;; Custom mode keymaps

(defvar custom-mode-map
  (let ((map (make-keymap)))
    (set-keymap-parent map widget-keymap)
    (define-key map [remap self-insert-command] 'Custom-no-edit)
    (define-key map "\^m" 'Custom-newline)
    (define-key map " " 'scroll-up-command)
    (define-key map "\177" 'scroll-down-command)
    (define-key map "\C-c\C-c" 'Custom-set)
    (define-key map "\C-x\C-s" 'Custom-save)
    (define-key map "q" 'Custom-buffer-done)
    (define-key map "u" 'Custom-goto-parent)
    (define-key map "n" 'widget-forward)
    (define-key map "p" 'widget-backward)
    map)
  "Keymap for `Custom-mode'.")

(defvar custom-mode-link-map
  (let ((map (make-keymap)))
    (set-keymap-parent map custom-mode-map)
    (define-key map [down-mouse-2] nil)
    (define-key map [down-mouse-1] 'mouse-drag-region)
    (define-key map [mouse-2] 'widget-move-and-invoke)
    map)
  "Local keymap for links in `Custom-mode'.")

(defvar custom-field-keymap
  (let ((map (copy-keymap widget-field-keymap)))
    (define-key map "\C-c\C-c" 'Custom-set)
    (define-key map "\C-x\C-s" 'Custom-save)
    map)
  "Keymap used inside editable fields in customization buffers.")

(widget-put (get 'editable-field 'widget-type) :keymap custom-field-keymap)

;;; Utilities.

(defun custom-split-regexp-maybe (regexp)
  "If REGEXP is a string, split it to a list at `\\|'.
You can get the original back from the result with:
  (mapconcat 'identity result \"\\|\")

IF REGEXP is not a string, return it unchanged."
  (if (stringp regexp)
      (split-string regexp "\\\\|")
    regexp))

(defun custom-variable-prompt ()
  "Prompt for a custom variable, defaulting to the variable at point.
Return a list suitable for use in `interactive'."
   (let* ((v (variable-at-point))
	  (default (and (symbolp v) (custom-variable-p v) (symbol-name v)))
	  (enable-recursive-minibuffers t)
	  val)
     (setq val (completing-read
		(if default (format "Customize variable (default %s): " default)
		  "Customize variable: ")
		obarray 'custom-variable-p t nil nil default))
     (list (if (equal val "")
	       (if (symbolp v) v nil)
	     (intern val)))))

(defun custom-menu-filter (menu widget)
  "Convert MENU to the form used by `widget-choose'.
MENU should be in the same format as `custom-variable-menu'.
WIDGET is the widget to apply the filter entries of MENU on."
  (let ((result nil)
	current name action filter)
    (while menu
      (setq current (car menu)
	    name (nth 0 current)
	    action (nth 1 current)
	    filter (nth 2 current)
	    menu (cdr menu))
      (if (or (null filter) (funcall filter widget))
	  (push (cons name action) result)
	(push name result)))
    (nreverse result)))

;;; Unlispify.

(defvar custom-prefix-list nil
  "List of prefixes that should be ignored by `custom-unlispify'.")

(defcustom custom-unlispify-menu-entries t
  "Display menu entries as words instead of symbols if non-nil."
  :group 'custom-menu
  :type 'boolean)

(defcustom custom-unlispify-remove-prefixes nil
  "Non-nil means remove group prefixes from option names in buffer.
Discarding prefixes often leads to confusing names for options
and faces in Customize buffers, so do not set this to a non-nil
value unless you are sure you know what it does."
  :group 'custom-menu
  :group 'custom-buffer
  :type 'boolean)

(defun custom-unlispify-menu-entry (symbol &optional no-suffix)
  "Convert SYMBOL into a menu entry."
  (cond ((not custom-unlispify-menu-entries)
	 (symbol-name symbol))
	((get symbol 'custom-tag)
	 (if no-suffix
	     (get symbol 'custom-tag)
	   (concat (get symbol 'custom-tag) "...")))
	(t
	 (with-current-buffer (get-buffer-create " *Custom-Work*")
	   (erase-buffer)
	   (princ symbol (current-buffer))
	   (goto-char (point-min))
	   (if custom-unlispify-remove-prefixes
	       (let ((prefixes custom-prefix-list)
		     prefix)
		 (while prefixes
		   (setq prefix (car prefixes))
		   (if (search-forward prefix (+ (point) (length prefix)) t)
		       (progn
			 (setq prefixes nil)
			 (delete-region (point-min) (point)))
		     (setq prefixes (cdr prefixes))))))
	   (subst-char-in-region (point-min) (point-max) ?- ?\  t)
	   (capitalize-region (point-min) (point-max))
	   (unless no-suffix
	     (goto-char (point-max))
	     (insert "..."))
	   (buffer-string)))))

(defcustom custom-unlispify-tag-names t
  "Display tag names as words instead of symbols if non-nil."
  :group 'custom-buffer
  :type 'boolean)

(defun custom-unlispify-tag-name (symbol)
  "Convert SYMBOL into a menu entry."
  (let ((custom-unlispify-menu-entries custom-unlispify-tag-names))
    (custom-unlispify-menu-entry symbol t)))

(defun custom-prefix-add (symbol prefixes)
  "Add SYMBOL to list of ignored PREFIXES."
  (cons (or (get symbol 'custom-prefix)
	    (concat (symbol-name symbol) "-"))
	prefixes))

;;; Guess.

(defcustom custom-guess-name-alist
  '(("-p\\'" boolean)
    ("-flag\\'" boolean)
    ("-hook\\'" hook)
    ("-face\\'" face)
    ("-file\\'" file)
    ("-function\\'" function)
    ("-functions\\'" (repeat function))
    ("-list\\'" (repeat sexp))
    ("-alist\\'" (alist :key-type sexp :value-type sexp)))
  "Alist of (MATCH TYPE).

MATCH should be a regexp matching the name of a symbol, and TYPE should
be a widget suitable for editing the value of that symbol.  The TYPE
of the first entry where MATCH matches the name of the symbol will be
used.

This is used for guessing the type of variables not declared with
customize."
  :type '(repeat (group (regexp :tag "Match") (sexp :tag "Type")))
  :group 'custom-buffer)

(defcustom custom-guess-doc-alist
  '(("\\`\\*?Non-nil " boolean))
  "Alist of (MATCH TYPE).

MATCH should be a regexp matching a documentation string, and TYPE
should be a widget suitable for editing the value of a variable with
that documentation string.  The TYPE of the first entry where MATCH
matches the name of the symbol will be used.

This is used for guessing the type of variables not declared with
customize."
  :type '(repeat (group (regexp :tag "Match") (sexp :tag "Type")))
  :group 'custom-buffer)

(defun custom-guess-type (symbol)
  "Guess a widget suitable for editing the value of SYMBOL.
This is done by matching SYMBOL with `custom-guess-name-alist' and
if that fails, the doc string with `custom-guess-doc-alist'."
  (let ((name (symbol-name symbol))
	(names custom-guess-name-alist)
	current found)
    (while names
      (setq current (car names)
	    names (cdr names))
      (when (string-match (nth 0 current) name)
	(setq found (nth 1 current)
	      names nil)))
    (unless found
      (let ((doc (documentation-property symbol 'variable-documentation))
	    (docs custom-guess-doc-alist))
	(when doc
	  (while docs
	    (setq current (car docs)
		  docs (cdr docs))
	    (when (string-match (nth 0 current) doc)
	      (setq found (nth 1 current)
		    docs nil))))))
    found))

;;; Sorting.

;;;###autoload
(defcustom custom-browse-sort-alphabetically nil
  "If non-nil, sort customization group alphabetically in `custom-browse'."
  :type 'boolean
  :group 'custom-browse)

(defcustom custom-browse-order-groups nil
  "If non-nil, order group members within each customization group.
If `first', order groups before non-groups.
If `last', order groups after non-groups."
  :type '(choice (const first)
		 (const last)
		 (const :tag "none" nil))
  :group 'custom-browse)

(defcustom custom-browse-only-groups nil
  "If non-nil, show group members only within each customization group."
  :type 'boolean
  :group 'custom-browse)

;;;###autoload
(defcustom custom-buffer-sort-alphabetically t
  "Whether to sort customization groups alphabetically in Custom buffer."
  :type 'boolean
  :group 'custom-buffer
  :version "24.1")

(defcustom custom-buffer-order-groups 'last
  "If non-nil, order group members within each customization group.
If `first', order groups before non-groups.
If `last', order groups after non-groups."
  :type '(choice (const first)
		 (const last)
		 (const :tag "none" nil))
  :group 'custom-buffer)

;;;###autoload
(defcustom custom-menu-sort-alphabetically nil
  "If non-nil, sort each customization group alphabetically in menus."
  :type 'boolean
  :group 'custom-menu)

(defcustom custom-menu-order-groups 'first
  "If non-nil, order group members within each customization group.
If `first', order groups before non-groups.
If `last', order groups after non-groups."
  :type '(choice (const first)
		 (const last)
		 (const :tag "none" nil))
  :group 'custom-menu)

(defun custom-sort-items (items sort-alphabetically order-groups)
  "Return a sorted copy of ITEMS.
ITEMS should be a `custom-group' property.
If SORT-ALPHABETICALLY non-nil, sort alphabetically.
If ORDER-GROUPS is `first' order groups before non-groups, if `last' order
groups after non-groups, if nil do not order groups at all."
  (sort (copy-sequence items)
   (lambda (a b)
     (let ((typea (nth 1 a)) (typeb (nth 1 b))
	   (namea (nth 0 a)) (nameb (nth 0 b)))
       (cond ((not order-groups)
	      ;; Since we don't care about A and B order, maybe sort.
	      (when sort-alphabetically
		(string-lessp namea nameb)))
	     ((eq typea 'custom-group)
	      ;; If B is also a group, maybe sort.  Otherwise, order A and B.
	      (if (eq typeb 'custom-group)
		  (when sort-alphabetically
		    (string-lessp namea nameb))
		(eq order-groups 'first)))
	     ((eq typeb 'custom-group)
	      ;; Since A cannot be a group, order A and B.
	      (eq order-groups 'last))
	     (sort-alphabetically
	      ;; Since A and B cannot be groups, sort.
	      (string-lessp namea nameb)))))))

;;; Custom Mode Commands.

;; This variable is used by `custom-tool-bar-map', or directly by
;; `custom-buffer-create-internal' if `custom-buffer-verbose-help' is non-nil.

(defvar custom-commands
  '((" Apply " Custom-set t
     "Apply settings (for the current session only)"
     "index"
     "Apply")
    (" Apply and Save " Custom-save
     (or custom-file user-init-file)
     "Apply settings and save for future sessions."
     "save"
     "Save")
    (" Undo Edits " Custom-reset-current t
     "Restore customization buffer to reflect existing settings."
     "refresh"
     "Undo")
    (" Reset Customizations " Custom-reset-saved t
     "Undo any settings applied only for the current session."
     "undo"
     "Reset")
    (" Erase Customizations " Custom-reset-standard
     (or custom-file user-init-file)
     "Un-customize settings in this and future sessions."
     "delete"
     "Uncustomize")
    (" Help for Customize " Custom-help t
     "Get help for using Customize."
     "help"
     "Help")
    (" Exit " Custom-buffer-done t "Exit Customize." "exit" "Exit")))

(defun Custom-help ()
  "Read the node on Easy Customization in the Emacs manual."
  (interactive)
  (info "(emacs)Easy Customization"))

(defvar custom-reset-menu
  '(("Undo Edits in Customization Buffer" . Custom-reset-current)
    ("Revert This Session's Customizations" . Custom-reset-saved)
    ("Erase Customizations" . Custom-reset-standard))
  "Alist of actions for the `Reset' button.
The key is a string containing the name of the action, the value is a
Lisp function taking the widget as an element which will be called
when the action is chosen.")

(defvar custom-options nil
  "Customization widgets in the current buffer.")

(defun custom-command-apply (fun query &optional strong-query)
  "Call function FUN on all widgets in `custom-options'.
If there is more than one widget, ask user for confirmation using
the query string QUERY, using `y-or-n-p' if STRONG-QUERY is nil,
and `yes-or-no-p' otherwise."
  (if (or (and (= 1 (length custom-options))
	       (memq (widget-type (car custom-options))
		     '(custom-variable custom-face)))
	  (funcall (if strong-query 'yes-or-no-p 'y-or-n-p) query))
      (progn (mapc fun custom-options) t)
    (message "Aborted")
    nil))

(defun Custom-set (&rest _ignore)
  "Set the current value of all edited settings in the buffer."
  (interactive)
  (custom-command-apply
   (lambda (child)
     (when (eq (widget-get child :custom-state) 'modified)
       (widget-apply child :custom-set)))
   "Set all values according to this buffer? "))

(defun Custom-save (&rest _ignore)
  "Set all edited settings, then save all settings that have been set.
If a setting was edited and set before, this saves it.  If a
setting was merely edited before, this sets it then saves it."
  (interactive)
  (when (custom-command-apply
	 (lambda (child)
	   (when (memq (widget-get child :custom-state)
		       '(modified set changed rogue))
	     (widget-apply child :custom-mark-to-save)))
	 "Save all settings in this buffer? " t)
    ;; Save changes to buffer and redraw.
    (custom-save-all)
    (dolist (child custom-options)
      (widget-apply child :custom-state-set-and-redraw))))

(defun custom-reset (_widget &optional event)
  "Select item from reset menu."
  (let* ((completion-ignore-case t)
	 (answer (widget-choose "Reset settings"
				custom-reset-menu
				event)))
    (if answer
	(funcall answer))))

(defun Custom-reset-current (&rest _ignore)
  "Reset all edited settings in the buffer to show their current values."
  (interactive)
  (custom-command-apply
   (lambda (widget)
     (if (memq (widget-get widget :custom-state) '(modified changed))
	 (widget-apply widget :custom-reset-current)))
   "Reset all settings' buffer text to show current values? "))

(defun Custom-reset-saved (&rest _ignore)
  "Reset all edited or set settings in the buffer to their saved value.
This also shows the saved values in the buffer."
  (interactive)
  (custom-command-apply
   (lambda (widget)
     (if (memq (widget-get widget :custom-state) '(modified set changed rogue))
	 (widget-apply widget :custom-reset-saved)))
   "Reset all settings (current values and buffer text) to saved values? "))

;; The next two variables are bound to '(t) by `Custom-reset-standard'
;; and `custom-group-reset-standard'.  If these variables are nil, both
;; `custom-variable-reset-standard' and `custom-face-reset-standard'
;; save, reset and redraw the handled widget immediately.  Otherwise,
;; they add the widget to the corresponding list and leave it to
;; `custom-reset-standard-save-and-update' to save, reset and redraw it.
(defvar custom-reset-standard-variables-list nil)
(defvar custom-reset-standard-faces-list nil)

;; The next function was excerpted from `custom-variable-reset-standard'
;; and `custom-face-reset-standard' and is used to avoid calling
;; `custom-save-all' repeatedly (and thus saving settings to file one by
;; one) when erasing all customizations.
(defun custom-reset-standard-save-and-update ()
  "Save settings and redraw after erasing customizations."
  (when (or (and custom-reset-standard-variables-list
		 (not (eq custom-reset-standard-variables-list  '(t))))
	    (and custom-reset-standard-faces-list
		 (not (eq custom-reset-standard-faces-list '(t)))))
    ;; Save settings to file.
    (custom-save-all)
    ;; Set state of and redraw variables.
    (dolist (widget custom-reset-standard-variables-list)
      (unless (eq widget t)
	(widget-put widget :custom-state 'unknown)
	(custom-redraw widget)))
    ;; Set state of and redraw faces.
    (dolist (widget custom-reset-standard-faces-list)
      (unless (eq widget t)
	(let* ((symbol (widget-value widget))
	       (child (car (widget-get widget :children)))
	       (comment-widget (widget-get widget :comment-widget)))
	  (put symbol 'face-comment nil)
	  (widget-value-set child
			    (custom-pre-filter-face-spec
			     (list (list t (custom-face-attributes-get
					    symbol nil)))))
	  ;; This call manages the comment visibility
	  (widget-value-set comment-widget "")
	  (custom-face-state-set widget)
	  (custom-redraw-magic widget))))))

(defun Custom-reset-standard (&rest _ignore)
  "Erase all customizations (either current or saved) in current buffer.
The immediate result is to restore them to their standard values.
This operation eliminates any saved values for the group members,
making them as if they had never been customized at all."
  (interactive)
  ;; Bind these temporarily.
  (let ((custom-reset-standard-variables-list '(t))
	(custom-reset-standard-faces-list '(t)))
    (custom-command-apply
     (lambda (widget)
       (and (or (null (widget-get widget :custom-standard-value))
		(widget-apply widget :custom-standard-value))
	    (memq (widget-get widget :custom-state)
		  '(modified set changed saved rogue))
	    (widget-apply widget :custom-mark-to-reset-standard)))
     "The settings will revert to their default values, in this
and future sessions.  Really erase customizations? " t)
    (custom-reset-standard-save-and-update)))

;;; The Customize Commands

(defun custom-prompt-variable (prompt-var prompt-val &optional comment)
  "Prompt for a variable and a value and return them as a list.
PROMPT-VAR is the prompt for the variable, and PROMPT-VAL is the
prompt for the value.  The %s escape in PROMPT-VAL is replaced with
the name of the variable.

If the variable has a `variable-interactive' property, that is used as if
it were the arg to `interactive' (which see) to interactively read the value.

If the variable has a `custom-type' property, it must be a widget and the
`:prompt-value' property of that widget will be used for reading the value.
If the variable also has a `custom-get' property, that is used for finding
the current value of the variable, otherwise `symbol-value' is used.

If optional COMMENT argument is non-nil, also prompt for a comment and return
it as the third element in the list."
  (let* ((var (read-variable prompt-var))
	 (minibuffer-help-form '(describe-variable var))
	 (val
	  (let ((prop (get var 'variable-interactive))
		(type (get var 'custom-type))
		(prompt (format prompt-val var)))
	    (unless (listp type)
	      (setq type (list type)))
	    (cond (prop
		   ;; Use VAR's `variable-interactive' property
		   ;; as an interactive spec for prompting.
		   (call-interactively `(lambda (arg)
					  (interactive ,prop)
					  arg)))
		  (type
		   (widget-prompt-value type
					prompt
					(if (boundp var)
                                            (funcall
                                             (or (get var 'custom-get) 'symbol-value)
                                             var))
					(not (boundp var))))
		  (t
		   (eval-minibuffer prompt))))))
    (if comment
 	(list var val
 	      (read-string "Comment: " (get var 'variable-comment)))
      (list var val))))

;;;###autoload
(defun customize-set-value (variable value &optional comment)
  "Set VARIABLE to VALUE, and return VALUE.  VALUE is a Lisp object.

If VARIABLE has a `variable-interactive' property, that is used as if
it were the arg to `interactive' (which see) to interactively read the value.

If VARIABLE has a `custom-type' property, it must be a widget and the
`:prompt-value' property of that widget will be used for reading the value.

If given a prefix (or a COMMENT argument), also prompt for a comment."
  (interactive (custom-prompt-variable "Set variable: "
				       "Set %s to value: "
				       current-prefix-arg))

  (cond ((string= comment "")
 	 (put variable 'variable-comment nil))
 	(comment
 	 (put variable 'variable-comment comment)))
  (set variable value))

;;;###autoload
(defun customize-set-variable (variable value &optional comment)
  "Set the default for VARIABLE to VALUE, and return VALUE.
VALUE is a Lisp object.

If VARIABLE has a `custom-set' property, that is used for setting
VARIABLE, otherwise `set-default' is used.

If VARIABLE has a `variable-interactive' property, that is used as if
it were the arg to `interactive' (which see) to interactively read the value.

If VARIABLE has a `custom-type' property, it must be a widget and the
`:prompt-value' property of that widget will be used for reading the value.

If given a prefix (or a COMMENT argument), also prompt for a comment."
  (interactive (custom-prompt-variable "Set variable: "
				       "Set customized value for %s to: "
				       current-prefix-arg))
  (custom-load-symbol variable)
  (custom-push-theme 'theme-value variable 'user 'set (custom-quote value))
  (funcall (or (get variable 'custom-set) 'set-default) variable value)
  (put variable 'customized-value (list (custom-quote value)))
  (cond ((string= comment "")
 	 (put variable 'variable-comment nil)
 	 (put variable 'customized-variable-comment nil))
 	(comment
 	 (put variable 'variable-comment comment)
 	 (put variable 'customized-variable-comment comment)))
  value)

;;;###autoload
(defun customize-save-variable (variable value &optional comment)
  "Set the default for VARIABLE to VALUE, and save it for future sessions.
Return VALUE.

If VARIABLE has a `custom-set' property, that is used for setting
VARIABLE, otherwise `set-default' is used.

If VARIABLE has a `variable-interactive' property, that is used as if
it were the arg to `interactive' (which see) to interactively read the value.

If VARIABLE has a `custom-type' property, it must be a widget and the
`:prompt-value' property of that widget will be used for reading the value.

If given a prefix (or a COMMENT argument), also prompt for a comment."
  (interactive (custom-prompt-variable "Set and save variable: "
				       "Set and save value for %s as: "
				       current-prefix-arg))
  (funcall (or (get variable 'custom-set) 'set-default) variable value)
  (put variable 'saved-value (list (custom-quote value)))
  (custom-push-theme 'theme-value variable 'user 'set (custom-quote value))
  (cond ((string= comment "")
 	 (put variable 'variable-comment nil)
 	 (put variable 'saved-variable-comment nil))
 	(comment
 	 (put variable 'variable-comment comment)
 	 (put variable 'saved-variable-comment comment)))
  (put variable 'customized-value nil)
  (put variable 'customized-variable-comment nil)
  (if (custom-file t)
      (custom-save-all)
    (message "Setting `%s' temporarily since \"emacs -q\" would overwrite customizations"
	     variable)
    (set variable value))
  value)

;; Some parts of Emacs might prompt the user to save customizations,
;; during startup before customizations are loaded.  This function
;; handles this corner case by avoiding calling `custom-save-variable'
;; too early, which could wipe out existing customizations.

;;;###autoload
(defun customize-push-and-save (list-var elts)
  "Add ELTS to LIST-VAR and save for future sessions, safely.
ELTS should be a list.  This function adds each entry to the
value of LIST-VAR using `add-to-list'.

If Emacs is initialized, call `customize-save-variable' to save
the resulting list value now.  Otherwise, add an entry to
`after-init-hook' to save it after initialization."
  (dolist (entry elts)
    (add-to-list list-var entry))
  (if after-init-time
      (let ((coding-system-for-read nil))
	(customize-save-variable list-var (eval list-var)))
    (add-hook 'after-init-hook
	      `(lambda ()
		 (customize-push-and-save ',list-var ',elts)))))

;;;###autoload
(defun customize ()
  "Select a customization buffer which you can use to set user options.
User options are structured into \"groups\".
Initially the top-level group `Emacs' and its immediate subgroups
are shown; the contents of those subgroups are initially hidden."
  (interactive)
  (customize-group 'emacs))

;;;###autoload
(defun customize-mode (mode)
  "Customize options related to the current major mode.
If a prefix \\[universal-argument] was given (or if the current major mode has no known group),
then prompt for the MODE to customize."
  (interactive
   (list
    (let ((completion-regexp-list '("-mode\\'"))
	  (group (custom-group-of-mode major-mode)))
      (if (and group (not current-prefix-arg))
	  major-mode
	(intern
	 (completing-read (if group
			      (format "Major mode (default %s): " major-mode)
			    "Major mode: ")
			  obarray
			  'custom-group-of-mode
			  t nil nil (if group (symbol-name major-mode))))))))
  (customize-group (custom-group-of-mode mode)))

(defun customize-read-group ()
  (let ((completion-ignore-case t))
    (completing-read "Customize group (default emacs): "
                     obarray
                     (lambda (symbol)
                       (or (and (get symbol 'custom-loads)
                                (not (get symbol 'custom-autoload)))
                           (get symbol 'custom-group)))
                     t)))

;;;###autoload
(defun customize-group (&optional group other-window)
  "Customize GROUP, which must be a customization group.
If OTHER-WINDOW is non-nil, display in another window."
  (interactive (list (customize-read-group)))
  (when (stringp group)
    (if (string-equal "" group)
	(setq group 'emacs)
      (setq group (intern group))))
  (let ((name (format "*Customize Group: %s*"
		      (custom-unlispify-tag-name group))))
    (cond
     ((null (get-buffer name))
      (funcall (if other-window
		   'custom-buffer-create-other-window
		 'custom-buffer-create)
	       (list (list group 'custom-group))
	       name
	       (concat " for group "
		       (custom-unlispify-tag-name group))))
     (other-window
      (switch-to-buffer-other-window name))
     (t
      (pop-to-buffer-same-window name)))))

;;;###autoload
(defun customize-group-other-window (&optional group)
  "Customize GROUP, which must be a customization group, in another window."
  (interactive (list (customize-read-group)))
  (customize-group group t))

;;;###autoload
(defalias 'customize-variable 'customize-option)

;;;###autoload
(defun customize-option (symbol)
  "Customize SYMBOL, which must be a user option."
  (interactive (custom-variable-prompt))
  (unless symbol
    (error "No variable specified"))
  (let ((basevar (indirect-variable symbol)))
    (custom-buffer-create (list (list basevar 'custom-variable))
			  (format "*Customize Option: %s*"
				  (custom-unlispify-tag-name basevar)))
    (unless (eq symbol basevar)
      (message "`%s' is an alias for `%s'" symbol basevar))))

;;;###autoload
(defalias 'customize-variable-other-window 'customize-option-other-window)

;;;###autoload
(defun customize-option-other-window (symbol)
  "Customize SYMBOL, which must be a user option.
Show the buffer in another window, but don't select it."
  (interactive (custom-variable-prompt))
  (unless symbol
    (error "No variable specified"))
  (let ((basevar (indirect-variable symbol)))
    (custom-buffer-create-other-window
     (list (list basevar 'custom-variable))
     (format "*Customize Option: %s*" (custom-unlispify-tag-name basevar)))
    (unless (eq symbol basevar)
      (message "`%s' is an alias for `%s'" symbol basevar))))

(defvar customize-changed-options-previous-release "24.1"
  "Version for `customize-changed-options' to refer back to by default.")

;; Packages will update this variable, so make it available.
;;;###autoload
(defvar customize-package-emacs-version-alist nil
  "Alist mapping versions of a package to Emacs versions.
We use this for packages that have their own names, but are released
as part of Emacs itself.

Each elements looks like this:

     (PACKAGE (PVERSION . EVERSION)...)

Here PACKAGE is the name of a package, as a symbol.  After
PACKAGE come one or more elements, each associating a
package version PVERSION with the first Emacs version
EVERSION in which it (or a subsequent version of PACKAGE)
was first released.  Both PVERSION and EVERSION are strings.
PVERSION should be a string that this package used in
the :package-version keyword for `defcustom', `defgroup',
and `defface'.

For example, the MH-E package updates this alist as follows:

     (add-to-list 'customize-package-emacs-version-alist
                  '(MH-E (\"6.0\" . \"22.1\") (\"6.1\" . \"22.1\")
                         (\"7.0\" . \"22.1\") (\"7.1\" . \"22.1\")
                         (\"7.2\" . \"22.1\") (\"7.3\" . \"22.1\")
                         (\"7.4\" . \"22.1\") (\"8.0\" . \"22.1\")))

The value of PACKAGE needs to be unique and it needs to match the
PACKAGE value appearing in the :package-version keyword.  Since
the user might see the value in a error message, a good choice is
the official name of the package, such as MH-E or Gnus.")

;;;###autoload
(defalias 'customize-changed 'customize-changed-options)

;;;###autoload
(defun customize-changed-options (&optional since-version)
  "Customize all settings whose meanings have changed in Emacs itself.
This includes new user options and faces, and new customization
groups, as well as older options and faces whose meanings or
default values have changed since the previous major Emacs
release.

With argument SINCE-VERSION (a string), customize all settings
that were added or redefined since that version."

  (interactive
   (list
    (read-from-minibuffer
     (format "Customize options changed, since version (default %s): "
	     customize-changed-options-previous-release))))
  (if (equal since-version "")
      (setq since-version nil)
    (unless (condition-case nil
		(numberp (read since-version))
	      (error nil))
      (signal 'wrong-type-argument (list 'numberp since-version))))
  (unless since-version
    (setq since-version customize-changed-options-previous-release))

  ;; Load the information for versions since since-version.  We use
  ;; custom-load-symbol for this.
  (put 'custom-versions-load-alist 'custom-loads nil)
  (dolist (elt custom-versions-load-alist)
    (if (customize-version-lessp since-version (car elt))
	(dolist (load (cdr elt))
	  (custom-add-load 'custom-versions-load-alist load))))
  (custom-load-symbol 'custom-versions-load-alist)
  (put 'custom-versions-load-alist 'custom-loads nil)

  (let (found)
    (mapatoms
     (lambda (symbol)
        (let* ((package-version (get symbol 'custom-package-version))
               (version
                (or (and package-version
                         (customize-package-emacs-version symbol
                                                          package-version))
                    (get symbol 'custom-version))))
	 (if version
	     (when (customize-version-lessp since-version version)
	       (if (or (get symbol 'custom-group)
		       (get symbol 'group-documentation))
		   (push (list symbol 'custom-group) found))
	       (if (custom-variable-p symbol)
		   (push (list symbol 'custom-variable) found))
	       (if (custom-facep symbol)
		   (push (list symbol 'custom-face) found)))))))
    (if found
	(custom-buffer-create (custom-sort-items found t 'first)
			      "*Customize Changed Options*")
      (user-error "No user option defaults have been changed since Emacs %s"
                  since-version))))

(defun customize-package-emacs-version (symbol package-version)
  "Return the Emacs version in which SYMBOL's meaning last changed.
PACKAGE-VERSION has the form (PACKAGE . VERSION).  We use
`customize-package-emacs-version-alist' to find the version of
Emacs that is associated with version VERSION of PACKAGE."
  (let (package-versions emacs-version)
    ;; Use message instead of error since we want user to be able to
    ;; see the rest of the symbols even if a package author has
    ;; botched things up.
    (cond ((not (listp package-version))
           (message "Invalid package-version value for %s" symbol))
          ((setq package-versions (assq (car package-version)
                                        customize-package-emacs-version-alist))
           (setq emacs-version
                 (cdr (assoc (cdr package-version) package-versions)))
           (unless emacs-version
             (message "%s version %s not found in %s" symbol
                      (cdr package-version)
                      "customize-package-emacs-version-alist")))
          (t
           (message "Package %s version %s lists no corresponding Emacs version"
                    (car package-version)
                    (cdr package-version))))
    emacs-version))

(defun customize-version-lessp (version1 version2)
  ;; Why are the versions strings, and given that they are, why aren't
  ;; they converted to numbers and compared as such here?  -- fx

  ;; In case someone made a mistake and left out the quotes
  ;; in the :version value.
  (if (numberp version2)
      (setq version2 (prin1-to-string version2)))
  (let (major1 major2 minor1 minor2)
    (string-match "\\([0-9]+\\)\\(\\.\\([0-9]+\\)\\)?" version1)
    (setq major1 (read (or (match-string 1 version1)
			   "0")))
    (setq minor1 (read (or (match-string 3 version1)
			   "0")))
    (string-match "\\([0-9]+\\)\\(\\.\\([0-9]+\\)\\)?" version2)
    (setq major2 (read (or (match-string 1 version2)
			   "0")))
    (setq minor2 (read (or (match-string 3 version2)
			   "0")))
    (or (< major1 major2)
	(and (= major1 major2)
	     (< minor1 minor2)))))

;;;###autoload
(defun customize-face (&optional face other-window)
  "Customize FACE, which should be a face name or nil.
If FACE is nil, customize all faces.  If FACE is actually a
face-alias, customize the face it is aliased to.

If OTHER-WINDOW is non-nil, display in another window.

Interactively, when point is on text which has a face specified,
suggest to customize that face, if it's customizable."
  (interactive (list (read-face-name "Customize face" "all faces" t)))
  (if (member face '(nil ""))
      (setq face (face-list)))
  (if (and (listp face) (null (cdr face)))
      (setq face (car face)))
  (let ((display-fun (if other-window
			 'custom-buffer-create-other-window
		       'custom-buffer-create)))
    (if (listp face)
	(funcall display-fun
		 (custom-sort-items
		  (mapcar (lambda (s) (list s 'custom-face)) face)
		  t nil)
		 "*Customize Faces*")
      ;; If FACE is actually an alias, customize the face it is aliased to.
      (if (get face 'face-alias)
	  (setq face (get face 'face-alias)))
      (unless (facep face)
	(error "Invalid face %S" face))
      (funcall display-fun
	       (list (list face 'custom-face))
	       (format "*Customize Face: %s*"
		       (custom-unlispify-tag-name face))))))

;;;###autoload
(defun customize-face-other-window (&optional face)
  "Show customization buffer for face FACE in other window.
If FACE is actually a face-alias, customize the face it is aliased to.

Interactively, when point is on text which has a face specified,
suggest to customize that face, if it's customizable."
  (interactive (list (read-face-name "Customize face" "all faces" t)))
  (customize-face face t))

(defalias 'customize-customized 'customize-unsaved)

;;;###autoload
(defun customize-unsaved ()
  "Customize all options and faces set in this session but not saved."
  (interactive)
  (let ((found nil))
    (mapatoms (lambda (symbol)
		(and (or (get symbol 'customized-face)
			 (get symbol 'customized-face-comment))
		     (custom-facep symbol)
		     (push (list symbol 'custom-face) found))
		(and (or (get symbol 'customized-value)
			 (get symbol 'customized-variable-comment))
		     (boundp symbol)
		     (push (list symbol 'custom-variable) found))))
    (if (not found)
	(error "No user options are set but unsaved")
      (custom-buffer-create (custom-sort-items found t nil)
			    "*Customize Unsaved*"))))

;;;###autoload
(defun customize-rogue ()
  "Customize all user variables modified outside customize."
  (interactive)
  (let ((found nil))
    (mapatoms (lambda (symbol)
		(let ((cval (or (get symbol 'customized-value)
				(get symbol 'saved-value)
				(get symbol 'standard-value))))
		  (when (and cval 	;Declared with defcustom.
			     (default-boundp symbol) ;Has a value.
			     (not (equal (eval (car cval))
					 ;; Which does not match customize.
					 (default-value symbol))))
		    (push (list symbol 'custom-variable) found)))))
    (if (not found)
	(user-error "No rogue user options")
      (custom-buffer-create (custom-sort-items found t nil)
			    "*Customize Rogue*"))))
;;;###autoload
(defun customize-saved ()
  "Customize all saved options and faces."
  (interactive)
  (let ((found nil))
    (mapatoms (lambda (symbol)
		(and (or (get symbol 'saved-face)
			 (get symbol 'saved-face-comment))
		     (custom-facep symbol)
		     (push (list symbol 'custom-face) found))
		(and (or (get symbol 'saved-value)
			 (get symbol 'saved-variable-comment))
		     (boundp symbol)
		     (push (list symbol 'custom-variable) found))))
    (if (not found)
	(user-error "No saved user options")
      (custom-buffer-create (custom-sort-items found t nil)
			    "*Customize Saved*"))))

(declare-function apropos-parse-pattern "apropos" (pattern))

;;;###autoload
(defun customize-apropos (pattern &optional type)
  "Customize loaded options, faces and groups matching PATTERN.
PATTERN can be a word, a list of words (separated by spaces),
or a regexp (using some regexp special characters).  If it is a word,
search for matches for that word as a substring.  If it is a list of words,
search for matches for any two (or more) of those words.

If TYPE is `options', include only options.
If TYPE is `faces', include only faces.
If TYPE is `groups', include only groups."
  (interactive (list (apropos-read-pattern "symbol") nil))
  (require 'apropos)
  (unless (memq type '(nil options faces groups))
    (error "Invalid setting type %s" (symbol-name type)))
  (apropos-parse-pattern pattern)
  (let (found)
    (mapatoms
     `(lambda (symbol)
	(when (string-match apropos-regexp (symbol-name symbol))
	  ,(if (memq type '(nil groups))
	       '(if (get symbol 'custom-group)
		    (push (list symbol 'custom-group) found)))
	  ,(if (memq type '(nil faces))
	       '(if (custom-facep symbol)
		    (push (list symbol 'custom-face) found)))
	  ,(if (memq type '(nil options))
	       `(if (and (boundp symbol)
			 (eq (indirect-variable symbol) symbol)
			 (or (get symbol 'saved-value)
			     (custom-variable-p symbol)))
		    (push (list symbol 'custom-variable) found))))))
    (unless found
      (error "No customizable %s matching %s" (symbol-name type) pattern))
    (custom-buffer-create
     (custom-sort-items found t custom-buffer-order-groups)
     "*Customize Apropos*")))

;;;###autoload
(defun customize-apropos-options (regexp &optional ignored)
  "Customize all loaded customizable options matching REGEXP."
  (interactive (list (apropos-read-pattern "options")))
  (customize-apropos regexp 'options))

;;;###autoload
(defun customize-apropos-faces (regexp)
  "Customize all loaded faces matching REGEXP."
  (interactive (list (apropos-read-pattern "faces")))
  (customize-apropos regexp 'faces))

;;;###autoload
(defun customize-apropos-groups (regexp)
  "Customize all loaded groups matching REGEXP."
  (interactive (list (apropos-read-pattern "groups")))
  (customize-apropos regexp 'groups))

;;; Buffer.

(defcustom custom-buffer-style 'links
  "Control the presentation style for customization buffers.
The value should be a symbol, one of:

brackets: groups nest within each other with big horizontal brackets.
links: groups have links to subgroups."
  :type '(radio (const brackets)
		(const links))
  :group 'custom-buffer)

(defcustom custom-buffer-done-kill nil
  "Non-nil means exiting a Custom buffer should kill it."
  :type 'boolean
  :version "22.1"
  :group 'custom-buffer)

(defcustom custom-buffer-indent 3
  "Number of spaces to indent nested groups."
  :type 'integer
  :group 'custom-buffer)

(defun custom-get-fresh-buffer (name)
  "Get a fresh new buffer with name NAME.
If the buffer already exist, clean it up to be like new.
Beware: it's not quite like new.  Good enough for custom, but maybe
not for everybody."
  ;; To be more complete, we should also kill all permanent-local variables,
  ;; but it's not needed for custom.
  (let ((buf (get-buffer name)))
    (when (and buf (buffer-local-value 'buffer-file-name buf))
      ;; This will check if the file is not saved.
      (kill-buffer buf)
      (setq buf nil))
    (if (null buf)
	(get-buffer-create name)
      (with-current-buffer buf
	(kill-all-local-variables)
	(run-hooks 'kill-buffer-hook)
	;; Delete overlays before erasing the buffer so the overlay hooks
	;; don't get run spuriously when we erase the buffer.
	(let ((ols (overlay-lists)))
	  (dolist (ol (nconc (car ols) (cdr ols)))
	    (delete-overlay ol)))
	(erase-buffer)
	buf))))

;;;###autoload
(defun custom-buffer-create (options &optional name description)
  "Create a buffer containing OPTIONS.
Optional NAME is the name of the buffer.
OPTIONS should be an alist of the form ((SYMBOL WIDGET)...), where
SYMBOL is a customization option, and WIDGET is a widget for editing
that option."
  (pop-to-buffer-same-window (custom-get-fresh-buffer (or name "*Customization*")))
  (custom-buffer-create-internal options description))

;;;###autoload
(defun custom-buffer-create-other-window (options &optional name description)
  "Create a buffer containing OPTIONS, and display it in another window.
The result includes selecting that window.
Optional NAME is the name of the buffer.
OPTIONS should be an alist of the form ((SYMBOL WIDGET)...), where
SYMBOL is a customization option, and WIDGET is a widget for editing
that option."
  (unless name (setq name "*Customization*"))
  (switch-to-buffer-other-window (custom-get-fresh-buffer name))
  (custom-buffer-create-internal options description))

(defcustom custom-reset-button-menu t
  "If non-nil, only show a single reset button in customize buffers.
This button will have a menu with all three reset operations."
  :type 'boolean
  :group 'custom-buffer
  :version "24.3")

(defcustom custom-buffer-verbose-help t
  "If non-nil, include explanatory text in the customization buffer."
  :type 'boolean
  :group 'custom-buffer)

(defun Custom-buffer-done (&rest _ignore)
  "Exit current Custom buffer according to `custom-buffer-done-kill'."
  (interactive)
  (quit-window custom-buffer-done-kill))

(defvar custom-button nil
  "Face used for buttons in customization buffers.")

(defvar custom-button-mouse nil
  "Mouse face used for buttons in customization buffers.")

(defvar custom-button-pressed nil
  "Face used for pressed buttons in customization buffers.")

(defcustom custom-search-field t
  "If non-nil, show a search field in Custom buffers."
  :type 'boolean
  :version "24.1"
  :group 'custom-buffer)

(defcustom custom-raised-buttons (not (equal (face-valid-attribute-values :box)
					     '(("unspecified" . unspecified))))
  "If non-nil, indicate active buttons in a `raised-button' style.
Otherwise use brackets."
  :type 'boolean
  :version "21.1"
  :group 'custom-buffer
  :set (lambda (variable value)
	 (custom-set-default variable value)
	 (setq custom-button
	       (if value 'custom-button 'custom-button-unraised))
	 (setq custom-button-mouse
	       (if value 'custom-button-mouse 'highlight))
	 (setq custom-button-pressed
	       (if value
		   'custom-button-pressed
		 'custom-button-pressed-unraised))))

(defun custom-buffer-create-internal (options &optional _description)
  (Custom-mode)
  (let ((init-file (or custom-file user-init-file)))
    ;; Insert verbose help at the top of the custom buffer.
    (when custom-buffer-verbose-help
      (unless init-file
	(widget-insert "Custom settings cannot be saved; maybe you started Emacs with `-q'.\n"))
      (widget-insert "For help using this buffer, see ")
      (widget-create 'custom-manual
		     :tag "Easy Customization"
		     "(emacs)Easy Customization")
      (widget-insert " in the ")
      (widget-create 'custom-manual
		     :tag "Emacs manual"
		     :help-echo "Read the Emacs manual."
		     "(emacs)Top")
      (widget-insert "."))
    (widget-insert "\n")

    ;; Insert the search field.
    (when custom-search-field
      (widget-insert "\n")
      (let* ((echo "Search for custom items.
You can enter one or more words separated by spaces,
or a regular expression.")
	     (search-widget
	      (widget-create
	       'editable-field
	       :size 40 :help-echo echo
	       :action `(lambda (widget &optional event)
			  (customize-apropos (split-string (widget-value widget)))))))
	(widget-insert " ")
	(widget-create-child-and-convert
	 search-widget 'push-button
	 :tag " Search "
	 :help-echo echo :action
	 (lambda (widget &optional _event)
	   (customize-apropos (split-string (widget-value (widget-get widget :parent))))))
	(widget-insert "\n")))

    ;; The custom command buttons are also in the toolbar, so for a
    ;; time they were not inserted in the buffer if the toolbar was in use.
    ;; But it can be a little confusing for the buffer layout to
    ;; change according to whether or nor the toolbar is on, not to
    ;; mention that a custom buffer can in theory be created in a
    ;; frame with a toolbar, then later viewed in one without.
    ;; So now the buttons are always inserted in the buffer.  (Bug#1326)
    (if custom-buffer-verbose-help
	(widget-insert "
Operate on all settings in this buffer:\n"))
    (let ((button (lambda (tag action active help _icon _label)
		    (widget-insert " ")
		    (if (eval active)
			(widget-create 'push-button :tag tag
				       :help-echo help :action action))))
	  (commands custom-commands))
      (if custom-reset-button-menu
	  (progn
	    (widget-create 'push-button
			   :tag " Revert... "
			   :help-echo "Show a menu with reset operations."
			   :mouse-down-action 'ignore
			   :action 'custom-reset)
	    (apply button (pop commands))  ; Apply
	    (apply button (pop commands))) ; Apply and Save
	(apply button (pop commands))   ; Apply
	(apply button (pop commands))   ; Apply and Save
	(widget-insert "\n")
	(apply button (pop commands))   ; Undo
	(apply button (pop commands))   ; Reset
	(apply button (pop commands))   ; Erase
	(widget-insert "  ")
	(pop commands)                  ; Help (omitted)
	(apply button (pop commands)))) ; Exit
    (widget-insert "\n\n"))

  ;; Now populate the custom buffer.
  (message "Creating customization items...")
  (buffer-disable-undo)
  (setq custom-options
	(if (= (length options) 1)
	    (mapcar (lambda (entry)
		      (widget-create (nth 1 entry)
				     :documentation-shown t
				     :custom-state 'unknown
				     :tag (custom-unlispify-tag-name
					   (nth 0 entry))
				     :value (nth 0 entry)))
		    options)
	  (let ((count 0)
		(length (length options)))
	    (mapcar (lambda (entry)
		      (prog2
			  (message "Creating customization items ...%2d%%"
				   (/ (* 100.0 count) length))
			  (widget-create (nth 1 entry)
					 :tag (custom-unlispify-tag-name
					       (nth 0 entry))
					 :value (nth 0 entry))
			(setq count (1+ count))
			(unless (eq (preceding-char) ?\n)
			  (widget-insert "\n"))
			(widget-insert "\n")))
		    options))))
  (unless (eq (preceding-char) ?\n)
    (widget-insert "\n"))
  (message "Creating customization items ...done")
  (message "Resetting customization items...")
  (unless (eq custom-buffer-style 'tree)
    (mapc 'custom-magic-reset custom-options))
  (message "Resetting customization items...done")
  (message "Creating customization setup...")
  (widget-setup)
  (buffer-enable-undo)
  (goto-char (point-min))
  (message "Creating customization setup...done"))

;;; The Tree Browser.

;;;###autoload
(defun customize-browse (&optional group)
  "Create a tree browser for the customize hierarchy."
  (interactive)
  (unless group
    (setq group 'emacs))
  (let ((name "*Customize Browser*"))
    (pop-to-buffer-same-window (custom-get-fresh-buffer name)))
  (Custom-mode)
  (widget-insert (format "\
%s buttons; type RET or click mouse-1
on a button to invoke its action.
Invoke [+] to expand a group, and [-] to collapse an expanded group.\n"
			 (if custom-raised-buttons
			     "`Raised' text indicates"
			   "Square brackets indicate")))


  (if custom-browse-only-groups
      (widget-insert "\
Invoke the [Group] button below to edit that item in another window.\n\n")
    (widget-insert "Invoke the ")
    (widget-create 'item
		   :format "%t"
		   :tag "[Group]"
		   :tag-glyph "folder")
    (widget-insert ", ")
    (widget-create 'item
		   :format "%t"
		   :tag "[Face]"
		   :tag-glyph "face")
    (widget-insert ", and ")
    (widget-create 'item
		   :format "%t"
		   :tag "[Option]"
		   :tag-glyph "option")
    (widget-insert " buttons below to edit that
item in another window.\n\n"))
  (let ((custom-buffer-style 'tree))
    (widget-create 'custom-group
		   :custom-last t
		   :custom-state 'unknown
		   :tag (custom-unlispify-tag-name group)
		   :value group))
  (widget-setup)
  (goto-char (point-min)))

(define-widget 'custom-browse-visibility 'item
  "Control visibility of items in the customize tree browser."
  :format "%[[%t]%]"
  :action 'custom-browse-visibility-action)

(defun custom-browse-visibility-action (widget &rest _ignore)
  (let ((custom-buffer-style 'tree))
    (custom-toggle-parent widget)))

(define-widget 'custom-browse-group-tag 'custom-group-link
  "Show parent in other window when activated."
  :tag "Group"
  :tag-glyph "folder"
  :action 'custom-browse-group-tag-action)

(defun custom-browse-group-tag-action (widget &rest _ignore)
  (let ((parent (widget-get widget :parent)))
    (customize-group-other-window (widget-value parent))))

(define-widget 'custom-browse-variable-tag 'custom-group-link
  "Show parent in other window when activated."
  :tag "Option"
  :tag-glyph "option"
  :action 'custom-browse-variable-tag-action)

(defun custom-browse-variable-tag-action (widget &rest _ignore)
  (let ((parent (widget-get widget :parent)))
    (customize-variable-other-window (widget-value parent))))

(define-widget 'custom-browse-face-tag 'custom-group-link
  "Show parent in other window when activated."
  :tag "Face"
  :tag-glyph "face"
  :action 'custom-browse-face-tag-action)

(defun custom-browse-face-tag-action (widget &rest _ignore)
  (let ((parent (widget-get widget :parent)))
    (customize-face-other-window (widget-value parent))))

(defconst custom-browse-alist '(("   " "space")
			      (" | " "vertical")
			      ("-\\ " "top")
			      (" |-" "middle")
			      (" `-" "bottom")))

(defun custom-browse-insert-prefix (prefix)
  "Insert PREFIX.  On XEmacs convert it to line graphics."
  ;; Fixme: do graphics.
  (if nil ; (featurep 'xemacs)
      (progn
	(insert "*")
	(while (not (string-equal prefix ""))
	  (let ((entry (substring prefix 0 3)))
	    (setq prefix (substring prefix 3))
	    (let ((overlay (make-overlay (1- (point)) (point) nil t nil))
		  (name (nth 1 (assoc entry custom-browse-alist))))
	      (overlay-put overlay 'end-glyph (widget-glyph-find name entry))
	      (overlay-put overlay 'start-open t)
	      (overlay-put overlay 'end-open t)))))
    (insert prefix)))

;;; Modification of Basic Widgets.
;;
;; We add extra properties to the basic widgets needed here.  This is
;; fine, as long as we are careful to stay within our own namespace.
;;
;; We want simple widgets to be displayed by default, but complex
;; widgets to be hidden.

;; This widget type is obsolete as of Emacs 24.1.
(widget-put (get 'item 'widget-type) :custom-show t)
(widget-put (get 'editable-field 'widget-type)
	    :custom-show (lambda (_widget value)
			   (let ((pp (pp-to-string value)))
			     (cond ((string-match "\n" pp)
				    nil)
				   ((> (length pp) 40)
				    nil)
				   (t t)))))
(widget-put (get 'menu-choice 'widget-type) :custom-show t)

;;; The `custom-manual' Widget.

(define-widget 'custom-manual 'info-link
  "Link to the manual entry for this customization option."
  :help-echo "Read the manual entry for this option."
  :keymap custom-mode-link-map
  :follow-link 'mouse-face
  :button-face 'custom-link
  :mouse-face 'highlight
  :pressed-face 'highlight
  :tag "Manual")

;;; The `custom-magic' Widget.

(defgroup custom-magic-faces nil
  "Faces used by the magic button."
  :group 'custom-faces
  :group 'custom-buffer)

(defface custom-invalid '((((class color))
			   :foreground "yellow1" :background "red1")
			  (t :weight bold :slant italic :underline t))
  "Face used when the customize item is invalid."
  :group 'custom-magic-faces)

(defface custom-rogue '((((class color))
			 :foreground "pink" :background "black")
			(t :underline t))
  "Face used when the customize item is not defined for customization."
  :group 'custom-magic-faces)

(defface custom-modified '((((min-colors 88) (class color))
			    :foreground "white" :background "blue1")
			   (((class color))
			    :foreground "white" :background "blue")
			   (t :slant italic))
  "Face used when the customize item has been modified."
  :group 'custom-magic-faces)

(defface custom-set '((((min-colors 88) (class color))
		       :foreground "blue1" :background "white")
		      (((class color))
		       :foreground "blue" :background "white")
		      (t :slant italic))
  "Face used when the customize item has been set."
  :group 'custom-magic-faces)

(defface custom-changed '((((min-colors 88) (class color))
			   :foreground "white" :background "blue1")
			  (((class color))
			   :foreground "white" :background "blue")
			  (t :slant italic))
  "Face used when the customize item has been changed."
  :group 'custom-magic-faces)

(defface custom-themed '((((min-colors 88) (class color))
			  :foreground "white" :background "blue1")
			 (((class color))
			  :foreground "white" :background "blue")
			 (t :slant italic))
  "Face used when the customize item has been set by a theme."
  :group 'custom-magic-faces)

(defface custom-saved '((t :underline t))
  "Face used when the customize item has been saved."
  :group 'custom-magic-faces)

(defconst custom-magic-alist
  '((nil "#" underline "\
UNINITIALIZED, you should not see this.")
    (unknown "?" italic "\
UNKNOWN, you should not see this.")
    (hidden "-" default "\
HIDDEN, invoke \"Show\" in the previous line to show." "\
group now hidden, invoke \"Show\", above, to show contents.")
    (invalid "x" custom-invalid "\
INVALID, the displayed value cannot be set.")
    (modified "*" custom-modified "\
EDITED, shown value does not take effect until you set or save it." "\
something in this group has been edited but not set.")
    (set "+" custom-set "\
SET for current session only." "\
something in this group has been set but not saved.")
    (changed ":" custom-changed "\
CHANGED outside Customize." "\
something in this group has been changed outside customize.")
    (saved "!" custom-saved "\
SAVED and set." "\
something in this group has been set and saved.")
    (themed "o" custom-themed "\
THEMED." "\
visible group members are all at standard values.")
    (rogue "@" custom-rogue "\
NO CUSTOMIZATION DATA; not intended to be customized." "\
something in this group is not prepared for customization.")
    (standard " " nil "\
STANDARD." "\
visible group members are all at standard values."))
  "Alist of customize option states.
Each entry is of the form (STATE MAGIC FACE ITEM-DESC [ GROUP-DESC ]), where

STATE is one of the following symbols:

`nil'
   For internal use, should never occur.
`unknown'
   For internal use, should never occur.
`hidden'
   This item is not being displayed.
`invalid'
   This item is modified, but has an invalid form.
`modified'
   This item is modified, and has a valid form.
`set'
   This item has been set but not saved.
`changed'
   The current value of this item has been changed outside Customize.
`saved'
   This item is marked for saving.
`rogue'
   This item has no customization information.
`standard'
   This item is unchanged from the standard setting.

MAGIC is a string used to present that state.

FACE is a face used to present the state.

ITEM-DESC is a string describing the state for options.

GROUP-DESC is a string describing the state for groups.  If this is
left out, ITEM-DESC will be used.

The string %c in either description will be replaced with the
category of the item.  These are `group'. `option', and `face'.

The list should be sorted most significant first.")

(defcustom custom-magic-show 'long
  "If non-nil, show textual description of the state.
If `long', show a full-line description, not just one word."
  :type '(choice (const :tag "no" nil)
		 (const long)
		 (other :tag "short" short))
  :group 'custom-buffer)

(defcustom custom-magic-show-hidden '(option face)
  "Control whether the State button is shown for hidden items.
The value should be a list with the custom categories where the State
button should be visible.  Possible categories are `group', `option',
and `face'."
  :type '(set (const group) (const option) (const face))
  :group 'custom-buffer)

(defcustom custom-magic-show-button nil
  "Show a \"magic\" button indicating the state of each customization option."
  :type 'boolean
  :group 'custom-buffer)

(define-widget 'custom-magic 'default
  "Show and manipulate state for a customization option."
  :format "%v"
  :action 'widget-parent-action
  :notify 'ignore
  :value-get 'ignore
  :value-create 'custom-magic-value-create
  :value-delete 'widget-children-value-delete)

(defun widget-magic-mouse-down-action (widget &optional _event)
  ;; Non-nil unless hidden.
  (not (eq (widget-get (widget-get (widget-get widget :parent) :parent)
		       :custom-state)
	   'hidden)))

(defun custom-magic-value-create (widget)
  "Create compact status report for WIDGET."
  (let* ((parent (widget-get widget :parent))
	 (state (widget-get parent :custom-state))
	 (hidden (eq state 'hidden))
	 (entry (assq state custom-magic-alist))
	 (magic (nth 1 entry))
	 (face (nth 2 entry))
	 (category (widget-get parent :custom-category))
	 (text (or (and (eq category 'group)
			(nth 4 entry))
		   (nth 3 entry)))
	 (form (widget-get parent :custom-form))
	 children)
    (unless (eq state 'hidden)
      (while (string-match "\\`\\(.*\\)%c\\(.*\\)\\'" text)
	(setq text (concat (match-string 1 text)
			   (symbol-name category)
			   (match-string 2 text))))
      (when (and custom-magic-show
		 (or (not hidden)
		     (memq category custom-magic-show-hidden)))
	(insert "   ")
	(when (and (eq category 'group)
		   (not (and (eq custom-buffer-style 'links)
			     (> (widget-get parent :custom-level) 1))))
	  (insert-char ?\  (* custom-buffer-indent
			      (widget-get parent :custom-level))))
	(push (widget-create-child-and-convert
	       widget 'choice-item
	       :help-echo "Change the state of this item."
	       :format (if hidden "%t" "%[%t%]")
	       :button-prefix 'widget-push-button-prefix
	       :button-suffix 'widget-push-button-suffix
	       :mouse-down-action 'widget-magic-mouse-down-action
	       :tag " State ")
	      children)
	(insert ": ")
	(let ((start (point)))
	  (if (eq custom-magic-show 'long)
	      (insert text)
	    (insert (symbol-name state)))
	  (cond ((eq form 'lisp)
		 (insert " (lisp)"))
		((eq form 'mismatch)
		 (insert " (mismatch)")))
	  (put-text-property start (point) 'face 'custom-state))
	(insert "\n"))
      (when (and (eq category 'group)
		 (not (and (eq custom-buffer-style 'links)
			   (> (widget-get parent :custom-level) 1))))
	(insert-char ?\  (* custom-buffer-indent
			    (widget-get parent :custom-level))))
      (when custom-magic-show-button
	(when custom-magic-show
	  (let ((indent (widget-get parent :indent)))
	    (when indent
	      (insert-char ?  indent))))
	(push (widget-create-child-and-convert
	       widget 'choice-item
	       :mouse-down-action 'widget-magic-mouse-down-action
	       :button-face face
	       :button-prefix ""
	       :button-suffix ""
	       :help-echo "Change the state."
	       :format (if hidden "%t" "%[%t%]")
	       :tag (if (memq form '(lisp mismatch))
			(concat "(" magic ")")
		      (concat "[" magic "]")))
	      children)
	(insert " "))
      (widget-put widget :children children))))

(defun custom-magic-reset (widget)
  "Redraw the :custom-magic property of WIDGET."
  (let ((magic (widget-get widget :custom-magic)))
    (when magic
      (widget-value-set magic (widget-value magic)))))

;;; The `custom' Widget.

(defface custom-button
<<<<<<< HEAD
  '((((type x w32 mac ns) (class color))	; Like default modeline
     (:box (:line-width 2 :style released-button)
	   :background "lightgrey" :foreground "black"))
    (t
     nil))
=======
  '((((type x w32 ns) (class color))	; Like default mode line
     :box (:line-width 2 :style released-button)
     :background "lightgrey" :foreground "black"))
>>>>>>> ea0d348b
  "Face for custom buffer buttons if `custom-raised-buttons' is non-nil."
  :version "21.1"
  :group 'custom-faces)

(defface custom-button-mouse
<<<<<<< HEAD
  '((((type x w32 mac ns) (class color))
     (:box (:line-width 2 :style released-button)
	   :background "grey90" :foreground "black"))
=======
  '((((type x w32 ns) (class color))
     :box (:line-width 2 :style released-button)
     :background "grey90" :foreground "black")
>>>>>>> ea0d348b
    (t
     ;; This is for text terminals that support mouse, like GPM mouse
     ;; or the MS-DOS terminal: inverse-video makes the button stand
     ;; out on mouse-over.
     :inverse-video t))
  "Mouse face for custom buffer buttons if `custom-raised-buttons' is non-nil."
  :version "22.1"
  :group 'custom-faces)

(defface custom-button-unraised
  '((t :inherit underline))
  "Face for custom buffer buttons if `custom-raised-buttons' is nil."
  :version "22.1"
  :group 'custom-faces)

(setq custom-button
      (if custom-raised-buttons 'custom-button 'custom-button-unraised))

(setq custom-button-mouse
      (if custom-raised-buttons 'custom-button-mouse 'highlight))

(defface custom-button-pressed
<<<<<<< HEAD
  '((((type x w32 mac ns) (class color))
     (:box (:line-width 2 :style pressed-button)
	   :background "lightgrey" :foreground "black"))
    (t
     (:inverse-video t)))
=======
  '((((type x w32 ns) (class color))
     :box (:line-width 2 :style pressed-button)
     :background "lightgrey" :foreground "black")
    (t :inverse-video t))
>>>>>>> ea0d348b
  "Face for pressed custom buttons if `custom-raised-buttons' is non-nil."
  :version "21.1"
  :group 'custom-faces)

(defface custom-button-pressed-unraised
  '((default :inherit custom-button-unraised)
    (((class color) (background light)) :foreground "magenta4")
    (((class color) (background dark)) :foreground "violet"))
  "Face for pressed custom buttons if `custom-raised-buttons' is nil."
  :version "22.1"
  :group 'custom-faces)

(setq custom-button-pressed
  (if custom-raised-buttons
      'custom-button-pressed
    'custom-button-pressed-unraised))

(defface custom-documentation '((t nil))
  "Face used for documentation strings in customization buffers."
  :group 'custom-faces)

(defface custom-state '((((class color) (background dark))
			 :foreground "lime green")
			(((class color) (background light))
			 :foreground "dark green"))
  "Face used for State descriptions in the customize buffer."
  :group 'custom-faces)

(defface custom-link '((t :inherit link))
  "Face for links in customization buffers."
  :version "22.1"
  :group 'custom-faces)

(define-widget 'custom 'default
  "Customize a user option."
  :format "%v"
  :convert-widget 'custom-convert-widget
  :notify 'custom-notify
  :custom-prefix ""
  :custom-level 1
  :custom-state 'hidden
  :documentation-property 'widget-subclass-responsibility
  :value-create 'widget-subclass-responsibility
  :value-delete 'widget-children-value-delete
  :value-get 'widget-value-value-get
  :validate 'widget-children-validate
  :match (lambda (_widget value) (symbolp value)))

(defun custom-convert-widget (widget)
  "Initialize :value and :tag from :args in WIDGET."
  (let ((args (widget-get widget :args)))
    (when args
      (widget-put widget :value (widget-apply widget
					      :value-to-internal (car args)))
      (widget-put widget :tag (custom-unlispify-tag-name (car args)))
      (widget-put widget :args nil)))
  widget)

(defun custom-notify (widget &rest args)
  "Keep track of changes."
  (let ((state (widget-get widget :custom-state)))
    (unless (eq state 'modified)
      (unless (memq state '(nil unknown hidden))
	(widget-put widget :custom-state 'modified))
      (custom-magic-reset widget)
      (apply 'widget-default-notify widget args))))

(defun custom-redraw (widget)
  "Redraw WIDGET with current settings."
  (let ((line (count-lines (point-min) (point)))
	(column (current-column))
	(pos (point))
	(from (marker-position (widget-get widget :from)))
	(to (marker-position (widget-get widget :to))))
    (save-excursion
      (widget-value-set widget (widget-value widget))
      (custom-redraw-magic widget))
    (when (and (>= pos from) (<= pos to))
      (condition-case nil
	  (progn
	    (goto-char (point-min))
	    (forward-line (if (> column 0)
			      (1- line)
			    line))
	    (move-to-column column))
	(error nil)))))

(defun custom-redraw-magic (widget)
  "Redraw WIDGET state with current settings."
  (while widget
    (let ((magic (widget-get widget :custom-magic)))
      (cond (magic
	     (widget-value-set magic (widget-value magic))
	     (when (setq widget (widget-get widget :group))
	       (custom-group-state-update widget)))
	    (t
	     (setq widget nil)))))
  (widget-setup))

(defun custom-show (widget value)
  "Non-nil if WIDGET should be shown with VALUE by default."
  (declare (obsolete "this widget type is no longer supported." "24.1"))
  (let ((show (widget-get widget :custom-show)))
    (if (functionp show)
	(funcall show widget value)
      show)))

(defun custom-load-widget (widget)
  "Load all dependencies for WIDGET."
  (custom-load-symbol (widget-value widget)))

(defun custom-unloaded-symbol-p (symbol)
  "Return non-nil if the dependencies of SYMBOL have not yet been loaded."
  (let ((found nil)
	(loads (get symbol 'custom-loads))
	load)
    (while loads
      (setq load (car loads)
	    loads (cdr loads))
      (cond ((symbolp load)
	     (unless (featurep load)
	       (setq found t)))
	    ((assoc load load-history))
	    ((assoc (locate-library load) load-history)
	     (message nil))
	    (t
	     (setq found t))))
    found))

(defun custom-unloaded-widget-p (widget)
  "Return non-nil if the dependencies of WIDGET have not yet been loaded."
  (custom-unloaded-symbol-p (widget-value widget)))

(defun custom-toggle-hide (widget)
  "Toggle visibility of WIDGET."
  (custom-load-widget widget)
  (let ((state (widget-get widget :custom-state)))
    (cond ((memq state '(invalid modified set))
	   (error "There are unsaved changes"))
	  ((eq state 'hidden)
	   (widget-put widget :custom-state 'unknown))
	  (t
	   (widget-put widget :documentation-shown nil)
	   (widget-put widget :custom-state 'hidden)))
    (custom-redraw widget)
    (widget-setup)))

(defun custom-toggle-parent (widget &rest _ignore)
  "Toggle visibility of parent of WIDGET."
  (custom-toggle-hide (widget-get widget :parent)))

(defun custom-add-see-also (widget &optional prefix)
  "Add `See also ...' to WIDGET if there are any links.
Insert PREFIX first if non-nil."
  (let* ((symbol (widget-get widget :value))
	 (links (get symbol 'custom-links))
	 (many (> (length links) 2))
	 (buttons (widget-get widget :buttons))
	 (indent (widget-get widget :indent)))
    (when links
      (when indent
	(insert-char ?\  indent))
      (when prefix
	(insert prefix))
      (insert "See also ")
      (while links
	(push (widget-create-child-and-convert
	       widget (car links)
	       :button-face 'custom-link
	       :mouse-face 'highlight
	       :pressed-face 'highlight)
	      buttons)
	(setq links (cdr links))
	(cond ((null links)
	       (insert ".\n"))
	      ((null (cdr links))
	       (if many
		   (insert ", and ")
		 (insert " and ")))
	      (t
	       (insert ", "))))
      (widget-put widget :buttons buttons))))

(defun custom-add-parent-links (widget &optional initial-string _doc-initial-string)
  "Add \"Parent groups: ...\" to WIDGET if the group has parents.
The value is non-nil if any parents were found.
If INITIAL-STRING is non-nil, use that rather than \"Parent groups:\"."
  (let ((name (widget-value widget))
	(type (widget-type widget))
	(buttons (widget-get widget :buttons))
	(start (point))
	(parents nil))
    (insert (or initial-string "Groups:"))
    (mapatoms (lambda (symbol)
		(when (member (list name type) (get symbol 'custom-group))
		  (insert " ")
		  (push (widget-create-child-and-convert
			 widget 'custom-group-link
			 :tag (custom-unlispify-tag-name symbol)
			 symbol)
			buttons)
		  (setq parents (cons symbol parents)))))
    (if parents
        (insert "\n")
      (delete-region start (point)))
    (widget-put widget :buttons buttons)
    parents))

;;; The `custom-comment' Widget.

;; like the editable field
(defface custom-comment '((((type tty))
			   :background "yellow3"
			   :foreground "black")
			  (((class grayscale color)
			    (background light))
			   :background "gray85")
			  (((class grayscale color)
			    (background dark))
			   :background "dim gray")
			  (t
			   :slant italic))
  "Face used for comments on variables or faces."
  :version "21.1"
  :group 'custom-faces)

;; like font-lock-comment-face
(defface custom-comment-tag
  '((((class color) (background dark)) :foreground "gray80")
    (((class color) (background light)) :foreground "blue4")
    (((class grayscale) (background light))
     :foreground "DimGray" :weight bold :slant italic)
    (((class grayscale) (background dark))
     :foreground "LightGray" :weight bold :slant italic)
    (t :weight bold))
  "Face used for the comment tag on variables or faces."
  :group 'custom-faces)

(define-widget 'custom-comment 'string
  "User comment."
  :tag "Comment"
  :help-echo "Edit a comment here."
  :sample-face 'custom-comment-tag
  :value-face 'custom-comment
  :shown nil
  :create 'custom-comment-create)

(defun custom-comment-create (widget)
  (let* ((null-comment (equal "" (widget-value widget))))
    (if (or (widget-get (widget-get widget :parent) :comment-shown)
	    (not null-comment))
	(widget-default-create widget)
      ;; `widget-default-delete' expects markers in these slots --
      ;; maybe it shouldn't.
      (widget-put widget :from (point-marker))
      (widget-put widget :to (point-marker)))))

(defun custom-comment-hide (widget)
  (widget-put (widget-get widget :parent) :comment-shown nil))

;; Those functions are for the menu. WIDGET is NOT the comment widget. It's
;; the global custom one
(defun custom-comment-show (widget)
  (widget-put widget :comment-shown t)
  (custom-redraw widget)
  (widget-setup))

(defun custom-comment-invisible-p (widget)
  (let ((val (widget-value (widget-get widget :comment-widget))))
    (and (equal "" val)
	 (not (widget-get widget :comment-shown)))))

;;; The `custom-variable' Widget.

(defface custom-variable-tag
  `((((class color) (background dark))
     :foreground "light blue" :weight bold)
    (((min-colors 88) (class color) (background light))
     :foreground "blue1" :weight bold)
    (((class color) (background light))
     :foreground "blue" :weight bold)
    (t :weight bold))
  "Face used for unpushable variable tags."
  :group 'custom-faces)

(defface custom-variable-button '((t :underline t :weight bold))
  "Face used for pushable variable tags."
  :group 'custom-faces)

(defcustom custom-variable-default-form 'edit
  "Default form of displaying variable values."
  :type '(choice (const edit)
		 (const lisp))
  :group 'custom-buffer
  :version "20.3")

(defun custom-variable-documentation (variable)
  "Return documentation of VARIABLE for use in Custom buffer.
Normally just return the docstring.  But if VARIABLE automatically
becomes buffer local when set, append a message to that effect."
  (format "%s%s" (documentation-property variable 'variable-documentation)
	  (if (and (local-variable-if-set-p variable)
		   (or (not (local-variable-p variable))
		       (with-temp-buffer
			 (local-variable-if-set-p variable))))
	      "\n
This variable automatically becomes buffer-local when set outside Custom.
However, setting it through Custom sets the default value."
	    "")))

(define-widget 'custom-variable 'custom
  "A widget for displaying a Custom variable.
The following properties have special meanings for this widget:

:hidden-states should be a list of widget states for which the
  widget's initial contents are to be hidden.

:custom-form should be a symbol describing how to display and
  edit the variable---either `edit' (using edit widgets),
  `lisp' (as a Lisp sexp), or `mismatch' (should not happen);
  if nil, use the return value of `custom-variable-default-form'.

:shown-value, if non-nil, should be a list whose `car' is the
  variable value to display in place of the current value.

:custom-style describes the widget interface style; nil is the
  default style, while `simple' means a simpler interface that
  inhibits the magic custom-state widget."
  :format "%v"
  :help-echo "Set or reset this variable."
  :documentation-property #'custom-variable-documentation
  :custom-category 'option
  :custom-state nil
  :custom-menu 'custom-variable-menu-create
  :custom-form nil
  :value-create 'custom-variable-value-create
  :action 'custom-variable-action
  :hidden-states '(standard)
  :custom-set 'custom-variable-set
  :custom-mark-to-save 'custom-variable-mark-to-save
  :custom-reset-current 'custom-redraw
  :custom-reset-saved 'custom-variable-reset-saved
  :custom-reset-standard 'custom-variable-reset-standard
  :custom-mark-to-reset-standard 'custom-variable-mark-to-reset-standard
  :custom-standard-value 'custom-variable-standard-value
  :custom-state-set-and-redraw 'custom-variable-state-set-and-redraw)

(defun custom-variable-type (symbol)
  "Return a widget suitable for editing the value of SYMBOL.
If SYMBOL has a `custom-type' property, use that.
Otherwise, try matching SYMBOL against `custom-guess-name-alist' and
try matching its doc string against `custom-guess-doc-alist'."
  (let* ((type (or (get symbol 'custom-type)
		   (and (not (get symbol 'standard-value))
			(custom-guess-type symbol))
		   'sexp))
	 (options (get symbol 'custom-options))
	 (tmp (if (listp type)
		  (copy-sequence type)
		(list type))))
    (when options
      (widget-put tmp :options options))
    tmp))

(defun custom-variable-value-create (widget)
  "Here is where you edit the variable's value."
  (custom-load-widget widget)
  (unless (widget-get widget :custom-form)
    (widget-put widget :custom-form custom-variable-default-form))
  (let* ((buttons (widget-get widget :buttons))
	 (children (widget-get widget :children))
	 (form (widget-get widget :custom-form))
	 (symbol (widget-get widget :value))
	 (tag (widget-get widget :tag))
	 (type (custom-variable-type symbol))
	 (conv (widget-convert type))
	 (get (or (get symbol 'custom-get) 'default-value))
	 (prefix (widget-get widget :custom-prefix))
	 (last (widget-get widget :custom-last))
	 (style (widget-get widget :custom-style))
	 (value (let ((shown-value (widget-get widget :shown-value)))
		  (cond (shown-value
			 (car shown-value))
			((default-boundp symbol)
			 (funcall get symbol))
			(t (widget-get conv :value)))))
	 (state (or (widget-get widget :custom-state)
		    (if (memq (custom-variable-state symbol value)
			      (widget-get widget :hidden-states))
			'hidden))))

    ;; If we don't know the state, see if we need to edit it in lisp form.
    (unless state
      (setq state (if (custom-show type value) 'unknown 'hidden)))
    (when (eq state 'unknown)
      (unless (widget-apply conv :match value)
	(setq form 'mismatch)))
    ;; Now we can create the child widget.
    (cond ((eq custom-buffer-style 'tree)
	   (insert prefix (if last " `--- " " |--- "))
	   (push (widget-create-child-and-convert
		  widget 'custom-browse-variable-tag)
		 buttons)
	   (insert " " tag "\n")
	   (widget-put widget :buttons buttons))
	  ((eq state 'hidden)
	   ;; Indicate hidden value.
	   (push (widget-create-child-and-convert
		  widget 'custom-visibility
		  :help-echo "Show the value of this option."
		  :on-glyph "down"
		  :on "Hide"
		  :off-glyph "right"
		  :off "Show Value"
		  :action 'custom-toggle-hide-variable
		  nil)
		 buttons)
	   (insert " ")
	   (push (widget-create-child-and-convert
		  widget 'item
		  :format "%{%t%} "
		  :sample-face 'custom-variable-tag
		  :tag tag
		  :parent widget)
		 buttons))
	  ((memq form '(lisp mismatch))
	   (push (widget-create-child-and-convert
		  widget 'custom-visibility
		  :help-echo "Hide the value of this option."
		  :on "Hide"
		  :off "Show"
		  :on-glyph "down"
		  :off-glyph "right"
		  :action 'custom-toggle-hide-variable
		  t)
		 buttons)
	   (insert " ")
	   ;; This used to try presenting the saved value or the
	   ;; standard value, but it seems more intuitive to present
	   ;; the current value (Bug#7600).
	   (let* ((value (cond ((default-boundp symbol)
				(custom-quote (funcall get symbol)))
			       (t
				(custom-quote (widget-get conv :value))))))
	     (insert (symbol-name symbol) ": ")
	     (push (widget-create-child-and-convert
		    widget 'sexp
		    :button-face 'custom-variable-button-face
		    :format "%v"
		    :tag (symbol-name symbol)
		    :parent widget
		    :value value)
		   children)))
	  (t
	   ;; Edit mode.
	   (push (widget-create-child-and-convert
		  widget 'custom-visibility
		  :help-echo "Hide or show this option."
		  :on "Hide"
		  :off "Show"
		  :on-glyph "down"
		  :off-glyph "right"
		  :action 'custom-toggle-hide-variable
		  t)
		 buttons)
	   (insert " ")
	   (let* ((format (widget-get type :format))
		  tag-format value-format)
	     (unless (string-match ":" format)
	       (error "Bad format"))
	     (setq tag-format (substring format 0 (match-end 0)))
	     (setq value-format (substring format (match-end 0)))
	     (push (widget-create-child-and-convert
		    widget 'item
		    :format tag-format
		    :action 'custom-tag-action
		    :help-echo "Change value of this option."
		    :mouse-down-action 'custom-tag-mouse-down-action
		    :button-face 'custom-variable-button
		    :sample-face 'custom-variable-tag
		    tag)
		   buttons)
	     (push (widget-create-child-and-convert
		    widget type
		    :format value-format
		    :value value)
		   children))))
    (unless (eq custom-buffer-style 'tree)
      (unless (eq (preceding-char) ?\n)
	(widget-insert "\n"))
      ;; Create the magic button.
      (unless (eq style 'simple)
	(let ((magic (widget-create-child-and-convert
		      widget 'custom-magic nil)))
	  (widget-put widget :custom-magic magic)
	  (push magic buttons)))
      (widget-put widget :buttons buttons)
      ;; Insert documentation.
      (widget-put widget :documentation-indent 3)
      (unless (and (eq style 'simple)
		   (eq state 'hidden))
	(widget-add-documentation-string-button
	 widget :visibility-widget 'custom-visibility))

      ;; The comment field
      (unless (eq state 'hidden)
	(let* ((comment (get symbol 'variable-comment))
	       (comment-widget
		(widget-create-child-and-convert
		 widget 'custom-comment
		 :parent widget
		 :value (or comment ""))))
	  (widget-put widget :comment-widget comment-widget)
	  ;; Don't push it !!! Custom assumes that the first child is the
	  ;; value one.
	  (setq children (append children (list comment-widget)))))
      ;; Update the rest of the properties.
      (widget-put widget :custom-form form)
      (widget-put widget :children children)
      ;; Now update the state.
      (if (eq state 'hidden)
	  (widget-put widget :custom-state state)
	(custom-variable-state-set widget))
      ;; See also.
      (unless (eq state 'hidden)
	(when (eq (widget-get widget :custom-level) 1)
	  (custom-add-parent-links widget))
	(custom-add-see-also widget)))))

(defun custom-toggle-hide-variable (visibility-widget &rest _ignore)
  "Toggle the visibility of a `custom-variable' parent widget.
By default, this signals an error if the parent has unsaved
changes.  If the parent has a `simple' :custom-style property,
the present value is saved to its :shown-value property instead."
  (let ((widget (widget-get visibility-widget :parent)))
    (unless (eq (widget-type widget) 'custom-variable)
      (error "Invalid widget type"))
    (custom-load-widget widget)
    (let ((state (widget-get widget :custom-state)))
      (if (eq state 'hidden)
	  (widget-put widget :custom-state 'unknown)
	;; In normal interface, widget can't be hidden if modified.
	(when (memq state '(invalid modified set))
	  (if (eq (widget-get widget :custom-style) 'simple)
	      (widget-put widget :shown-value
			  (list (widget-value
				 (car-safe
				  (widget-get widget :children)))))
	    (error "There are unsaved changes")))
	(widget-put widget :documentation-shown nil)
	(widget-put widget :custom-state 'hidden))
      (custom-redraw widget)
      (widget-setup))))

(defun custom-tag-action (widget &rest args)
  "Pass :action to first child of WIDGET's parent."
  (apply 'widget-apply (car (widget-get (widget-get widget :parent) :children))
	 :action args))

(defun custom-tag-mouse-down-action (widget &rest args)
  "Pass :mouse-down-action to first child of WIDGET's parent."
  (apply 'widget-apply (car (widget-get (widget-get widget :parent) :children))
	 :mouse-down-action args))

(defun custom-variable-state (symbol val)
  "Return the state of SYMBOL if its value is VAL.
If SYMBOL has a non-nil `custom-get' property, it overrides VAL.
Possible return values are `standard', `saved', `set', `themed',
`changed', and `rogue'."
  (let* ((get (or (get symbol 'custom-get) 'default-value))
	 (value (if (default-boundp symbol)
		    (funcall get symbol)
		  val))
	 (comment (get symbol 'variable-comment))
	 tmp
	 temp)
    (cond ((progn (setq tmp (get symbol 'customized-value))
		  (setq temp
			(get symbol 'customized-variable-comment))
		  (or tmp temp))
	   (if (condition-case nil
		   (and (equal value (eval (car tmp)))
			(equal comment temp))
		 (error nil))
	       'set
	     'changed))
	  ((progn (setq tmp (get symbol 'theme-value))
		  (setq temp (get symbol 'saved-variable-comment))
		  (or tmp temp))
	   (if (condition-case nil
		   (and (equal comment temp)
			(equal value
			       (eval
				(car (custom-variable-theme-value
				      symbol)))))
		 (error nil))
	       (cond
		((eq (caar tmp) 'user) 'saved)
		((eq (caar tmp) 'changed)
		 (if (condition-case nil
			 (and (null comment)
			      (equal value
				     (eval
				      (car (get symbol 'standard-value)))))
		       (error nil))
		     ;; The value was originally set outside
		     ;; custom, but it was set to the standard
		     ;; value (probably an autoloaded defcustom).
		     'standard
		   'changed))
		(t 'themed))
	     'changed))
	  ((setq tmp (get symbol 'standard-value))
	   (if (condition-case nil
		   (and (equal value (eval (car tmp)))
			(equal comment nil))
		 (error nil))
	       'standard
	     'changed))
	  (t 'rogue))))

(defun custom-variable-state-set (widget &optional state)
  "Set the state of WIDGET to STATE.
If STATE is nil, the value is computed by `custom-variable-state'."
  (widget-put widget :custom-state
	      (or state (custom-variable-state (widget-value widget)
					       (widget-get widget :value)))))

(defun custom-variable-standard-value (widget)
  (get (widget-value widget) 'standard-value))

(defvar custom-variable-menu
  `(("Set for Current Session" custom-variable-set
     (lambda (widget)
       (eq (widget-get widget :custom-state) 'modified)))
    ;; Note that in all the backquoted code in this file, we test
    ;; init-file-user rather than user-init-file.  This is in case
    ;; cus-edit is loaded by something in site-start.el, because
    ;; user-init-file is not set at that stage.
    ;; http://lists.gnu.org/archive/html/emacs-devel/2007-10/msg00310.html
    ,@(when (or custom-file init-file-user)
	'(("Save for Future Sessions" custom-variable-save
	   (lambda (widget)
	     (memq (widget-get widget :custom-state)
		   '(modified set changed rogue))))))
    ("Undo Edits" custom-redraw
     (lambda (widget)
       (and (default-boundp (widget-value widget))
	    (memq (widget-get widget :custom-state) '(modified changed)))))
    ("Revert This Session's Customization" custom-variable-reset-saved
     (lambda (widget)
       (memq (widget-get widget :custom-state)
	     '(modified set changed rogue))))
    ,@(when (or custom-file init-file-user)
	'(("Erase Customization" custom-variable-reset-standard
	   (lambda (widget)
	     (and (get (widget-value widget) 'standard-value)
		  (memq (widget-get widget :custom-state)
			'(modified set changed saved rogue)))))))
    ("Set to Backup Value" custom-variable-reset-backup
     (lambda (widget)
       (get (widget-value widget) 'backup-value)))
    ("---" ignore ignore)
    ("Add Comment" custom-comment-show custom-comment-invisible-p)
    ("---" ignore ignore)
    ("Show Current Value" custom-variable-edit
     (lambda (widget)
       (eq (widget-get widget :custom-form) 'lisp)))
    ("Show Saved Lisp Expression" custom-variable-edit-lisp
     (lambda (widget)
       (eq (widget-get widget :custom-form) 'edit))))
  "Alist of actions for the `custom-variable' widget.
Each entry has the form (NAME ACTION FILTER) where NAME is the name of
the menu entry, ACTION is the function to call on the widget when the
menu is selected, and FILTER is a predicate which takes a `custom-variable'
widget as an argument, and returns non-nil if ACTION is valid on that
widget.  If FILTER is nil, ACTION is always valid.")

(defun custom-variable-action (widget &optional event)
  "Show the menu for `custom-variable' WIDGET.
Optional EVENT is the location for the menu."
  (if (eq (widget-get widget :custom-state) 'hidden)
      (custom-toggle-hide widget)
    (unless (eq (widget-get widget :custom-state) 'modified)
      (custom-variable-state-set widget))
    (custom-redraw-magic widget)
    (let* ((completion-ignore-case t)
	   (answer (widget-choose (concat "Operation on "
					  (custom-unlispify-tag-name
					   (widget-get widget :value)))
				  (custom-menu-filter custom-variable-menu
						      widget)
				  event)))
      (if answer
	  (funcall answer widget)))))

(defun custom-variable-edit (widget)
  "Edit value of WIDGET."
  (widget-put widget :custom-state 'unknown)
  (widget-put widget :custom-form 'edit)
  (custom-redraw widget))

(defun custom-variable-edit-lisp (widget)
  "Edit the Lisp representation of the value of WIDGET."
  (widget-put widget :custom-state 'unknown)
  (widget-put widget :custom-form 'lisp)
  (custom-redraw widget))

(defun custom-variable-set (widget)
  "Set the current value for the variable being edited by WIDGET."
  (let* ((form (widget-get widget :custom-form))
	 (state (widget-get widget :custom-state))
	 (child (car (widget-get widget :children)))
	 (symbol (widget-value widget))
	 (set (or (get symbol 'custom-set) 'set-default))
	 (comment-widget (widget-get widget :comment-widget))
	 (comment (widget-value comment-widget))
	 val)
    (cond ((eq state 'hidden)
	   (user-error "Cannot set hidden variable"))
	  ((setq val (widget-apply child :validate))
	   (goto-char (widget-get val :from))
	   (error "%s" (widget-get val :error)))
	  ((memq form '(lisp mismatch))
	   (when (equal comment "")
	     (setq comment nil)
	     ;; Make the comment invisible by hand if it's empty
	     (custom-comment-hide comment-widget))
	   (custom-variable-backup-value widget)
	   (custom-push-theme 'theme-value symbol 'user
			      'set (custom-quote (widget-value child)))
	   (funcall set symbol (eval (setq val (widget-value child))))
	   (put symbol 'customized-value (list val))
	   (put symbol 'variable-comment comment)
	   (put symbol 'customized-variable-comment comment))
	  (t
	   (when (equal comment "")
	     (setq comment nil)
	     ;; Make the comment invisible by hand if it's empty
	     (custom-comment-hide comment-widget))
	   (custom-variable-backup-value widget)
	   (custom-push-theme 'theme-value symbol 'user
			      'set (custom-quote (widget-value child)))
	   (funcall set symbol (setq val (widget-value child)))
	   (put symbol 'customized-value (list (custom-quote val)))
	   (put symbol 'variable-comment comment)
	   (put symbol 'customized-variable-comment comment)))
    (custom-variable-state-set widget)
    (custom-redraw-magic widget)))

(defun custom-variable-mark-to-save (widget)
  "Set value and mark for saving the variable edited by WIDGET."
  (let* ((form (widget-get widget :custom-form))
	 (state (widget-get widget :custom-state))
	 (child (car (widget-get widget :children)))
	 (symbol (widget-value widget))
	 (set (or (get symbol 'custom-set) 'set-default))
	 (comment-widget (widget-get widget :comment-widget))
	 (comment (widget-value comment-widget))
	 val)
    (cond ((eq state 'hidden)
	   (user-error "Cannot set hidden variable"))
	  ((setq val (widget-apply child :validate))
	   (goto-char (widget-get val :from))
	   (error "Saving %s: %s" symbol (widget-get val :error)))
	  ((memq form '(lisp mismatch))
	   (when (equal comment "")
	     (setq comment nil)
	     ;; Make the comment invisible by hand if it's empty
	     (custom-comment-hide comment-widget))
	   (put symbol 'saved-value (list (widget-value child)))
	   (custom-push-theme 'theme-value symbol 'user
			      'set (custom-quote (widget-value child)))
	   (funcall set symbol (eval (widget-value child)))
	   (put symbol 'variable-comment comment)
	   (put symbol 'saved-variable-comment comment))
	  (t
	   (when (equal comment "")
	     (setq comment nil)
	     ;; Make the comment invisible by hand if it's empty
	     (custom-comment-hide comment-widget))
	   (put symbol 'saved-value
		(list (custom-quote (widget-value child))))
	   (custom-push-theme 'theme-value symbol 'user
			      'set (custom-quote (widget-value child)))
	   (funcall set symbol (widget-value child))
	   (put symbol 'variable-comment comment)
	   (put symbol 'saved-variable-comment comment)))
    (put symbol 'customized-value nil)
    (put symbol 'customized-variable-comment nil)))

(defsubst custom-variable-state-set-and-redraw (widget)
  "Set state of variable widget WIDGET and redraw with current settings."
  (custom-variable-state-set widget)
  (custom-redraw-magic widget))

(defun custom-variable-save (widget)
  "Save value of variable edited by widget WIDGET."
  (custom-variable-mark-to-save widget)
  (custom-save-all)
  (custom-variable-state-set-and-redraw widget))

(defun custom-variable-reset-saved (widget)
  "Restore the value of the variable being edited by WIDGET.
If there is a saved value, restore it; otherwise reset to the
uncustomized (themed or standard) value.

Update the widget to show that value.  The value that was current
before this operation becomes the backup value."
  (let* ((symbol (widget-value widget))
	 (saved-value (get symbol 'saved-value))
	 (comment (get symbol 'saved-variable-comment)))
    (custom-variable-backup-value widget)
    (if (not (or saved-value comment))
	;; If there is no saved value, remove the setting.
	(custom-push-theme 'theme-value symbol 'user 'reset)
      ;; Otherwise, apply the saved value.
      (put symbol 'variable-comment comment)
      (custom-push-theme 'theme-value symbol 'user 'set (car-safe saved-value))
      (ignore-errors
	(funcall (or (get symbol 'custom-set) 'set-default)
		 symbol (eval (car saved-value)))))
    (put symbol 'customized-value nil)
    (put symbol 'customized-variable-comment nil)
    (widget-put widget :custom-state 'unknown)
    ;; This call will possibly make the comment invisible
    (custom-redraw widget)))

(defun custom-variable-mark-to-reset-standard (widget)
  "Mark to restore standard setting for the variable edited by widget WIDGET.
If `custom-reset-standard-variables-list' is nil, save, reset and
redraw the widget immediately."
  (let* ((symbol (widget-value widget)))
    (if (get symbol 'standard-value)
	(custom-variable-backup-value widget)
      (user-error "No standard setting known for %S" symbol))
    (put symbol 'variable-comment nil)
    (put symbol 'customized-value nil)
    (put symbol 'customized-variable-comment nil)
    (custom-push-theme 'theme-value symbol 'user 'reset)
    (custom-theme-recalc-variable symbol)
    (if (and custom-reset-standard-variables-list
	     (or (get symbol 'saved-value) (get symbol 'saved-variable-comment)))
	(progn
	  (put symbol 'saved-value nil)
	  (put symbol 'saved-variable-comment nil)
	  ;; Append this to `custom-reset-standard-variables-list' to
	  ;; have `custom-reset-standard-save-and-update' save setting
	  ;; to the file, update the widget's state, and redraw it.
	  (setq custom-reset-standard-variables-list
		(cons widget custom-reset-standard-variables-list)))
      (when (or (get symbol 'saved-value) (get symbol 'saved-variable-comment))
	(put symbol 'saved-value nil)
	(put symbol 'saved-variable-comment nil)
	(custom-save-all))
      (widget-put widget :custom-state 'unknown)
      ;; This call will possibly make the comment invisible
      (custom-redraw widget))))

(defun custom-variable-reset-standard (widget)
  "Restore standard setting for the variable edited by WIDGET.
This operation eliminates any saved setting for the variable,
restoring it to the state of a variable that has never been customized.
The value that was current before this operation
becomes the backup value, so you can get it again."
  (let (custom-reset-standard-variables-list)
    (custom-variable-mark-to-reset-standard widget)))

(defun custom-variable-backup-value (widget)
  "Back up the current value for WIDGET's variable.
The backup value is kept in the car of the `backup-value' property."
  (let* ((symbol (widget-value widget))
	 (get (or (get symbol 'custom-get) 'default-value))
	 (type (custom-variable-type symbol))
	 (conv (widget-convert type))
	 (value (if (default-boundp symbol)
		    (funcall get symbol)
		  (widget-get conv :value))))
    (put symbol 'backup-value (list value))))

(defun custom-variable-reset-backup (widget)
  "Restore the backup value for the variable being edited by WIDGET.
The value that was current before this operation
becomes the backup value, so you can use this operation repeatedly
to switch between two values."
  (let* ((symbol (widget-value widget))
	 (set (or (get symbol 'custom-set) 'set-default))
	 (value (get symbol 'backup-value))
	 (comment-widget (widget-get widget :comment-widget))
	 (comment (widget-value comment-widget)))
    (if value
	(progn
	  (custom-variable-backup-value widget)
	  (custom-push-theme 'theme-value symbol 'user 'set value)
	  (condition-case nil
	      (funcall set symbol (car value))
	     (error nil)))
      (user-error "No backup value for %s" symbol))
    (put symbol 'customized-value (list (custom-quote (car value))))
    (put symbol 'variable-comment comment)
    (put symbol 'customized-variable-comment comment)
    (custom-variable-state-set widget)
    ;; This call will possibly make the comment invisible
    (custom-redraw widget)))

;;; The `custom-visibility' Widget

(define-widget 'custom-visibility 'visibility
  "Show or hide a documentation string."
  :button-face 'custom-visibility
  :pressed-face 'custom-visibility
  :mouse-face 'highlight
  :pressed-face 'highlight
  :on-glyph nil
  :off-glyph nil)

(defface custom-visibility
  '((t :height 0.8 :inherit link))
  "Face for the `custom-visibility' widget."
  :version "23.1"
  :group 'custom-faces)

;;; The `custom-face-edit' Widget.

(define-widget 'custom-face-edit 'checklist
  "Widget for editing face attributes.
The following properties have special meanings for this widget:

:value is a plist of face attributes.

:default-face-attributes, if non-nil, is a plist of defaults for
face attributes (as specified by a `default' defface entry)."
  :format "%v"
  :extra-offset 3
  :button-args '(:help-echo "Control whether this attribute has any effect.")
  :value-to-internal 'custom-face-edit-fix-value
  :match (lambda (widget value)
	   (widget-checklist-match widget
				   (custom-face-edit-fix-value widget value)))
  :value-create 'custom-face-edit-value-create
  :convert-widget 'custom-face-edit-convert-widget
  :args (mapcar (lambda (att)
		  (list 'group :inline t
			:sibling-args (widget-get (nth 1 att) :sibling-args)
			(list 'const :format "" :value (nth 0 att))
			(nth 1 att)))
		custom-face-attributes))

(defun custom-face-edit-value-create (widget)
  (let* ((alist (widget-checklist-match-find
		 widget (widget-get widget :value)))
	 (args  (widget-get widget :args))
	 (show-all (widget-get widget :show-all-attributes))
	 (buttons  (widget-get widget :buttons))
	 (defaults (widget-checklist-match-find
		    widget
		    (widget-get widget :default-face-attributes)))
	 entry)
    (unless (looking-back "^ *")
      (insert ?\n))
    (insert-char ?\s (widget-get widget :extra-offset))
    (if (or alist defaults show-all)
	(dolist (prop args)
	  (setq entry (or (assq prop alist)
			  (assq prop defaults)))
	  (if (or entry show-all)
	      (widget-checklist-add-item widget prop entry)))
      (insert (propertize "-- Empty face --" 'face 'shadow) ?\n))
    (let ((indent (widget-get widget :indent)))
      (if indent (insert-char ?\s (widget-get widget :indent))))
    (push (widget-create-child-and-convert
	   widget 'visibility
	   :help-echo "Show or hide all face attributes."
	   :button-face 'custom-visibility
	   :pressed-face 'custom-visibility
	   :mouse-face 'highlight
	   :on "Hide Unused Attributes"    :off "Show All Attributes"
	   :on-glyph nil :off-glyph nil
	   :always-active t
	   :action 'custom-face-edit-value-visibility-action
	   show-all)
	  buttons)
    (insert ?\n)
    (widget-put widget :buttons buttons)
    (widget-put widget :children (nreverse (widget-get widget :children)))))

(defun custom-face-edit-value-visibility-action (widget &rest _ignore)
  ;; Toggle hiding of face attributes.
  (let ((parent (widget-get widget :parent)))
    (widget-put parent :show-all-attributes
		(not (widget-get parent :show-all-attributes)))
    (custom-redraw parent)))

(defun custom-face-edit-fix-value (_widget value)
  "Ignoring WIDGET, convert :bold and :italic in VALUE to new form.
Also change :reverse-video to :inverse-video."
  (custom-fix-face-spec value))

(defun custom-face-edit-convert-widget (widget)
  "Convert :args as widget types in WIDGET."
  (widget-put
   widget
   :args (mapcar (lambda (arg)
		   (widget-convert arg
				   :deactivate 'custom-face-edit-deactivate
				   :activate 'custom-face-edit-activate
				   :delete 'custom-face-edit-delete))
		 (widget-get widget :args)))
  widget)

(defconst custom-face-edit (widget-convert 'custom-face-edit)
  "Converted version of the `custom-face-edit' widget.")

(defun custom-face-edit-deactivate (widget)
  "Make face widget WIDGET inactive for user modifications."
  (unless (widget-get widget :inactive)
    (let ((tag (custom-face-edit-attribute-tag widget))
	  (from (copy-marker (widget-get widget :from)))
	  (value (widget-value widget))
	  (inhibit-read-only t)
	  (inhibit-modification-hooks t))
      (save-excursion
	(goto-char from)
	(widget-default-delete widget)
	(insert tag ": " (propertize "--" 'face 'shadow) "\n")
	(widget-put widget :inactive
		    (cons value (cons from (- (point) from))))))))

(defun custom-face-edit-activate (widget)
  "Make face widget WIDGET active for user modifications."
  (let ((inactive (widget-get widget :inactive))
	(inhibit-read-only t)
	(inhibit-modification-hooks t))
    (when (consp inactive)
      (save-excursion
	(goto-char (car (cdr inactive)))
	(delete-region (point) (+ (point) (cdr (cdr inactive))))
	(widget-put widget :inactive nil)
	(widget-apply widget :create)
	(widget-value-set widget (car inactive))
	(widget-setup)))))

(defun custom-face-edit-delete (widget)
  "Remove WIDGET from the buffer."
  (let ((inactive (widget-get widget :inactive))
	(inhibit-read-only t)
	(inhibit-modification-hooks t))
    (if (not inactive)
	;; Widget is alive, we don't have to do anything special
	(widget-default-delete widget)
      ;; WIDGET is already deleted because we did so to deactivate it;
      ;; now just get rid of the label we put in its place.
      (delete-region (car (cdr inactive))
		     (+ (car (cdr inactive)) (cdr (cdr inactive))))
      (widget-put widget :inactive nil))))


(defun custom-face-edit-attribute-tag (widget)
  "Return the first :tag property in WIDGET or one of its children."
  (let ((tag (widget-get widget :tag)))
    (or (and (not (equal tag "")) tag)
	(let ((children (widget-get widget :children)))
	  (while (and (null tag) children)
	    (setq tag (custom-face-edit-attribute-tag (pop children))))
	  tag))))

;;; The `custom-display' Widget.

(define-widget 'custom-display 'menu-choice
  "Select a display type."
  :tag "Display"
  :value t
  :help-echo "Specify frames where the face attributes should be used."
  :args '((const :tag "all" t)
	  (const :tag "defaults" default)
	  (checklist
	   :tag "specific display"
	   :offset 0
	   :extra-offset 9
	   :args ((group :sibling-args (:help-echo "\
Only match the specified window systems.")
			 (const :format "Type: "
				type)
			 (checklist :inline t
				    :offset 0
				    (const :format "X "
					   :sibling-args (:help-echo "\
The X11 Window System.")
					   x)
				    (const :format "PM "
					   :sibling-args (:help-echo "\
OS/2 Presentation Manager.")
					   pm)
				    (const :format "W32 "
					   :sibling-args (:help-echo "\
Windows NT/9X.")
					   w32)
				    (const :format "MAC "
					   :sibling-args (:help-echo "\
Mac OS.")
					   mac)
				    (const :format "NS "
					   :sibling-args (:help-echo "\
GNUstep or Macintosh OS Cocoa interface.")
					   ns)
				    (const :format "DOS "
					   :sibling-args (:help-echo "\
Plain MS-DOS.")
					   pc)
				    (const :format "TTY%n"
					   :sibling-args (:help-echo "\
Plain text terminals.")
					   tty)))
		  (group :sibling-args (:help-echo "\
Only match the frames with the specified color support.")
			 (const :format "Class: "
				class)
			 (checklist :inline t
				    :offset 0
				    (const :format "Color "
					   :sibling-args (:help-echo "\
Match color frames.")
					   color)
				    (const :format "Grayscale "
					   :sibling-args (:help-echo "\
Match grayscale frames.")
					   grayscale)
				    (const :format "Monochrome%n"
					   :sibling-args (:help-echo "\
Match frames with no color support.")
					   mono)))
		  (group :sibling-args (:help-echo "\
The minimum number of colors the frame should support.")
			 (const :format "" min-colors)
			 (integer :tag "Minimum number of colors" ))
		  (group :sibling-args (:help-echo "\
Only match frames with the specified intensity.")
			 (const :format "\
Background brightness: "
				background)
			 (checklist :inline t
				    :offset 0
				    (const :format "Light "
					   :sibling-args (:help-echo "\
Match frames with light backgrounds.")
					   light)
				    (const :format "Dark\n"
					   :sibling-args (:help-echo "\
Match frames with dark backgrounds.")
					   dark)))
		  (group :sibling-args (:help-echo "\
Only match frames that support the specified face attributes.")
			 (const :format "Supports attributes:" supports)
			 (custom-face-edit :inline t :format "%n%v"))))))

;;; The `custom-face' Widget.

(defface custom-face-tag
  '((t :inherit custom-variable-tag))
  "Face used for face tags."
  :group 'custom-faces)

(defcustom custom-face-default-form 'selected
  "Default form of displaying face definition."
  :type '(choice (const all)
		 (const selected)
		 (const lisp))
  :group 'custom-buffer
  :version "20.3")

(define-widget 'custom-face 'custom
  "Widget for customizing a face.
The following properties have special meanings for this widget:

:value is the face name (a symbol).

:custom-form should be a symbol describing how to display and
  edit the face attributes---either `selected' (attributes for
  selected display only), `all' (all attributes), `lisp' (as a
  Lisp sexp), or `mismatch' (should not happen); if nil, use
  the return value of `custom-face-default-form'.

:custom-style describes the widget interface style; nil is the
  default style, while `simple' means a simpler interface that
  inhibits the magic custom-state widget.

:sample-indent, if non-nil, is the number of columns to which to
  indent the face sample (an integer).

:shown-value, if non-nil, is the face spec to display as the value
  of the widget, instead of the current face spec."
  :sample-face 'custom-face-tag
  :help-echo "Set or reset this face."
  :documentation-property #'face-doc-string
  :value-create 'custom-face-value-create
  :action 'custom-face-action
  :custom-category 'face
  :custom-form nil
  :custom-set 'custom-face-set
  :custom-mark-to-save 'custom-face-mark-to-save
  :custom-reset-current 'custom-redraw
  :custom-reset-saved 'custom-face-reset-saved
  :custom-reset-standard 'custom-face-reset-standard
  :custom-mark-to-reset-standard 'custom-face-mark-to-reset-standard
  :custom-standard-value 'custom-face-standard-value
  :custom-state-set-and-redraw 'custom-face-state-set-and-redraw
  :custom-menu 'custom-face-menu-create)

(define-widget 'custom-face-all 'editable-list
  "An editable list of display specifications and attributes."
  :entry-format "%i %d %v"
  :insert-button-args '(:help-echo "Insert new display specification here.")
  :append-button-args '(:help-echo "Append new display specification here.")
  :delete-button-args '(:help-echo "Delete this display specification.")
  :args '((group :format "%v" custom-display custom-face-edit)))

(defconst custom-face-all (widget-convert 'custom-face-all)
  "Converted version of the `custom-face-all' widget.")

(defun custom-filter-face-spec (spec filter-index &optional default-filter)
  "Return a canonicalized version of SPEC using.
FILTER-INDEX is the index in the entry for each attribute in
`custom-face-attributes' at which the appropriate filter function can be
found, and DEFAULT-FILTER is the filter to apply for attributes that
don't specify one."
  (mapcar (lambda (entry)
	    ;; Filter a single face-spec entry
	    (let ((tests (car entry))
		  (unfiltered-attrs
		   ;; Handle both old- and new-style attribute syntax
		   (if (listp (car (cdr entry)))
		       (car (cdr entry))
		     (cdr entry)))
		  (filtered-attrs nil))
	      ;; Filter each face attribute
	      (while unfiltered-attrs
		(let* ((attr (pop unfiltered-attrs))
		       (pre-filtered-value (pop unfiltered-attrs))
		       (filter
			(or (nth filter-index (assq attr custom-face-attributes))
			    default-filter))
		       (filtered-value
			(if filter
			    (funcall filter pre-filtered-value)
			  pre-filtered-value)))
		  (push filtered-value filtered-attrs)
		  (push attr filtered-attrs)))
	      ;;
	      (list tests filtered-attrs)))
	  spec))

(defun custom-pre-filter-face-spec (spec)
  "Return SPEC changed as necessary for editing by the face customization widget.
SPEC must be a full face spec."
  (custom-filter-face-spec spec 2))

(defun custom-post-filter-face-spec (spec)
  "Return the customized SPEC in a form suitable for setting the face."
  (custom-filter-face-spec spec 3))

(defun custom-face-widget-to-spec (widget)
  "Return a face spec corresponding to WIDGET.
WIDGET should be a `custom-face' widget."
  (unless (eq (widget-type widget) 'custom-face)
    (error "Invalid widget"))
  (let ((child (car (widget-get widget :children))))
    (custom-post-filter-face-spec
     (if (eq (widget-type child) 'custom-face-edit)
	 `((t ,(widget-value child)))
       (widget-value child)))))

(defun custom-face-get-current-spec (face)
  (let ((spec (or (get face 'customized-face)
		  (get face 'saved-face)
		  (get face 'face-defface-spec)
		  ;; Attempt to construct it.
		  `((t ,(custom-face-attributes-get
			 face (selected-frame)))))))
    ;; If the user has changed this face in some other way,
    ;; edit it as the user has specified it.
    (if (not (face-spec-match-p face spec (selected-frame)))
	(setq spec `((t ,(face-attr-construct face (selected-frame))))))
    (custom-pre-filter-face-spec spec)))

(defun custom-toggle-hide-face (visibility-widget &rest _ignore)
  "Toggle the visibility of a `custom-face' parent widget.
By default, this signals an error if the parent has unsaved
changes.  If the parent has a `simple' :custom-style property,
the present value is saved to its :shown-value property instead."
  (let ((widget (widget-get visibility-widget :parent)))
    (unless (eq (widget-type widget) 'custom-face)
      (error "Invalid widget type"))
    (custom-load-widget widget)
    (let ((state (widget-get widget :custom-state)))
      (if (eq state 'hidden)
	  (widget-put widget :custom-state 'unknown)
	;; In normal interface, widget can't be hidden if modified.
	(when (memq state '(invalid modified set))
	  (if (eq (widget-get widget :custom-style) 'simple)
	      (widget-put widget :shown-value
			  (custom-face-widget-to-spec widget))
	    (error "There are unsaved changes")))
	(widget-put widget :documentation-shown nil)
	(widget-put widget :custom-state 'hidden))
      (custom-redraw widget)
      (widget-setup))))

(defun custom-face-value-create (widget)
  "Create a list of the display specifications for WIDGET."
  (let* ((buttons (widget-get widget :buttons))
	 (symbol  (widget-get widget :value))
	 (tag (or (widget-get widget :tag)
		  (prin1-to-string symbol)))
	 (hiddenp (eq (widget-get widget :custom-state) 'hidden))
	 (style   (widget-get widget :custom-style))
	 children)

    (if (eq custom-buffer-style 'tree)

	;; Draw a tree-style `custom-face' widget
	(progn
	  (insert (widget-get widget :custom-prefix)
		  (if (widget-get widget :custom-last) " `--- " " |--- "))
	  (push (widget-create-child-and-convert
		 widget 'custom-browse-face-tag)
		buttons)
	  (insert " " tag "\n")
	  (widget-put widget :buttons buttons))

      ;; Draw an ordinary `custom-face' widget
      (let ((opoint (point)))
	;; Visibility indicator.
	(push (widget-create-child-and-convert
	       widget 'custom-visibility
	       :help-echo "Hide or show this face."
	       :on "Hide" :off "Show"
	       :on-glyph "down" :off-glyph "right"
	       :action 'custom-toggle-hide-face
	       (not hiddenp))
	      buttons)
	;; Face name (tag).
	(insert " " tag)
	(widget-specify-sample widget opoint (point)))
      (insert
       (cond ((eq custom-buffer-style 'face) " ")
	     ((string-match "face\\'" tag)   ":")
	     (t " face: ")))

      ;; Face sample.
      (let ((sample-indent (widget-get widget :sample-indent))
	    (indent-tabs-mode nil))
	(and sample-indent
	     (<= (current-column) sample-indent)
	     (indent-to-column sample-indent)))
      (push (widget-create-child-and-convert
	     widget 'item
	     :format "[%{%t%}]"
	     :sample-face (let ((spec (widget-get widget :shown-value)))
			    (if spec (face-spec-choose spec) symbol))
	     :tag "sample")
	    buttons)
      (insert "\n")

      ;; Magic.
      (unless (eq (widget-get widget :custom-style) 'simple)
	(let ((magic (widget-create-child-and-convert
		      widget 'custom-magic nil)))
	  (widget-put widget :custom-magic magic)
	  (push magic buttons)))

      ;; Update buttons.
      (widget-put widget :buttons buttons)

      ;; Insert documentation.
      (unless (and hiddenp (eq style 'simple))
	(widget-put widget :documentation-indent 3)
	(widget-add-documentation-string-button
	 widget :visibility-widget 'custom-visibility)
	;; The comment field
	(unless hiddenp
	  (let* ((comment (get symbol 'face-comment))
		 (comment-widget
		  (widget-create-child-and-convert
		   widget 'custom-comment
		   :parent widget
		   :value (or comment ""))))
	    (widget-put widget :comment-widget comment-widget)
	    (push comment-widget children))))

      ;; Editor.
      (unless (eq (preceding-char) ?\n)
	(insert "\n"))
      (unless hiddenp
	(custom-load-widget widget)
	(unless (widget-get widget :custom-form)
	  (widget-put widget :custom-form custom-face-default-form))

	(let* ((spec (or (widget-get widget :shown-value)
			 (custom-face-get-current-spec symbol)))
	       (form (widget-get widget :custom-form))
	       (indent (widget-get widget :indent))
	       face-alist face-entry spec-default spec-match editor)

	  ;; Find a display in SPEC matching the selected display.
	  ;; This will use the usual face customization interface.
	  (setq face-alist spec)
	  (when (eq (car-safe (car-safe face-alist)) 'default)
	    (setq spec-default (pop face-alist)))

	  (while (and face-alist (listp face-alist) (null spec-match))
	    (setq face-entry (car face-alist))
	    (and (listp face-entry)
		 (face-spec-set-match-display (car face-entry)
					      (selected-frame))
		 (widget-apply custom-face-edit :match (cadr face-entry))
		 (setq spec-match face-entry))
	    (setq face-alist (cdr face-alist)))

	  ;; Insert the appropriate editing widget.
	  (setq editor
		(cond
		 ((and (eq form 'selected)
		       (or spec-match spec-default))
		  (when indent (insert-char ?\s indent))
		  (widget-create-child-and-convert
		   widget 'custom-face-edit
		   :value (cadr spec-match)
		   :default-face-attributes (cadr spec-default)))
		 ((and (not (eq form 'lisp))
		       (widget-apply custom-face-all :match spec))
		  (widget-create-child-and-convert
		   widget 'custom-face-all :value spec))
		 (t
		  (when indent
		    (insert-char ?\s indent))
		  (widget-create-child-and-convert
		   widget 'sexp :value spec))))
	  (custom-face-state-set widget)
	  (push editor children)
	  (widget-put widget :children children))))))

(defvar custom-face-menu
  `(("Set for Current Session" custom-face-set)
    ,@(when (or custom-file init-file-user)
	'(("Save for Future Sessions" custom-face-save)))
    ("Undo Edits" custom-redraw
     (lambda (widget)
       (memq (widget-get widget :custom-state) '(modified changed))))
    ("Revert This Session's Customization" custom-face-reset-saved
     (lambda (widget)
       (memq (widget-get widget :custom-state) '(modified set changed))))
    ,@(when (or custom-file init-file-user)
	'(("Erase Customization" custom-face-reset-standard
	   (lambda (widget)
	     (get (widget-value widget) 'face-defface-spec)))))
    ("---" ignore ignore)
    ("Add Comment" custom-comment-show custom-comment-invisible-p)
    ("---" ignore ignore)
    ("For Current Display" custom-face-edit-selected
     (lambda (widget)
       (not (eq (widget-get widget :custom-form) 'selected))))
    ("For All Kinds of Displays" custom-face-edit-all
     (lambda (widget)
       (not (eq (widget-get widget :custom-form) 'all))))
    ("Show Lisp Expression" custom-face-edit-lisp
     (lambda (widget)
       (not (eq (widget-get widget :custom-form) 'lisp)))))
  "Alist of actions for the `custom-face' widget.
Each entry has the form (NAME ACTION FILTER) where NAME is the name of
the menu entry, ACTION is the function to call on the widget when the
menu is selected, and FILTER is a predicate which takes a `custom-face'
widget as an argument, and returns non-nil if ACTION is valid on that
widget.  If FILTER is nil, ACTION is always valid.")

(defun custom-face-edit-selected (widget)
  "Edit selected attributes of the value of WIDGET."
  (widget-put widget :custom-state 'unknown)
  (widget-put widget :custom-form 'selected)
  (custom-redraw widget))

(defun custom-face-edit-all (widget)
  "Edit all attributes of the value of WIDGET."
  (widget-put widget :custom-state 'unknown)
  (widget-put widget :custom-form 'all)
  (custom-redraw widget))

(defun custom-face-edit-lisp (widget)
  "Edit the Lisp representation of the value of WIDGET."
  (widget-put widget :custom-state 'unknown)
  (widget-put widget :custom-form 'lisp)
  (custom-redraw widget))

(defun custom-face-state (face)
  "Return the current state of the face FACE.
This is one of `set', `saved', `changed', `themed', or `rogue'."
  (let* ((comment (get face 'face-comment))
	 (state
	  (cond
	   ((or (get face 'customized-face)
		(get face 'customized-face-comment))
	    (if (equal (get face 'customized-face-comment) comment)
		'set
	      'changed))
	   ((or (get face 'saved-face)
		(get face 'saved-face-comment))
	    (cond ((not (equal (get face 'saved-face-comment) comment))
		   'changed)
		  ((eq 'user (caar (get face 'theme-face)))
		   'saved)
		  ((eq 'changed (caar (get face 'theme-face)))
		   'changed)
		  (t 'themed)))
	   ((get face 'face-defface-spec)
	    (cond (comment 'changed)
		  ((get face 'theme-face) 'themed)
		  (t 'standard)))
	   (t 'rogue))))
    ;; If the user called set-face-attribute to change the default for
    ;; new frames, this face is "set outside of Customize".
    (if (and (not (eq state 'rogue))
	     (get face 'face-modified))
	'changed
      state)))

(defun custom-face-state-set (widget)
  "Set the state of WIDGET."
  (widget-put widget :custom-state
	      (custom-face-state (widget-value widget))))

(defun custom-face-action (widget &optional event)
  "Show the menu for `custom-face' WIDGET.
Optional EVENT is the location for the menu."
  (if (eq (widget-get widget :custom-state) 'hidden)
      (custom-toggle-hide widget)
    (let* ((completion-ignore-case t)
	   (symbol (widget-get widget :value))
	   (answer (widget-choose (concat "Operation on "
					  (custom-unlispify-tag-name symbol))
				  (custom-menu-filter custom-face-menu
						      widget)
				  event)))
      (if answer
	  (funcall answer widget)))))

(defun custom-face-set (widget)
  "Make the face attributes in WIDGET take effect."
  (let* ((symbol (widget-value widget))
	 (value  (custom-face-widget-to-spec widget))
	 (comment-widget (widget-get widget :comment-widget))
	 (comment (widget-value comment-widget)))
    (when (equal comment "")
      (setq comment nil)
      ;; Make the comment invisible by hand if it's empty
      (custom-comment-hide comment-widget))
    (put symbol 'customized-face value)
    (custom-push-theme 'theme-face symbol 'user 'set value)
    (if (face-spec-choose value)
	(face-spec-set symbol value t)
      ;; face-set-spec ignores empty attribute lists, so just give it
      ;; something harmless instead.
      (face-spec-set symbol '((t :foreground unspecified)) t))
    (put symbol 'customized-face-comment comment)
    (put symbol 'face-comment comment)
    (custom-face-state-set widget)
    (custom-redraw-magic widget)))

(defun custom-face-mark-to-save (widget)
  "Mark for saving the face edited by WIDGET."
  (let* ((symbol (widget-value widget))
	 (value  (custom-face-widget-to-spec widget))
	 (comment-widget (widget-get widget :comment-widget))
	 (comment (widget-value comment-widget)))
    (when (equal comment "")
      (setq comment nil)
      ;; Make the comment invisible by hand if it's empty
      (custom-comment-hide comment-widget))
    (custom-push-theme 'theme-face symbol 'user 'set value)
    (if (face-spec-choose value)
	(face-spec-set symbol value t)
      ;; face-set-spec ignores empty attribute lists, so just give it
      ;; something harmless instead.
      (face-spec-set symbol '((t :foreground unspecified)) t))
    (unless (eq (widget-get widget :custom-state) 'standard)
      (put symbol 'saved-face value))
    (put symbol 'customized-face nil)
    (put symbol 'face-comment comment)
    (put symbol 'customized-face-comment nil)
    (put symbol 'saved-face-comment comment)))

(defsubst custom-face-state-set-and-redraw (widget)
  "Set state of face widget WIDGET and redraw with current settings."
  (custom-face-state-set widget)
  (custom-redraw-magic widget))

(defun custom-face-save (widget)
  "Save the face edited by WIDGET."
  (custom-face-mark-to-save widget)
  (custom-save-all)
  (custom-face-state-set-and-redraw widget))

;; For backward compatibility.
(define-obsolete-function-alias 'custom-face-save-command 'custom-face-save
  "22.1")

(defun custom-face-reset-saved (widget)
  "Restore WIDGET to the face's default attributes.
If there is a saved face, restore it; otherwise reset to the
uncustomized (themed or standard) face."
  (let* ((face (widget-value widget))
	 (child (car (widget-get widget :children)))
	 (saved-face (get face 'saved-face))
	 (comment (get face 'saved-face-comment))
	 (comment-widget (widget-get widget :comment-widget)))
    (put face 'customized-face nil)
    (put face 'customized-face-comment nil)
    (custom-push-theme 'theme-face face 'user
		       (if saved-face 'set 'reset)
		       saved-face)
    (face-spec-set face saved-face t)
    (put face 'face-comment comment)
    (widget-value-set child saved-face)
    ;; This call manages the comment visibility
    (widget-value-set comment-widget (or comment ""))
    (custom-face-state-set widget)
    (custom-redraw widget)))

(defun custom-face-standard-value (widget)
  (get (widget-value widget) 'face-defface-spec))

(defun custom-face-mark-to-reset-standard (widget)
  "Restore widget WIDGET to the face's standard attribute values.
If `custom-reset-standard-faces-list' is nil, save, reset and
redraw the widget immediately."
  (let* ((symbol (widget-value widget))
	 (child (car (widget-get widget :children)))
	 (value (get symbol 'face-defface-spec))
	 (comment-widget (widget-get widget :comment-widget)))
    (unless value
      (user-error "No standard setting for this face"))
    (put symbol 'customized-face nil)
    (put symbol 'customized-face-comment nil)
    (custom-push-theme 'theme-face symbol 'user 'reset)
    (face-spec-set symbol value t)
    (custom-theme-recalc-face symbol)
    (if (and custom-reset-standard-faces-list
	     (or (get symbol 'saved-face) (get symbol 'saved-face-comment)))
	;; Do this later.
	(progn
	  (put symbol 'saved-face nil)
	  (put symbol 'saved-face-comment nil)
	  ;; Append this to `custom-reset-standard-faces-list' and have
	  ;; `custom-reset-standard-save-and-update' save setting to the
	  ;; file, update the widget's state, and redraw it.
	  (setq custom-reset-standard-faces-list
		(cons widget custom-reset-standard-faces-list)))
      (when (or (get symbol 'saved-face) (get symbol 'saved-face-comment))
	(put symbol 'saved-face nil)
	(put symbol 'saved-face-comment nil)
	(custom-save-all))
      (put symbol 'face-comment nil)
      (widget-value-set child
			(custom-pre-filter-face-spec
			 (list (list t (custom-face-attributes-get
					symbol nil)))))
      ;; This call manages the comment visibility
      (widget-value-set comment-widget "")
      (custom-face-state-set widget)
      (custom-redraw-magic widget))))

(defun custom-face-reset-standard (widget)
  "Restore WIDGET to the face's standard attribute values.
This operation eliminates any saved attributes for the face,
restoring it to the state of a face that has never been customized."
  (let (custom-reset-standard-faces-list)
    (custom-face-mark-to-reset-standard widget)))

;;; The `face' Widget.

(defvar widget-face-prompt-value-history nil
  "History of input to `widget-face-prompt-value'.")

(define-widget 'face 'symbol
  "A Lisp face name (with sample)."
  :format "%{%t%}: (%{sample%}) %v"
  :tag "Face"
  :value 'default
  :sample-face-get 'widget-face-sample-face-get
  :notify 'widget-face-notify
  :match (lambda (_widget value) (facep value))
  :completions (apply-partially #'completion-table-with-predicate
                                obarray #'facep 'strict)
  :prompt-match 'facep
  :prompt-history 'widget-face-prompt-value-history
  :validate (lambda (widget)
	      (unless (facep (widget-value widget))
		(widget-put widget
			    :error (format "Invalid face: %S"
					   (widget-value widget)))
		widget)))

(defun widget-face-sample-face-get (widget)
  (let ((value (widget-value widget)))
    (if (facep value)
	value
      'default)))

(defun widget-face-notify (widget child &optional event)
  "Update the sample, and notify the parent."
  (overlay-put (widget-get widget :sample-overlay)
	       'face (widget-apply widget :sample-face-get))
  (widget-default-notify widget child event))


;;; The `hook' Widget.

(define-widget 'hook 'list
  "An Emacs Lisp hook."
  :value-to-internal (lambda (_widget value)
		       (if (and value (symbolp value))
			   (list value)
			 value))
  :match (lambda (widget value)
	   (or (symbolp value)
	       (widget-group-match widget value)))
  ;; Avoid adding undefined functions to the hook, especially for
  ;; things like `find-file-hook' or even more basic ones, to avoid
  ;; chaos.
  :set (lambda (symbol value)
	 (dolist (elt value)
	   (if (fboundp elt)
	       (add-hook symbol elt))))
  :convert-widget 'custom-hook-convert-widget
  :tag "Hook")

(defun custom-hook-convert-widget (widget)
  ;; Handle `:options'.
  (let* ((options (widget-get widget :options))
	 (other `(editable-list :inline t
				:entry-format "%i %d%v"
				(function :format " %v")))
	 (args (if options
		   (list `(checklist :inline t
				     ,@(mapcar (lambda (entry)
						 `(function-item ,entry))
					       options))
			 other)
		 (list other))))
    (widget-put widget :args args)
    widget))

;;; The `custom-group-link' Widget.

(define-widget 'custom-group-link 'link
  "Show parent in other window when activated."
  :button-face 'custom-link
  :mouse-face 'highlight
  :pressed-face 'highlight
  :help-echo "Create customization buffer for this group."
  :keymap custom-mode-link-map
  :follow-link 'mouse-face
  :action 'custom-group-link-action)

(defun custom-group-link-action (widget &rest _ignore)
  (customize-group (widget-value widget)))

;;; The `custom-group' Widget.

(defcustom custom-group-tag-faces nil
  "Face used for group tags.
The first member is used for level 1 groups, the second for level 2,
and so forth.  The remaining group tags are shown with `custom-group-tag'."
  :type '(repeat face)
  :group 'custom-faces)

(defface custom-group-tag-1
  '((default :weight bold :height 1.2 :inherit variable-pitch)
    (((class color) (background dark)) :foreground "pink")
    (((min-colors 88) (class color) (background light)) :foreground "red1")
    (((class color) (background light)) :foreground "red"))
  "Face for group tags."
  :group 'custom-faces)

(defface custom-group-tag
  '((default :weight bold :height 1.2 :inherit variable-pitch)
    (((class color) (background dark)) :foreground "light blue")
    (((min-colors 88) (class color) (background light)) :foreground "blue1")
    (((class color) (background light)) :foreground "blue")
    (t :weight bold))
  "Face for low level group tags."
  :group 'custom-faces)

(defface custom-group-subtitle
  '((t :weight bold))
  "Face for the \"Subgroups:\" subtitle in Custom buffers."
  :group 'custom-faces)

(defvar custom-group-doc-align-col 20)

(define-widget 'custom-group 'custom
  "Customize group."
  :format "%v"
  :sample-face-get 'custom-group-sample-face-get
  :documentation-property 'group-documentation
  :help-echo "Set or reset all members of this group."
  :value-create 'custom-group-value-create
  :action 'custom-group-action
  :custom-category 'group
  :custom-set 'custom-group-set
  :custom-mark-to-save 'custom-group-mark-to-save
  :custom-reset-current 'custom-group-reset-current
  :custom-reset-saved 'custom-group-reset-saved
  :custom-reset-standard 'custom-group-reset-standard
  :custom-mark-to-reset-standard 'custom-group-mark-to-reset-standard
  :custom-state-set-and-redraw 'custom-group-state-set-and-redraw
  :custom-menu 'custom-group-menu-create)

(defun custom-group-sample-face-get (widget)
  ;; Use :sample-face.
  (or (nth (1- (widget-get widget :custom-level)) custom-group-tag-faces)
      'custom-group-tag))

(define-widget 'custom-group-visibility 'visibility
  "An indicator and manipulator for hidden group contents."
  :create 'custom-group-visibility-create)

(defun custom-group-visibility-create (widget)
  (let ((visible (widget-value widget)))
    (if visible
	(insert "--------")))
  (widget-default-create widget))

(defun custom-group-members (symbol groups-only)
  "Return SYMBOL's custom group members.
If GROUPS-ONLY non-nil, return only those members that are groups."
  (if (not groups-only)
      (get symbol 'custom-group)
    (let (members)
      (dolist (entry (get symbol 'custom-group))
	(when (eq (nth 1 entry) 'custom-group)
	  (push entry members)))
      (nreverse members))))

(defun custom-group-value-create (widget)
  "Insert a customize group for WIDGET in the current buffer."
  (unless (eq (widget-get widget :custom-state) 'hidden)
    (custom-load-widget widget))
  (let* ((state (widget-get widget :custom-state))
	 (level (widget-get widget :custom-level))
	 ;; (indent (widget-get widget :indent))
	 (prefix (widget-get widget :custom-prefix))
	 (buttons (widget-get widget :buttons))
	 (tag (widget-get widget :tag))
	 (symbol (widget-value widget))
	 (members (custom-group-members symbol
					(and (eq custom-buffer-style 'tree)
					     custom-browse-only-groups)))
	 (doc (widget-docstring widget)))
    (cond ((and (eq custom-buffer-style 'tree)
		(eq state 'hidden)
		(or members (custom-unloaded-widget-p widget)))
	   (custom-browse-insert-prefix prefix)
	   (push (widget-create-child-and-convert
		  widget 'custom-browse-visibility
		  :tag "+")
		 buttons)
	   (insert "-- ")
	   (push (widget-create-child-and-convert
		  widget 'custom-browse-group-tag)
		 buttons)
	   (insert " " tag "\n")
	   (widget-put widget :buttons buttons))
	  ((and (eq custom-buffer-style 'tree)
		(zerop (length members)))
	   (custom-browse-insert-prefix prefix)
	   (insert "[ ]-- ")
	   (push (widget-create-child-and-convert
		  widget 'custom-browse-group-tag)
		 buttons)
	   (insert " " tag "\n")
	   (widget-put widget :buttons buttons))
	  ((eq custom-buffer-style 'tree)
	   (custom-browse-insert-prefix prefix)
	   (if (zerop (length members))
	       (progn
		 (custom-browse-insert-prefix prefix)
		 (insert "[ ]-- ")
		 ;; (widget-glyph-insert nil "[ ]" "empty")
		 ;; (widget-glyph-insert nil "-- " "horizontal")
		 (push (widget-create-child-and-convert
			widget 'custom-browse-group-tag)
		       buttons)
		 (insert " " tag "\n")
		 (widget-put widget :buttons buttons))
	     (push (widget-create-child-and-convert
		    widget 'custom-browse-visibility
		    ;; :tag-glyph "minus"
		    :tag "-")
		   buttons)
	     (insert "-\\ ")
	     ;; (widget-glyph-insert nil "-\\ " "top")
	     (push (widget-create-child-and-convert
		    widget 'custom-browse-group-tag)
		   buttons)
	     (insert " " tag "\n")
	     (widget-put widget :buttons buttons)
	     (message "Creating group...")
	     (let* ((members (custom-sort-items
			      members
			      ;; Never sort the top-level custom group.
			      (unless (eq symbol 'emacs)
				custom-browse-sort-alphabetically)
			      custom-browse-order-groups))
		    (prefixes (widget-get widget :custom-prefixes))
		    (custom-prefix-list (custom-prefix-add symbol prefixes))
		    (extra-prefix (if (widget-get widget :custom-last)
				      "   "
				    " | "))
		    (prefix (concat prefix extra-prefix))
		    children entry)
	       (while members
		 (setq entry (car members)
		       members (cdr members))
		 (push (widget-create-child-and-convert
			widget (nth 1 entry)
			:group widget
			:tag (custom-unlispify-tag-name (nth 0 entry))
			:custom-prefixes custom-prefix-list
			:custom-level (1+ level)
			:custom-last (null members)
			:value (nth 0 entry)
			:custom-prefix prefix)
		       children))
	       (widget-put widget :children (reverse children)))
	     (message "Creating group...done")))
	  ;; Nested style.
	  ((eq state 'hidden)
	   ;; Create level indicator.
	   ;; Create tag.
	   (if (eq custom-buffer-style 'links)
	       (push (widget-create-child-and-convert
		      widget 'custom-group-link
		      :tag tag
		      symbol)
		     buttons)
	     (insert-char ?\  (* custom-buffer-indent (1- level)))
	     (insert "-- ")
	     (push (widget-create-child-and-convert
		    widget 'custom-group-visibility
		    :help-echo "Show members of this group."
		    :action 'custom-toggle-parent
		    (not (eq state 'hidden)))
		   buttons))
	   (if (>= (current-column) custom-group-doc-align-col)
	       (insert "  "))
	   ;; Create magic button.
	   (let ((magic (widget-create-child-and-convert
			 widget 'custom-magic nil)))
	     (widget-put widget :custom-magic magic)
	     (push magic buttons))
	   ;; Update buttons.
	   (widget-put widget :buttons buttons)
	   ;; Insert documentation.
	   (if (and (eq custom-buffer-style 'links) (> level 1))
	       (widget-put widget :documentation-indent
			   custom-group-doc-align-col))
	   (widget-add-documentation-string-button
	    widget :visibility-widget 'custom-visibility))

	  ;; Nested style.
	  (t				;Visible.
	   ;; Draw a horizontal line (this works for both graphical
	   ;; and text displays):
	   (let ((p (point)))
	     (insert "\n")
	     (put-text-property p (1+ p) 'face '(:underline t))
	     (overlay-put (make-overlay p (1+ p))
			  'before-string
			  (propertize "\n" 'face '(:underline t)
				      'display '(space :align-to 999))))

	   ;; Add parent groups references above the group.
	   (when (eq level 1)
	     (if (custom-add-parent-links widget "Parent groups:")
		 (insert "\n")))
	   (insert-char ?\  (* custom-buffer-indent (1- level)))
	   ;; Create tag.
	   (let ((start (point)))
	     (insert tag " group: ")
	     (widget-specify-sample widget start (point)))
	   (cond
	    ((not doc)
	     (insert " Group definition missing. "))
	    ((< (length doc) 50)
	     (insert doc)))
	   ;; Create visibility indicator.
	   (unless (eq custom-buffer-style 'links)
	     (insert "--------")
	     (push (widget-create-child-and-convert
		    widget 'visibility
		    :help-echo "Hide members of this group."
		    :action 'custom-toggle-parent
		    (not (eq state 'hidden)))
		   buttons)
	     (insert " "))
	   (insert "\n")
	   ;; Create magic button.
	   (let ((magic (widget-create-child-and-convert
			 widget 'custom-magic
			 :indent 0
			 nil)))
	     (widget-put widget :custom-magic magic)
	     (push magic buttons))
	   ;; Update buttons.
	   (widget-put widget :buttons buttons)
	   ;; Insert documentation.
	   (when (and doc (>= (length doc) 50))
	     (widget-add-documentation-string-button
	      widget :visibility-widget 'custom-visibility))

	   ;; Parent groups.
	   (if nil  ;;; This should test that the buffer
		    ;;; was not made to display a group.
	       (when (eq level 1)
		 (insert-char ?\  custom-buffer-indent)
		 (custom-add-parent-links widget)))
	   (custom-add-see-also widget
				(make-string (* custom-buffer-indent level)
					     ?\ ))
	   ;; Members.
	   (message "Creating group...")
	   (let* ((members (custom-sort-items
			    members
			    ;; Never sort the top-level custom group.
			    (unless (eq symbol 'emacs)
			      custom-buffer-sort-alphabetically)
			    custom-buffer-order-groups))
		  (prefixes (widget-get widget :custom-prefixes))
		  (custom-prefix-list (custom-prefix-add symbol prefixes))
		  (len (length members))
		  (count 0)
		  (reporter (make-progress-reporter
			     "Creating group entries..." 0 len))
		  (have-subtitle (and (not (eq symbol 'emacs))
				      (eq custom-buffer-order-groups 'last)))
		  prev-type
		  children)

	     (dolist (entry members)
	       (unless (eq prev-type 'custom-group)
		 (widget-insert "\n"))
	       (progress-reporter-update reporter (setq count (1+ count)))
	       (let ((sym (nth 0 entry))
		     (type (nth 1 entry)))
		 (when (and have-subtitle (eq type 'custom-group))
		   (setq have-subtitle nil)
		   (widget-insert
		    (propertize "Subgroups:\n" 'face 'custom-group-subtitle)))
		 (setq prev-type type)
		 (push (widget-create-child-and-convert
			widget type
			:group widget
			:tag (custom-unlispify-tag-name sym)
			:custom-prefixes custom-prefix-list
			:custom-level (1+ level)
			:value sym)
		       children)
		 (unless (eq (preceding-char) ?\n)
		   (widget-insert "\n"))))

	     (setq children (nreverse children))
	     (mapc 'custom-magic-reset children)
	     (widget-put widget :children children)
	     (custom-group-state-update widget)
	     (progress-reporter-done reporter))
	   ;; End line
	   (let ((p (1+ (point))))
	     (insert "\n\n")
	     (put-text-property p (1+ p) 'face '(:underline t))
	     (overlay-put (make-overlay p (1+ p))
			  'before-string
			  (propertize "\n" 'face '(:underline t)
				      'display '(space :align-to 999))))))))

(defvar custom-group-menu
  `(("Set for Current Session" custom-group-set
     (lambda (widget)
       (eq (widget-get widget :custom-state) 'modified)))
    ,@(when (or custom-file init-file-user)
	'(("Save for Future Sessions" custom-group-save
	   (lambda (widget)
	     (memq (widget-get widget :custom-state) '(modified set))))))
    ("Undo Edits" custom-group-reset-current
     (lambda (widget)
       (memq (widget-get widget :custom-state) '(modified))))
    ("Revert This Session's Customizations" custom-group-reset-saved
     (lambda (widget)
       (memq (widget-get widget :custom-state) '(modified set))))
    ,@(when (or custom-file init-file-user)
	'(("Erase Customization" custom-group-reset-standard
	   (lambda (widget)
	     (memq (widget-get widget :custom-state) '(modified set saved)))))))
  "Alist of actions for the `custom-group' widget.
Each entry has the form (NAME ACTION FILTER) where NAME is the name of
the menu entry, ACTION is the function to call on the widget when the
menu is selected, and FILTER is a predicate which takes a `custom-group'
widget as an argument, and returns non-nil if ACTION is valid on that
widget.  If FILTER is nil, ACTION is always valid.")

(defun custom-group-action (widget &optional event)
  "Show the menu for `custom-group' WIDGET.
Optional EVENT is the location for the menu."
  (if (eq (widget-get widget :custom-state) 'hidden)
      (custom-toggle-hide widget)
    (let* ((completion-ignore-case t)
	   (answer (widget-choose (concat "Operation on "
					  (custom-unlispify-tag-name
					   (widget-get widget :value)))
				  (custom-menu-filter custom-group-menu
						      widget)
				  event)))
      (if answer
	  (funcall answer widget)))))

(defun custom-group-set (widget)
  "Set changes in all modified group members."
  (dolist (child (widget-get widget :children))
    (when (eq (widget-get child :custom-state) 'modified)
      (widget-apply child :custom-set))))

(defun custom-group-mark-to-save (widget)
  "Mark all modified group members for saving."
  (dolist (child (widget-get widget :children))
    (when (memq (widget-get child :custom-state) '(modified set))
      (widget-apply child :custom-mark-to-save))))

(defsubst custom-group-state-set-and-redraw (widget)
  "Set state of group widget WIDGET and redraw with current settings."
  (dolist (child (widget-get widget :children))
    (when (memq (widget-get child :custom-state) '(modified set))
      (widget-apply child :custom-state-set-and-redraw))))

(defun custom-group-save (widget)
  "Save all modified group members."
  (custom-group-mark-to-save widget)
  (custom-save-all)
  (custom-group-state-set-and-redraw widget))

(defun custom-group-reset-current (widget)
  "Reset all modified group members."
  (dolist (child (widget-get widget :children))
    (when (eq (widget-get child :custom-state) 'modified)
      (widget-apply child :custom-reset-current))))

(defun custom-group-reset-saved (widget)
  "Reset all modified or set group members."
  (dolist (child (widget-get widget :children))
    (when (memq (widget-get child :custom-state) '(modified set))
      (widget-apply child :custom-reset-saved))))

(defun custom-group-reset-standard (widget)
  "Reset all modified, set, or saved group members."
  (let ((custom-reset-standard-variables-list '(t))
	(custom-reset-standard-faces-list '(t)))
    (custom-group-mark-to-reset-standard widget)
    (custom-reset-standard-save-and-update)))

(defun custom-group-mark-to-reset-standard (widget)
  "Mark to reset all modified, set, or saved group members."
  (dolist (child (widget-get widget :children))
    (when (memq (widget-get child :custom-state)
		'(modified set saved))
      (widget-apply child :custom-mark-to-reset-standard))))

(defun custom-group-state-update (widget)
  "Update magic."
  (unless (eq (widget-get widget :custom-state) 'hidden)
    (let* ((children (widget-get widget :children))
	   (states (mapcar (lambda (child)
			     (widget-get child :custom-state))
			   children))
	   (magics custom-magic-alist)
	   (found 'standard))
      (while magics
	(let ((magic (car (car magics))))
	  (if (and (not (eq magic 'hidden))
		   (memq magic states))
	      (setq found magic
		    magics nil)
	    (setq magics (cdr magics)))))
      (widget-put widget :custom-state found)))
  (custom-magic-reset widget))

;;; Reading and writing the custom file.

;;;###autoload
(defcustom custom-file nil
  "File used for storing customization information.
The default is nil, which means to use your init file
as specified by `user-init-file'.  If the value is not nil,
it should be an absolute file name.

You can set this option through Custom, if you carefully read the
last paragraph below.  However, usually it is simpler to write
something like the following in your init file:

\(setq custom-file \"~/.emacs-custom.el\")
\(load custom-file)

Note that both lines are necessary: the first line tells Custom to
save all customizations in this file, but does not load it.

When you change this variable outside Custom, look in the
previous custom file \(usually your init file) for the
forms `(custom-set-variables ...)'  and `(custom-set-faces ...)',
and copy them (whichever ones you find) to the new custom file.
This will preserve your existing customizations.

If you save this option using Custom, Custom will write all
currently saved customizations, including the new one for this
option itself, into the file you specify, overwriting any
`custom-set-variables' and `custom-set-faces' forms already
present in that file.  It will not delete any customizations from
the old custom file.  You should do that manually if that is what you
want.  You also have to put something like `\(load \"CUSTOM-FILE\")
in your init file, where CUSTOM-FILE is the actual name of the
file.  Otherwise, Emacs will not load the file when it starts up,
and hence will not set `custom-file' to that file either."
  :type '(choice (const :tag "Your Emacs init file" nil)
		 (file :format "%t:%v%d"
		       :doc
		       "Please read entire docstring below before setting \
this through Custom.
Click on \"More\" \(or position point there and press RETURN)
if only the first line of the docstring is shown."))
  :group 'customize)

(defun custom-file (&optional no-error)
  "Return the file name for saving customizations."
  (if (null user-init-file)
      ;; Started with -q, i.e. the file containing Custom settings
      ;; hasn't been read.  Saving settings there won't make much
      ;; sense.
      (if no-error
	  nil
	(user-error "Saving settings from \"emacs -q\" would overwrite existing customizations"))
    (file-chase-links (or custom-file user-init-file))))

;; If recentf-mode is non-nil, this is defined.
(declare-function recentf-expand-file-name "recentf" (name))

;;;###autoload
(defun custom-save-all ()
  "Save all customizations in `custom-file'."
  (when (and (null custom-file) init-file-had-error)
    (error "Cannot save customizations; init file was not fully loaded"))
  (let* ((filename (custom-file))
	 (recentf-exclude
	  (if recentf-mode
	      (cons (concat "\\`"
			    (regexp-quote
			     (recentf-expand-file-name (custom-file)))
			    "\\'")
		    recentf-exclude)))
	 (old-buffer (find-buffer-visiting filename))
	 old-buffer-name)

    (with-current-buffer (let ((find-file-visit-truename t))
			   (or old-buffer (find-file-noselect filename)))
      ;; We'll save using file-precious-flag, so avoid destroying
      ;; symlinks.  (If we're not already visiting the buffer, this is
      ;; handled by find-file-visit-truename, above.)
      (when old-buffer
	(setq old-buffer-name (buffer-file-name))
	(set-visited-file-name (file-chase-links filename)))

      (unless (eq major-mode 'emacs-lisp-mode)
	(emacs-lisp-mode))
      (let ((inhibit-read-only t)
	    (print-length nil)
	    (print-level nil))
	(custom-save-variables)
	(custom-save-faces))
      (let ((file-precious-flag t))
	(save-buffer))
      (if old-buffer
	  (progn
	    (set-visited-file-name old-buffer-name)
	    (set-buffer-modified-p nil))
	(kill-buffer (current-buffer))))))

;;;###autoload
(defun customize-save-customized ()
  "Save all user options which have been set in this session."
  (interactive)
  (mapatoms (lambda (symbol)
	      (let ((face (get symbol 'customized-face))
		    (value (get symbol 'customized-value))
		    (face-comment (get symbol 'customized-face-comment))
		    (variable-comment
		     (get symbol 'customized-variable-comment)))
		(when face
		  (put symbol 'saved-face face)
		  (custom-push-theme 'theme-face symbol 'user 'set value)
		  (put symbol 'customized-face nil))
		(when value
		  (put symbol 'saved-value value)
		  (custom-push-theme 'theme-value symbol 'user 'set value)
		  (put symbol 'customized-value nil))
		(when variable-comment
		  (put symbol 'saved-variable-comment variable-comment)
		  (put symbol 'customized-variable-comment nil))
		(when face-comment
		  (put symbol 'saved-face-comment face-comment)
		  (put symbol 'customized-face-comment nil)))))
  ;; We really should update all custom buffers here.
  (custom-save-all))

;; Editing the custom file contents in a buffer.

(defun custom-save-delete (symbol)
  "Delete all calls to SYMBOL from the contents of the current buffer.
Leave point at the old location of the first such call,
or (if there were none) at the end of the buffer.

This function does not save the buffer."
  (goto-char (point-min))
  ;; Skip all whitespace and comments.
  (while (forward-comment 1))
  (or (eobp)
      (save-excursion (forward-sexp (buffer-size)))) ; Test for scan errors.
  (let (first)
    (catch 'found
      (while t ;; We exit this loop only via throw.
	;; Skip all whitespace and comments.
	(while (forward-comment 1))
	(let ((start (point))
	      (sexp (condition-case nil
			(read (current-buffer))
		      (end-of-file (throw 'found nil)))))
	  (when (and (listp sexp)
		     (eq (car sexp) symbol))
	    (delete-region start (point))
	    (unless first
	      (setq first (point)))))))
    (if first
	(goto-char first)
      ;; Move in front of local variables, otherwise long Custom
      ;; entries would make them ineffective.
      (let ((pos (point-max))
	    (case-fold-search t))
	(save-excursion
	  (goto-char (point-max))
	  (search-backward "\n\^L" (max (- (point-max) 3000) (point-min))
			   'move)
	  (when (search-forward "Local Variables:" nil t)
	    (setq pos (line-beginning-position))))
	(goto-char pos)))))

(defvar sort-fold-case) ; defined in sort.el

(defun custom-save-variables ()
  "Save all customized variables in `custom-file'."
  (save-excursion
    (custom-save-delete 'custom-set-variables)
    (let ((standard-output (current-buffer))
	  (saved-list (make-list 1 0))
	  sort-fold-case)
      ;; First create a sorted list of saved variables.
      (mapatoms
       (lambda (symbol)
	 (if (and (get symbol 'saved-value)
		  ;; ignore theme values
		  (or (null (get symbol 'theme-value))
		      (eq 'user (caar (get symbol 'theme-value)))))
	     (nconc saved-list (list symbol)))))
      (setq saved-list (sort (cdr saved-list) 'string<))
      (unless (bolp)
	(princ "\n"))
      (princ "(custom-set-variables
 ;; custom-set-variables was added by Custom.
 ;; If you edit it by hand, you could mess it up, so be careful.
 ;; Your init file should contain only one such instance.
 ;; If there is more than one, they won't work right.\n")
      (dolist (symbol saved-list)
	(let ((spec (car-safe (get symbol 'theme-value)))
	      (value (get symbol 'saved-value))
	      (requests (get symbol 'custom-requests))
	      (now (and (not (custom-variable-p symbol))
			(or (boundp symbol)
			    (eq (get symbol 'force-value)
				'rogue))))
	      (comment (get symbol 'saved-variable-comment)))
	  ;; Check REQUESTS for validity.
	  (dolist (request requests)
	    (when (and (symbolp request) (not (featurep request)))
	      (message "Unknown requested feature: %s" request)
	      (setq requests (delq request requests))))
	  ;; Is there anything customized about this variable?
	  (when (or (and spec (eq (car spec) 'user))
		    comment
		    (and (null spec) (get symbol 'saved-value)))
	    ;; Output an element for this variable.
	    ;; It has the form (SYMBOL VALUE-FORM NOW REQUESTS COMMENT).
	    ;; SYMBOL is the variable name.
	    ;; VALUE-FORM is an expression to return the customized value.
	    ;; NOW if non-nil means always set the variable immediately
	    ;; when the customizations are reloaded.  This is used
	    ;; for rogue variables
	    ;; REQUESTS is a list of packages to load before setting the
	    ;; variable.  Each element of it will be passed to `require'.
	    ;; COMMENT is whatever comment the user has specified
	    ;; with the customize facility.
	    (unless (bolp)
	      (princ "\n"))
	    (princ " '(")
	    (prin1 symbol)
	    (princ " ")
	    (prin1 (car value))
	    (when (or now requests comment)
	      (princ " ")
	      (prin1 now)
	      (when (or requests comment)
		(princ " ")
		(prin1 requests)
		(when comment
		  (princ " ")
		  (prin1 comment))))
	    (princ ")"))))
      (if (bolp)
	  (princ " "))
      (princ ")")
      (unless (looking-at "\n")
	(princ "\n")))))

(defun custom-save-faces ()
  "Save all customized faces in `custom-file'."
  (save-excursion
    (custom-save-delete 'custom-reset-faces)
    (custom-save-delete 'custom-set-faces)
    (let ((standard-output (current-buffer))
	  (saved-list (make-list 1 0))
	  sort-fold-case)
      ;; First create a sorted list of saved faces.
      (mapatoms
       (lambda (symbol)
	 (if (and (get symbol 'saved-face)
		  (eq 'user (car (car-safe (get symbol 'theme-face)))))
	     (nconc saved-list (list symbol)))))
      (setq saved-list (sort (cdr saved-list) 'string<))
      ;; The default face must be first, since it affects the others.
      (if (memq 'default saved-list)
	  (setq saved-list (cons 'default (delq 'default saved-list))))
      (unless (bolp)
	(princ "\n"))
      (princ "(custom-set-faces
 ;; custom-set-faces was added by Custom.
 ;; If you edit it by hand, you could mess it up, so be careful.
 ;; Your init file should contain only one such instance.
 ;; If there is more than one, they won't work right.\n")
      (dolist (symbol saved-list)
	(let ((spec (car-safe (get symbol 'theme-face)))
	      (value (get symbol 'saved-face))
	      (now (not (or (get symbol 'face-defface-spec)
			    (and (not (custom-facep symbol))
				 (not (get symbol 'force-face))))))
	      (comment (get symbol 'saved-face-comment)))
	  (when (or (and spec (eq (nth 0 spec) 'user))
		    comment
		    (and (null spec) (get symbol 'saved-face)))
	    ;; Don't print default face here.
	    (unless (bolp)
	      (princ "\n"))
	    (princ " '(")
	    (prin1 symbol)
	    (princ " ")
	    (prin1 value)
	    (when (or now comment)
	      (princ " ")
	      (prin1 now)
	      (when comment
		(princ " ")
		(prin1 comment)))
	    (princ ")"))))
      (if (bolp)
	  (princ " "))
      (princ ")")
      (unless (looking-at "\n")
	(princ "\n")))))

;;; The Customize Menu.

;;; Menu support

(defcustom custom-menu-nesting 2
  "Maximum nesting in custom menus."
  :type 'integer
  :group 'custom-menu)

(defun custom-face-menu-create (_widget symbol)
  "Ignoring WIDGET, create a menu entry for customization face SYMBOL."
  (vector (custom-unlispify-menu-entry symbol)
	  `(customize-face ',symbol)
	  t))

(defun custom-variable-menu-create (_widget symbol)
  "Ignoring WIDGET, create a menu entry for customization variable SYMBOL."
  (let ((type (get symbol 'custom-type)))
    (unless (listp type)
      (setq type (list type)))
    (if (and type (widget-get type :custom-menu))
	(widget-apply type :custom-menu symbol)
      (vector (custom-unlispify-menu-entry symbol)
	      `(customize-variable ',symbol)
	      t))))

;; Add checkboxes to boolean variable entries.
(widget-put (get 'boolean 'widget-type)
	    :custom-menu (lambda (_widget symbol)
			   (vector (custom-unlispify-menu-entry symbol)
				   `(customize-variable ',symbol)
				   ':style 'toggle
				   ':selected symbol)))

(defun custom-group-menu-create (_widget symbol)
  "Ignoring WIDGET, create a menu entry for customization group SYMBOL."
  `( ,(custom-unlispify-menu-entry symbol t)
     :filter (lambda (&rest junk)
	       (let* ((menu (custom-menu-create ',symbol)))
		 (if (consp menu) (cdr menu) menu)))))

;;;###autoload
(defun custom-menu-create (symbol)
  "Create menu for customization group SYMBOL.
The menu is in a format applicable to `easy-menu-define'."
  (let* ((deactivate-mark nil)
	 (item (vector (custom-unlispify-menu-entry symbol)
		       `(customize-group ',symbol)
		       t)))
    (if (and (or (not (boundp 'custom-menu-nesting))
		 (>= custom-menu-nesting 0))
	     (progn
	       (custom-load-symbol symbol)
	       (< (length (get symbol 'custom-group)) widget-menu-max-size)))
	(let ((custom-prefix-list (custom-prefix-add symbol
						     custom-prefix-list))
	      (members (custom-sort-items (get symbol 'custom-group)
					  custom-menu-sort-alphabetically
					  custom-menu-order-groups)))
	  `(,(custom-unlispify-menu-entry symbol t)
	    ,item
	    "--"
	    ,@(mapcar (lambda (entry)
			(widget-apply (if (listp (nth 1 entry))
					  (nth 1 entry)
					(list (nth 1 entry)))
				      :custom-menu (nth 0 entry)))
		      members)))
      item)))

;;;###autoload
(defun customize-menu-create (symbol &optional name)
  "Return a customize menu for customization group SYMBOL.
If optional NAME is given, use that as the name of the menu.
Otherwise the menu will be named `Customize'.
The format is suitable for use with `easy-menu-define'."
  (unless name
    (setq name "Customize"))
  `(,name
    :filter (lambda (&rest junk)
	      (let ((menu (custom-menu-create ',symbol)))
		(if (consp menu) (cdr menu) menu)))))

;;; Toolbar and menubar support

(easy-menu-define
  Custom-mode-menu (list custom-mode-map custom-field-keymap)
  "Menu used in customization buffers."
  (nconc (list "Custom"
	       (customize-menu-create 'customize))
	 (mapcar (lambda (arg)
		   (let ((tag     (nth 0 arg))
			 (command (nth 1 arg))
			 (active  (nth 2 arg))
			 (help    (nth 3 arg)))
		     (vector tag command :active (eval active) :help help)))
		 custom-commands)))

(defvar tool-bar-map)

;;; `custom-tool-bar-map' used to be set up here.  This will fail to
;;; DTRT when `display-graphic-p' returns nil during compilation.  Hence
;;; we set this up lazily in `Custom-mode'.
(defvar custom-tool-bar-map nil
  "Keymap for toolbar in Custom mode.")

;;; The Custom Mode.

(defun Custom-no-edit (_pos &optional _event)
  "Invoke button at POS, or refuse to allow editing of Custom buffer."
  (interactive "@d")
  (error "You can't edit this part of the Custom buffer"))

(defun Custom-newline (pos &optional event)
  "Invoke button at POS, or refuse to allow editing of Custom buffer."
  (interactive "@d")
  (let ((button (get-char-property pos 'button)))
    ;; If there is no button at point, then use the one at the start
    ;; of the line, if it is a custom-group-link (bug#2298).
    (or button
	(if (setq button (get-char-property (line-beginning-position) 'button))
	    (or (eq (widget-type button) 'custom-group-link)
		(setq button nil))))
    (if button
	(widget-apply-action button event)
      (error "You can't edit this part of the Custom buffer"))))

(defun Custom-goto-parent ()
  "Go to the parent group listed at the top of this buffer.
If several parents are listed, go to the first of them."
  (interactive)
  (save-excursion
    (goto-char (point-min))
    (if (search-forward "\nParent groups: " nil t)
	(let* ((button (get-char-property (point) 'button))
	       (parent (downcase (widget-get  button :tag))))
	  (customize-group parent)))))

(defcustom Custom-mode-hook nil
  "Hook called when entering Custom mode."
  :type 'hook
  :group 'custom-buffer)

(defun custom-state-buffer-message (widget)
  (if (eq (widget-get (widget-get widget :parent) :custom-state) 'modified)
      (message "To install your edits, invoke [State] and choose the Set operation")))

(defun custom--initialize-widget-variables ()
  (set (make-local-variable 'widget-documentation-face) 'custom-documentation)
  (set (make-local-variable 'widget-button-face) custom-button)
  (set (make-local-variable 'widget-button-pressed-face) custom-button-pressed)
  (set (make-local-variable 'widget-mouse-face) custom-button-mouse)
  ;; We need this because of the "More" button on docstrings.
  ;; Otherwise clicking on "More" can push point offscreen, which
  ;; causes the window to recenter on point, which pushes the
  ;; newly-revealed docstring offscreen; which is annoying.  -- cyd.
  (set (make-local-variable 'widget-button-click-moves-point) t)
  ;; When possible, use relief for buttons, not bracketing.  This test
  ;; may not be optimal.
  (when custom-raised-buttons
    (set (make-local-variable 'widget-push-button-prefix) "")
    (set (make-local-variable 'widget-push-button-suffix) "")
    (set (make-local-variable 'widget-link-prefix) "")
    (set (make-local-variable 'widget-link-suffix) ""))
  (setq show-trailing-whitespace nil))

(define-obsolete-variable-alias 'custom-mode-hook 'Custom-mode-hook "23.1")
(define-derived-mode Custom-mode nil "Custom"
  "Major mode for editing customization buffers.

The following commands are available:

\\<widget-keymap>\
Move to next button, link or editable field.     \\[widget-forward]
Move to previous button, link or editable field. \\[widget-backward]
\\<custom-field-keymap>\
Complete content of editable text field.   \\[widget-complete]
\\<custom-mode-map>\
Invoke button under the mouse pointer.     \\[widget-button-click]
Invoke button under point.                 \\[widget-button-press]
Set all options from current text.         \\[Custom-set]
Make values in current text permanent.     \\[Custom-save]
Make text match actual option values.      \\[Custom-reset-current]
Reset options to permanent settings.       \\[Custom-reset-saved]
Erase customizations; set options
  and buffer text to the standard values.  \\[Custom-reset-standard]

Entry to this mode calls the value of `Custom-mode-hook'
if that value is non-nil."
  (use-local-map custom-mode-map)
  (easy-menu-add Custom-mode-menu)
  (set (make-local-variable 'tool-bar-map)
       (or custom-tool-bar-map
	   ;; Set up `custom-tool-bar-map'.
	   (let ((map (make-sparse-keymap)))
	     (mapc
	      (lambda (arg)
		(tool-bar-local-item-from-menu
		 (nth 1 arg) (nth 4 arg) map custom-mode-map
		 :label (nth 5 arg)))
	      custom-commands)
	     (setq custom-tool-bar-map map))))
  (make-local-variable 'custom-options)
  (make-local-variable 'custom-local-buffer)
  (custom--initialize-widget-variables)
  (add-hook 'widget-edit-functions 'custom-state-buffer-message nil t))

(put 'Custom-mode 'mode-class 'special)

(define-obsolete-function-alias 'custom-mode 'Custom-mode "23.1")

(add-to-list 'debug-ignored-errors "^Invalid face:? ")

;;; The End.

(provide 'cus-edit)

;;; cus-edit.el ends here<|MERGE_RESOLUTION|>--- conflicted
+++ resolved
@@ -2099,31 +2099,17 @@
 ;;; The `custom' Widget.
 
 (defface custom-button
-<<<<<<< HEAD
-  '((((type x w32 mac ns) (class color))	; Like default modeline
-     (:box (:line-width 2 :style released-button)
-	   :background "lightgrey" :foreground "black"))
-    (t
-     nil))
-=======
-  '((((type x w32 ns) (class color))	; Like default mode line
+  '((((type x w32 mac ns) (class color))	; Like default mode line
      :box (:line-width 2 :style released-button)
      :background "lightgrey" :foreground "black"))
->>>>>>> ea0d348b
   "Face for custom buffer buttons if `custom-raised-buttons' is non-nil."
   :version "21.1"
   :group 'custom-faces)
 
 (defface custom-button-mouse
-<<<<<<< HEAD
   '((((type x w32 mac ns) (class color))
-     (:box (:line-width 2 :style released-button)
-	   :background "grey90" :foreground "black"))
-=======
-  '((((type x w32 ns) (class color))
      :box (:line-width 2 :style released-button)
      :background "grey90" :foreground "black")
->>>>>>> ea0d348b
     (t
      ;; This is for text terminals that support mouse, like GPM mouse
      ;; or the MS-DOS terminal: inverse-video makes the button stand
@@ -2146,18 +2132,10 @@
       (if custom-raised-buttons 'custom-button-mouse 'highlight))
 
 (defface custom-button-pressed
-<<<<<<< HEAD
   '((((type x w32 mac ns) (class color))
-     (:box (:line-width 2 :style pressed-button)
-	   :background "lightgrey" :foreground "black"))
-    (t
-     (:inverse-video t)))
-=======
-  '((((type x w32 ns) (class color))
      :box (:line-width 2 :style pressed-button)
      :background "lightgrey" :foreground "black")
     (t :inverse-video t))
->>>>>>> ea0d348b
   "Face for pressed custom buttons if `custom-raised-buttons' is non-nil."
   :version "21.1"
   :group 'custom-faces)
