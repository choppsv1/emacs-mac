;;; frame.el --- multi-frame management independent of window systems  -*- lexical-binding:t -*-

;; Copyright (C) 1993-1994, 1996-1997, 2000-2020 Free Software
;; Foundation, Inc.

;; Maintainer: emacs-devel@gnu.org
;; Keywords: internal
;; Package: emacs

;; This file is part of GNU Emacs.

;; GNU Emacs is free software: you can redistribute it and/or modify
;; it under the terms of the GNU General Public License as published by
;; the Free Software Foundation, either version 3 of the License, or
;; (at your option) any later version.

;; GNU Emacs is distributed in the hope that it will be useful,
;; but WITHOUT ANY WARRANTY; without even the implied warranty of
;; MERCHANTABILITY or FITNESS FOR A PARTICULAR PURPOSE.  See the
;; GNU General Public License for more details.

;; You should have received a copy of the GNU General Public License
;; along with GNU Emacs.  If not, see <https://www.gnu.org/licenses/>.

;;; Commentary:

;;; Code:
(eval-when-compile (require 'cl-lib))

(cl-defgeneric frame-creation-function (params)
  "Method for window-system dependent functions to create a new frame.
The window system startup file should add its frame creation
function to this method, which should take an alist of parameters
as its argument.")

(cl-generic-define-context-rewriter window-system (value)
  ;; If `value' is a `consp', it's probably an old-style specializer,
  ;; so just use it, and anyway `eql' isn't very useful on cons cells.
  `(window-system ,(if (consp value) value `(eql ,value))))

(cl-defmethod frame-creation-function (params &context (window-system nil))
  ;; It's tempting to get rid of tty-create-frame-with-faces and turn it into
  ;; this method (i.e. move this method to faces.el), but faces.el is loaded
  ;; much earlier from loadup.el (before cl-generic and even before
  ;; cl-preloaded), so we'd first have to reorder that part.
  (tty-create-frame-with-faces params))

(defvar window-system-default-frame-alist nil
  "Window-system dependent default frame parameters.
The value should be an alist of elements (WINDOW-SYSTEM . ALIST),
where WINDOW-SYSTEM is a window system symbol (as returned by `framep')
and ALIST is a frame parameter alist like `default-frame-alist'.
Then, for frames on WINDOW-SYSTEM, any parameters specified in
ALIST supersede the corresponding parameters specified in
`default-frame-alist'.")

(defvar display-format-alist nil
  "Alist of patterns to decode display names.
The car of each entry is a regular expression matching a display
name string.  The cdr is a symbol giving the window-system that
handles the corresponding kind of display.")

;; The initial value given here used to ask for a minibuffer.
;; But that's not necessary, because the default is to have one.
;; By not specifying it here, we let an X resource specify it.
(defcustom initial-frame-alist nil
  "Alist of parameters for the initial X window frame.
You can set this in your init file; for example,

 (setq initial-frame-alist
       \\='((top . 1) (left . 1) (width . 80) (height . 55)))

Parameters specified here supersede the values given in
`default-frame-alist'.

If the value calls for a frame without a minibuffer, and you have
not created a minibuffer frame on your own, a minibuffer frame is
created according to `minibuffer-frame-alist'.

You can specify geometry-related options for just the initial
frame by setting this variable in your init file; however, they
won't take effect until Emacs reads your init file, which happens
after creating the initial frame.  If you want the initial frame
to have the proper geometry as soon as it appears, you need to
use this three-step process:
* Specify X resources to give the geometry you want.
* Set `default-frame-alist' to override these options so that they
  don't affect subsequent frames.
* Set `initial-frame-alist' in a way that matches the X resources,
  to override what you put in `default-frame-alist'."
  :type '(repeat (cons :format "%v"
		       (symbol :tag "Parameter")
		       (sexp :tag "Value")))
  :group 'frames)

(defcustom minibuffer-frame-alist '((width . 80) (height . 2))
  "Alist of parameters for the initial minibuffer frame.
This is the minibuffer frame created if `initial-frame-alist'
calls for a frame without a minibuffer.  The parameters specified
here supersede those given in `default-frame-alist', for the
initial minibuffer frame.

You can set this in your init file; for example,

 (setq minibuffer-frame-alist
       \\='((top . 1) (left . 1) (width . 80) (height . 2)))

It is not necessary to include (minibuffer . only); that is
appended when the minibuffer frame is created."
  :type '(repeat (cons :format "%v"
		       (symbol :tag "Parameter")
		       (sexp :tag "Value")))
  :group 'frames)

(defun handle-delete-frame (event)
  "Handle delete-frame events from the X server."
  (interactive "e")
  (let* ((frame (posn-window (event-start event))))
    (if (catch 'other-frame
          (dolist (frame-1 (frame-list))
            ;; A valid "other" frame is visible, has its `delete-before'
            ;; parameter unset and is not a child frame.
            (when (and (not (eq frame-1 frame))
                       (frame-visible-p frame-1)
                       (not (frame-parent frame-1))
                       (not (frame-parameter frame-1 'delete-before)))
              (throw 'other-frame t))))
	(delete-frame frame t)
      ;; Gildea@x.org says it is ok to ask questions before terminating.
      (save-buffers-kill-emacs))))

(defun frame-focus-state (&optional frame)
  "Return FRAME's last known focus state.
If nil or omitted, FRAME defaults to the selected frame.

Return nil if the frame is definitely known not be focused, t if
the frame is known to be focused, and `unknown' if we don't know."
  (let* ((frame (or frame (selected-frame)))
         (tty-top-frame (tty-top-frame frame)))
    (if (not tty-top-frame)
        (frame-parameter frame 'last-focus-update)
      ;; All tty frames are frame-visible-p if the terminal is
      ;; visible, so check whether the frame is the top tty frame
      ;; before checking visibility.
      (cond ((not (eq tty-top-frame frame)) nil)
            ((not (frame-visible-p frame)) nil)
            (t (let ((tty-focus-state
                      (terminal-parameter frame 'tty-focus-state)))
                 (cond ((eq tty-focus-state 'focused) t)
                       ((eq tty-focus-state 'defocused) nil)
                       (t 'unknown))))))))

(defvar after-focus-change-function #'ignore
  "Function called after frame focus may have changed.

This function is called with no arguments when Emacs notices that
the set of focused frames may have changed.  Code wanting to do
something when frame focus changes should use `add-function' to
add a function to this one, and in this added function, re-scan
the set of focused frames, calling `frame-focus-state' to
retrieve the last known focus state of each frame.  Focus events
are delivered asynchronously, and frame input focus according to
an external system may not correspond to the notion of the Emacs
selected frame.  Multiple frames may appear to have input focus
simultaneously due to focus event delivery differences, the
presence of multiple Emacs terminals, and other factors, and code
should be robust in the face of this situation.

Depending on window system, focus events may also be delivered
repeatedly and with different focus states before settling to the
expected values.  Code relying on focus notifications should
\"debounce\" any user-visible updates arising from focus changes,
perhaps by deferring work until redisplay.

This function may be called in arbitrary contexts, including from
inside `read-event', so take the same care as you might when
writing a process filter.")

(defvar focus-in-hook nil
  "Normal hook run when a frame gains focus.
The frame gaining focus is selected at the time this hook is run.

This hook is obsolete.  Despite its name, this hook may be run in
situations other than when a frame obtains input focus: for
example, we also run this hook when switching the selected frame
internally to handle certain input events (like mouse wheel
scrolling) even when the user's notion of input focus
hasn't changed.

Prefer using `after-focus-change-function'.")
(make-obsolete-variable
 'focus-in-hook "after-focus-change-function" "27.1" 'set)

(defvar focus-out-hook nil
  "Normal hook run when all frames lost input focus.

This hook is obsolete; see `focus-in-hook'.  Depending on timing,
this hook may be delivered when a frame does in fact have focus.
Prefer `after-focus-change-function'.")
(make-obsolete-variable
 'focus-out-hook "after-focus-change-function" "27.1" 'set)

(defun handle-focus-in (event)
  "Handle a focus-in event.
Focus-in events are bound to this function; do not change this
binding.  Focus-in events occur when a frame receives focus from
the window system."
  ;; N.B. tty focus goes down a different path; see xterm.el.
  (interactive "e")
  (unless (eq (car-safe event) 'focus-in)
    (error "handle-focus-in should handle focus-in events"))
  (let ((frame (nth 1 event)))
    (when (frame-live-p frame)
      (internal-handle-focus-in event)
      (setf (frame-parameter frame 'last-focus-update) t)
      (run-hooks 'focus-in-hook)))
  (funcall after-focus-change-function))

(defun handle-focus-out (event)
  "Handle a focus-out event.
Focus-out events are bound to this function; do not change this
binding.  Focus-out events occur when a frame loses focus, but
that's not the whole story: see `after-focus-change-function'."
  ;; N.B. tty focus goes down a different path; see xterm.el.
  (interactive "e")
  (unless (eq (car event) 'focus-out)
    (error "handle-focus-out should handle focus-out events"))
  (let ((frame (nth 1 event)))
    (when (frame-live-p frame)
      (setf (frame-parameter frame 'last-focus-update) nil)
      (run-hooks 'focus-out-hook)))
  (funcall after-focus-change-function))

(defun handle-move-frame (event)
  "Handle a move-frame event.
This function runs the abnormal hook `move-frame-functions'."
  (interactive "e")
  (let ((frame (posn-window (event-start event))))
    (run-hook-with-args 'move-frame-functions frame)))

;;;; Arrangement of frames at startup

;; 1) Load the window system startup file from the lisp library and read the
;; high-priority arguments (-q and the like).  The window system startup
;; file should create any frames specified in the window system defaults.
;;
;; 2) If no frames have been opened, we open an initial text frame.
;;
;; 3) Once the init file is done, we apply any newly set parameters
;; in initial-frame-alist to the frame.

;; If we create the initial frame, this is it.
(defvar frame-initial-frame nil)

;; Record the parameters used in frame-initialize to make the initial frame.
(defvar frame-initial-frame-alist)

(defvar frame-initial-geometry-arguments nil)

;; startup.el calls this function before loading the user's init
;; file - if there is no frame with a minibuffer open now, create
;; one to display messages while loading the init file.
(defun frame-initialize ()
  "Create an initial frame if necessary."
  ;; Are we actually running under a window system at all?
  (if (and initial-window-system
	   (not noninteractive)
	   (not (eq initial-window-system 'pc)))
      (progn
	;; If there is no frame with a minibuffer besides the terminal
	;; frame, then we need to create the opening frame.  Make sure
	;; it has a minibuffer, but let initial-frame-alist omit the
	;; minibuffer spec.
	(or (delq terminal-frame (minibuffer-frame-list))
	    (progn
	      (setq frame-initial-frame-alist
		    (append initial-frame-alist default-frame-alist nil))
	      (setq frame-initial-frame-alist
		    (cons (cons 'window-system initial-window-system)
			  frame-initial-frame-alist))
	      (setq default-minibuffer-frame
		    (setq frame-initial-frame
			  (make-frame frame-initial-frame-alist)))
	      ;; Delete any specifications for window geometry parameters
	      ;; so that we won't reapply them in frame-notice-user-settings.
	      ;; It would be wrong to reapply them then,
	      ;; because that would override explicit user resizing.
	      (setq initial-frame-alist
		    (frame-remove-geometry-params initial-frame-alist))))
	;; Copy the environment of the Emacs process into the new frame.
	(set-frame-parameter frame-initial-frame 'environment
			     (frame-parameter terminal-frame 'environment))
	;; At this point, we know that we have a frame open, so we
	;; can delete the terminal frame.
	(delete-frame terminal-frame)
	(setq terminal-frame nil))))

(defvar frame-notice-user-settings t
  "Non-nil means function `frame-notice-user-settings' wasn't run yet.")

(declare-function tool-bar-mode "tool-bar" (&optional arg))
(declare-function tool-bar-height "xdisp.c" (&optional frame pixelwise))

(defalias 'tool-bar-lines-needed 'tool-bar-height)

;; startup.el calls this function after loading the user's init
;; file.  Now default-frame-alist and initial-frame-alist contain
;; information to which we must react; do what needs to be done.
(defun frame-notice-user-settings ()
  "Act on user's init file settings of frame parameters.
React to settings of `initial-frame-alist',
`window-system-default-frame-alist' and `default-frame-alist'
there (in decreasing order of priority)."
  ;; Creating and deleting frames may shift the selected frame around,
  ;; and thus the current buffer.  Protect against that.  We don't
  ;; want to use save-excursion here, because that may also try to set
  ;; the buffer of the selected window, which fails when the selected
  ;; window is the minibuffer.
  (let* ((old-buffer (current-buffer))
	 (window-system-frame-alist
          (cdr (assq initial-window-system
                     window-system-default-frame-alist)))
         (minibuffer
          (cdr (or (assq 'minibuffer initial-frame-alist)
		   (assq 'minibuffer window-system-frame-alist)
		   (assq 'minibuffer default-frame-alist)
		   '(minibuffer . t)))))

    (when (and frame-notice-user-settings
	       (null frame-initial-frame))
      ;; This case happens when we don't have a window system, and
      ;; also for MS-DOS frames.
      (let ((parms (frame-parameters)))
	;; Don't change the frame names.
	(setq parms (delq (assq 'name parms) parms))
	;; Can't modify the minibuffer parameter, so don't try.
	(setq parms (delq (assq 'minibuffer parms) parms))
	(modify-frame-parameters
	 nil
	 (if initial-window-system
	     parms
	   ;; initial-frame-alist and default-frame-alist were already
	   ;; applied in pc-win.el.
	   (append initial-frame-alist window-system-frame-alist
		   default-frame-alist parms nil)))
	(if (null initial-window-system) ;; MS-DOS does this differently in pc-win.el
	    (let ((newparms (frame-parameters))
		  (frame (selected-frame)))
	      (tty-handle-reverse-video frame newparms)
	      ;; tty-handle-reverse-video might change the frame's
	      ;; color parameters, and we need to use the updated
	      ;; value below.
	      (setq newparms (frame-parameters))
	      ;; If we changed the background color, we need to update
	      ;; the background-mode parameter, and maybe some faces,
	      ;; too.
	      (when (assq 'background-color newparms)
		(unless (or (assq 'background-mode initial-frame-alist)
			    (assq 'background-mode default-frame-alist))
		  (frame-set-background-mode frame))
		(face-set-after-frame-default frame newparms))))))

    ;; If the initial frame is still around, apply initial-frame-alist
    ;; and default-frame-alist to it.
    (when (frame-live-p frame-initial-frame)
      ;; When tab-bar has been switched off, correct the frame size
      ;; by the lines added in x-create-frame for the tab-bar and
      ;; switch `tab-bar-mode' off.
      (when (display-graphic-p)
	(let* ((init-lines
		(assq 'tab-bar-lines initial-frame-alist))
	       (other-lines
		(or (assq 'tab-bar-lines window-system-frame-alist)
		    (assq 'tab-bar-lines default-frame-alist)))
	       (lines (or init-lines other-lines))
	       (height (tab-bar-height frame-initial-frame t)))
	  ;; Adjust frame top if either zero (nil) tab bar lines have
	  ;; been requested in the most relevant of the frame's alists
	  ;; or tab bar mode has been explicitly turned off in the
	  ;; user's init file.
	  (when (and (> height 0)
		     (or (and lines
			      (or (null (cdr lines))
				  (eq 0 (cdr lines))))
			 (not tab-bar-mode)))
	    (let* ((initial-top
		    (cdr (assq 'top frame-initial-geometry-arguments)))
		   (top (frame-parameter frame-initial-frame 'top)))
	      (when (and (consp initial-top) (eq '- (car initial-top)))
		(let ((adjusted-top
		       (cond
			((and (consp top) (eq '+ (car top)))
			 (list '+ (+ (cadr top) height)))
			((and (consp top) (eq '- (car top)))
			 (list '- (- (cadr top) height)))
			(t (+ top height)))))
		  (modify-frame-parameters
		   frame-initial-frame `((top . ,adjusted-top))))))
	    ;; Reset `tab-bar-mode' when zero tab bar lines have been
	    ;; requested for the window-system or default frame alists.
	    (when (and tab-bar-mode
		       (and other-lines
			    (or (null (cdr other-lines))
				(eq 0 (cdr other-lines)))))
	      (tab-bar-mode -1)))))

      ;; When tool-bar has been switched off, correct the frame size
      ;; by the lines added in x-create-frame for the tool-bar and
      ;; switch `tool-bar-mode' off.
      (when (display-graphic-p)
	(let* ((init-lines
		(assq 'tool-bar-lines initial-frame-alist))
	       (other-lines
		(or (assq 'tool-bar-lines window-system-frame-alist)
		    (assq 'tool-bar-lines default-frame-alist)))
	       (lines (or init-lines other-lines))
	       (height (tool-bar-height frame-initial-frame t)))
	  ;; Adjust frame top if either zero (nil) tool bar lines have
	  ;; been requested in the most relevant of the frame's alists
	  ;; or tool bar mode has been explicitly turned off in the
	  ;; user's init file.
	  (when (and (> height 0)
		     (or (and lines
			      (or (null (cdr lines))
				  (eq 0 (cdr lines))))
			 (not tool-bar-mode)))
	    (let* ((initial-top
		    (cdr (assq 'top frame-initial-geometry-arguments)))
		   (top (frame-parameter frame-initial-frame 'top)))
	      (when (and (consp initial-top) (eq '- (car initial-top)))
		(let ((adjusted-top
		       (cond
			((and (consp top) (eq '+ (car top)))
			 (list '+ (+ (cadr top) height)))
			((and (consp top) (eq '- (car top)))
			 (list '- (- (cadr top) height)))
			(t (+ top height)))))
		  (modify-frame-parameters
		   frame-initial-frame `((top . ,adjusted-top))))))
	    ;; Reset `tool-bar-mode' when zero tool bar lines have been
	    ;; requested for the window-system or default frame alists.
	    (when (and tool-bar-mode
		       (and other-lines
			    (or (null (cdr other-lines))
				(eq 0 (cdr other-lines)))))
	      (tool-bar-mode -1)))))

      ;; The initial frame we create above always has a minibuffer.
      ;; If the user wants to remove it, or make it a minibuffer-only
      ;; frame, then we'll have to delete the current frame and make a
      ;; new one; you can't remove or add a root window to/from an
      ;; existing frame.
      ;;
      ;; NOTE: default-frame-alist was nil when we created the
      ;; existing frame.  We need to explicitly include
      ;; default-frame-alist in the parameters of the screen we
      ;; create here, so that its new value, gleaned from the user's
      ;; init file, will be applied to the existing screen.
      (if (not (eq minibuffer t))
	  ;; Create the new frame.
	  (let (parms new)
	    ;; MS-Windows needs this to avoid inflooping below.
	    (if (eq system-type 'windows-nt)
		(sit-for 0 t))
	    ;; If the frame isn't visible yet, wait till it is.
	    ;; If the user has to position the window,
	    ;; Emacs doesn't know its real position until
	    ;; the frame is seen to be visible.
	    (while (not (cdr (assq 'visibility
				   (frame-parameters frame-initial-frame))))
	      (sleep-for 1))
	    (setq parms (frame-parameters frame-initial-frame))

            ;; Get rid of `name' unless it was specified explicitly before.
	    (or (assq 'name frame-initial-frame-alist)
		(setq parms (delq (assq 'name parms) parms)))
	    ;; An explicit parent-id is a request to XEmbed the frame.
	    (or (assq 'parent-id frame-initial-frame-alist)
                (setq parms (delq (assq 'parent-id parms) parms)))

	    (setq parms (append initial-frame-alist
				window-system-frame-alist
				default-frame-alist
				parms
				nil))

	    (when (eq minibuffer 'child-frame)
              ;; When the minibuffer shall be shown in a child frame,
              ;; remove the 'minibuffer' parameter from PARMS.  It
              ;; will get assigned by the usual routines to the child
              ;; frame's root window below.
              (setq parms (cons '(minibuffer)
				(delq (assq 'minibuffer parms) parms))))

            ;; Get rid of `reverse', because that was handled
	    ;; when we first made the frame.
	    (setq parms (cons '(reverse) (delq (assq 'reverse parms) parms)))

	    (if (assq 'height frame-initial-geometry-arguments)
		(setq parms (assq-delete-all 'height parms)))
	    (if (assq 'width frame-initial-geometry-arguments)
		(setq parms (assq-delete-all 'width parms)))
	    (if (assq 'left frame-initial-geometry-arguments)
		(setq parms (assq-delete-all 'left parms)))
	    (if (assq 'top frame-initial-geometry-arguments)
		(setq parms (assq-delete-all 'top parms)))
	    (setq new
		  (make-frame
		   ;; Use the geometry args that created the existing
		   ;; frame, rather than the parms we get for it.
		   (append frame-initial-geometry-arguments
			   '((user-size . t) (user-position . t))
			   parms)))
	    ;; The initial frame, which we are about to delete, may be
	    ;; the only frame with a minibuffer.  If it is, create a
	    ;; new one.
	    (or (delq frame-initial-frame (minibuffer-frame-list))
                (and (eq minibuffer 'child-frame)
                     ;; Create a minibuffer child frame and parent it
                     ;; immediately.  Take any other parameters for
                     ;; the child frame from 'minibuffer-frame-list'.
                     (let* ((minibuffer-frame-alist
                             (cons `(parent-frame . ,new) minibuffer-frame-alist)))
                       (make-initial-minibuffer-frame nil)
                       ;; With a minibuffer child frame we do not want
                       ;; to select the minibuffer frame initially as
                       ;; we do for standard minibuffer-only frames.
                       (select-frame new)))
                (make-initial-minibuffer-frame nil))

	    ;; If the initial frame is serving as a surrogate
	    ;; minibuffer frame for any frames, we need to wean them
	    ;; onto a new frame.  The default-minibuffer-frame
	    ;; variable must be handled similarly.
	    (let ((users-of-initial
		   (filtered-frame-list
                    (lambda (frame)
                      (and (not (eq frame frame-initial-frame))
                           (eq (window-frame
                                (minibuffer-window frame))
                               frame-initial-frame))))))
              (if (or users-of-initial
		      (eq default-minibuffer-frame frame-initial-frame))

		  ;; Choose an appropriate frame.  Prefer frames which
		  ;; are only minibuffers.
		  (let* ((new-surrogate
			  (car
			   (or (filtered-frame-list
                                (lambda (frame)
                                  (eq (cdr (assq 'minibuffer
                                                 (frame-parameters frame)))
                                      'only)))
			       (minibuffer-frame-list))))
			 (new-minibuffer (minibuffer-window new-surrogate)))

		    (if (eq default-minibuffer-frame frame-initial-frame)
			(setq default-minibuffer-frame new-surrogate))

		    ;; Wean the frames using frame-initial-frame as
		    ;; their minibuffer frame.
		    (dolist (frame users-of-initial)
                      (modify-frame-parameters
                       frame (list (cons 'minibuffer new-minibuffer)))))))

            ;; Redirect events enqueued at this frame to the new frame.
	    ;; Is this a good idea?
	    (redirect-frame-focus frame-initial-frame new)

	    ;; Finally, get rid of the old frame.
	    (delete-frame frame-initial-frame t))

	;; Otherwise, we don't need all that rigmarole; just apply
	;; the new parameters.
	(let (newparms allparms tail)
	  (setq allparms (append initial-frame-alist
				 window-system-frame-alist
				 default-frame-alist nil))
	  (if (assq 'height frame-initial-geometry-arguments)
	      (setq allparms (assq-delete-all 'height allparms)))
	  (if (assq 'width frame-initial-geometry-arguments)
	      (setq allparms (assq-delete-all 'width allparms)))
	  (if (assq 'left frame-initial-geometry-arguments)
	      (setq allparms (assq-delete-all 'left allparms)))
	  (if (assq 'top frame-initial-geometry-arguments)
	      (setq allparms (assq-delete-all 'top allparms)))
	  (setq tail allparms)
	  ;; Find just the parms that have changed since we first
	  ;; made this frame.  Those are the ones actually set by
          ;; the init file.  For those parms whose values we already knew
	  ;; (such as those spec'd by command line options)
	  ;; it is undesirable to specify the parm again
          ;; once the user has seen the frame and been able to alter it
	  ;; manually.
	  (let (newval oldval)
	    (dolist (entry tail)
	      (setq oldval (assq (car entry) frame-initial-frame-alist))
	      (setq newval (cdr (assq (car entry) allparms)))
	      (or (and oldval (eq (cdr oldval) newval))
		  (setq newparms
			(cons (cons (car entry) newval) newparms)))))
	  (setq newparms (nreverse newparms))

	  (let ((new-bg (assq 'background-color newparms)))
	    ;; If the `background-color' parameter is changed, apply
	    ;; it first, then make sure that the `background-mode'
	    ;; parameter and other faces are updated, before applying
	    ;; the other parameters.
	    (when new-bg
	      (modify-frame-parameters frame-initial-frame
				       (list new-bg))
	      (unless (assq 'background-mode newparms)
		(frame-set-background-mode frame-initial-frame))
	      (face-set-after-frame-default frame-initial-frame)
	      (setq newparms (delq new-bg newparms)))

	    (when (numberp (car frame-size-history))
	      (setq frame-size-history
		    (cons (1- (car frame-size-history))
			  (cons
			   (list frame-initial-frame
				 "FRAME-NOTICE-USER"
				 nil newparms)
			   (cdr frame-size-history)))))

	    (modify-frame-parameters frame-initial-frame newparms)))))

    ;; Restore the original buffer.
    (set-buffer old-buffer)

    ;; Make sure the initial frame can be GC'd if it is ever deleted.
    ;; Make sure frame-notice-user-settings does nothing if called twice.
    (setq frame-notice-user-settings nil)
    (setq frame-initial-frame nil)))

(defun make-initial-minibuffer-frame (display)
  (let ((parms (append minibuffer-frame-alist '((minibuffer . only)))))
    (if display
	(make-frame-on-display display parms)
      (make-frame parms))))

;;;; Creation of additional frames, and other frame miscellanea

(defun modify-all-frames-parameters (alist)
  "Modify all current and future frames' parameters according to ALIST.
This changes `default-frame-alist' and possibly `initial-frame-alist'.
Furthermore, this function removes all parameters in ALIST from
`window-system-default-frame-alist'.
See help of `modify-frame-parameters' for more information."
  (dolist (frame (frame-list))
    (modify-frame-parameters frame alist))

  (dolist (pair alist) ;; conses to add/replace
    ;; initial-frame-alist needs setting only when
    ;; frame-notice-user-settings is true.
    (and frame-notice-user-settings
	 (setq initial-frame-alist
	       (assq-delete-all (car pair) initial-frame-alist)))
    (setq default-frame-alist
	  (assq-delete-all (car pair) default-frame-alist))
    ;; Remove any similar settings from the window-system specific
    ;; parameters---they would override default-frame-alist.
    (dolist (w window-system-default-frame-alist)
      (setcdr w (assq-delete-all (car pair) (cdr w)))))

  (and frame-notice-user-settings
       (setq initial-frame-alist (append initial-frame-alist alist)))
  (setq default-frame-alist (append default-frame-alist alist)))

(defun get-other-frame ()
  "Return some frame other than the current frame.
Create one if necessary.  Note that the minibuffer frame, if separate,
is not considered (see `next-frame')."
  (if (equal (next-frame) (selected-frame)) (make-frame) (next-frame)))

(defun next-window-any-frame ()
  "Select the next window, regardless of which frame it is on."
  (interactive)
  (select-window (next-window (selected-window)
			      (> (minibuffer-depth) 0)
			      0))
  (select-frame-set-input-focus (selected-frame)))

(defun previous-window-any-frame ()
  "Select the previous window, regardless of which frame it is on."
  (interactive)
  (select-window (previous-window (selected-window)
				  (> (minibuffer-depth) 0)
				  0))
  (select-frame-set-input-focus (selected-frame)))

(defalias 'next-multiframe-window 'next-window-any-frame)
(defalias 'previous-multiframe-window 'previous-window-any-frame)

(defun window-system-for-display (display)
  "Return the window system for DISPLAY.
Return nil if we don't know how to interpret DISPLAY."
  ;; MS-Windows doesn't know how to create a GUI frame in a -nw session.
  (if (and (eq system-type 'windows-nt)
	   (null (window-system))
	   (not (daemonp)))
      nil
    (cl-loop for descriptor in display-format-alist
	     for pattern = (car descriptor)
	     for system = (cdr descriptor)
	     when (string-match-p pattern display) return system)))

(defun make-frame-on-display (display &optional parameters)
  "Make a frame on display DISPLAY.
The optional argument PARAMETERS specifies additional frame parameters."
  (interactive (list (completing-read
                      (format "Make frame on display: ")
                      (x-display-list))))
  (make-frame (cons (cons 'display display) parameters)))

(defun make-frame-on-monitor (monitor &optional display parameters)
  "Make a frame on monitor MONITOR.
The optional argument DISPLAY can be a display name, and the optional
argument PARAMETERS specifies additional frame parameters."
  (interactive
   (list
    (let* ((default (cdr (assq 'name (frame-monitor-attributes)))))
      (completing-read
       (format "Make frame on monitor (default %s): " default)
       (or (delq nil (mapcar (lambda (a)
                               (cdr (assq 'name a)))
                             (display-monitor-attributes-list)))
           '(""))
       nil nil nil nil default))))
  (let* ((monitor-workarea
          (catch 'done
            (dolist (a (display-monitor-attributes-list display))
              (when (equal (cdr (assq 'name a)) monitor)
                (throw 'done (cdr (assq 'workarea a)))))))
         (geometry-parameters
          (when monitor-workarea
            `((top . ,(nth 1 monitor-workarea))
              (left . ,(nth 0 monitor-workarea))))))
    (make-frame (append geometry-parameters parameters))))

(declare-function x-close-connection "xfns.c" (terminal))

(defun close-display-connection (display)
  "Close the connection to a display, deleting all its associated frames.
For DISPLAY, specify either a frame or a display name (a string).
If DISPLAY is nil, that stands for the selected frame's display."
  (interactive
   (list
    (let* ((default (frame-parameter nil 'display))
           (display (completing-read
                     (format "Close display (default %s): " default)
                     (delete-dups
                      (mapcar (lambda (frame)
                                (frame-parameter frame 'display))
                              (frame-list)))
                     nil t nil nil
                     default)))
      (if (zerop (length display)) default display))))
  (let ((frames (delq nil
                      (mapcar (lambda (frame)
                                (if (equal display
                                           (frame-parameter frame 'display))
                                    frame))
                              (frame-list)))))
    (if (and (consp frames)
             (not (y-or-n-p (if (cdr frames)
                                (format "Delete %s frames? " (length frames))
                              (format "Delete %s ? " (car frames))))))
        (error "Abort!")
      (mapc 'delete-frame frames)
      (x-close-connection display))))

(defun make-frame-command ()
  "Make a new frame, on the same terminal as the selected frame.
If the terminal is a text-only terminal, this also selects the
new frame.

When called from Lisp, returns the new frame."
  (interactive)
  (if (display-graphic-p)
      (make-frame)
    (select-frame (make-frame))))

(defvar before-make-frame-hook nil
  "Functions to run before `make-frame' creates a new frame.")

(defvar after-make-frame-functions nil
  "Functions to run after `make-frame' created a new frame.
The functions are run with one argument, the newly created
frame.")

(defvar after-setting-font-hook nil
  "Functions to run after a frame's font has been changed.")

(defvar frame-inherited-parameters '()
  "Parameters `make-frame' copies from the selected to the new frame.")

(defvar x-display-name)

(defun make-frame (&optional parameters)
  "Return a newly created frame displaying the current buffer.
Optional argument PARAMETERS is an alist of frame parameters for
the new frame.  Each element of PARAMETERS should have the
form (NAME . VALUE), for example:

 (name . STRING)	The frame should be named STRING.

 (width . NUMBER)	The frame should be NUMBER characters in width.
 (height . NUMBER)	The frame should be NUMBER text lines high.

 (minibuffer . t)	The frame should have a minibuffer.
 (minibuffer . nil)	The frame should have no minibuffer.
 (minibuffer . only)	The frame should contain only a minibuffer.
 (minibuffer . WINDOW)	The frame should use WINDOW as its minibuffer window.

 (window-system . nil)	The frame should be displayed on a terminal device.
 (window-system . x)	The frame should be displayed in an X window.

 (display . \":0\")     The frame should appear on display :0.

 (terminal . TERMINAL)  The frame should use the terminal object TERMINAL.

In addition, any parameter specified in `default-frame-alist',
but not present in PARAMETERS, is applied.

Before creating the frame (via `frame-creation-function'), this
function runs the hook `before-make-frame-hook'.  After creating
the frame, it runs the hook `after-make-frame-functions' with one
argument, the newly created frame.

If a display parameter is supplied and a window-system is not,
guess the window-system from the display.

On graphical displays, this function does not itself make the new
frame the selected frame.  However, the window system may select
the new frame according to its own rules."
  (interactive)
  (let* ((display (cdr (assq 'display parameters)))
         (w (cond
             ((assq 'terminal parameters)
              (let ((type (terminal-live-p
                           (cdr (assq 'terminal parameters)))))
                (cond
                 ((eq t type) nil)
                 ((null type) (error "Terminal %s does not exist"
                                     (cdr (assq 'terminal parameters))))
                 (t type))))
             ((assq 'window-system parameters)
              (cdr (assq 'window-system parameters)))
             (display
              (or (window-system-for-display display)
                  (error "Don't know how to interpret display %S"
                         display)))
             (t window-system)))
	 (oldframe (selected-frame))
	 (params parameters)
	 frame child-frame)

    (unless (get w 'window-system-initialized)
      (let ((window-system w))          ;Hack attack!
        (window-system-initialization display))
      (setq x-display-name display)
      (put w 'window-system-initialized t))

    ;; Add parameters from `window-system-default-frame-alist'.
    (dolist (p (cdr (assq w window-system-default-frame-alist)))
      (unless (assq (car p) params)
	(push p params)))
    ;; Add parameters from `default-frame-alist'.
    (dolist (p default-frame-alist)
      (unless (assq (car p) params)
	(push p params)))

;;     (setq frame-size-history '(1000))

    (when (eq (cdr (or (assq 'minibuffer params) '(minibuffer . t)))
              'child-frame)
      ;; If the 'minibuffer' parameter equals 'child-frame' make a
      ;; frame without minibuffer first using the root window of
      ;; 'default-minibuffer-frame' as its minibuffer window
      (setq child-frame t)
      (setq params (cons '(minibuffer)
                         (delq (assq 'minibuffer params) params))))

    ;; Now make the frame.
    (run-hooks 'before-make-frame-hook)

    (setq frame (let ((window-system w)) ; Hack attack!
                  (frame-creation-function params)))

    (when child-frame
      ;; When we want to equip the new frame with a minibuffer-only
      ;; child frame, make that frame and reparent it immediately.
      (setq child-frame
            (make-frame
             (append
              `((display . ,display) (minibuffer . only)
                (parent-frame . ,frame))
              minibuffer-frame-alist)))
      (when (frame-live-p child-frame)
        ;; Have the 'minibuffer' parameter of our new frame refer to
        ;; its child frame's root window.
        (set-frame-parameter
         frame 'minibuffer (frame-root-window child-frame))))

    (normal-erase-is-backspace-setup-frame frame)
    ;; Inherit original frame's parameters unless they are overridden
    ;; by explicit parameters.
    (dolist (param frame-inherited-parameters)
      (unless (assq param parameters)
        (let ((val (frame-parameter oldframe param)))
          (when val (set-frame-parameter frame param val)))))

    (when (numberp (car frame-size-history))
      (setq frame-size-history
	    (cons (1- (car frame-size-history))
		  (cons (list frame "MAKE-FRAME")
			(cdr frame-size-history)))))

    ;; We can run `window-configuration-change-hook' for this frame now.
    (frame-after-make-frame frame t)
    (run-hook-with-args 'after-make-frame-functions frame)
    frame))

(defun filtered-frame-list (predicate)
  "Return a list of all live frames which satisfy PREDICATE."
  (let* ((frames (frame-list))
	 (list frames))
    (while (consp frames)
      (unless (funcall predicate (car frames))
	(setcar frames nil))
      (setq frames (cdr frames)))
    (delq nil list)))

(defun minibuffer-frame-list ()
  "Return a list of all frames with their own minibuffers."
  (filtered-frame-list
   (lambda (frame)
     (eq frame (window-frame (minibuffer-window frame))))))

;; Used to be called `terminal-id' in termdev.el.
(defun get-device-terminal (device)
  "Return the terminal corresponding to DEVICE.
DEVICE can be a terminal, a frame, nil (meaning the selected frame's terminal),
the name of an X display device (HOST.SERVER.SCREEN) or a tty device file."
  (cond
   ((or (null device) (framep device))
    (frame-terminal device))
   ((stringp device)
    (let ((f (car (filtered-frame-list
                   (lambda (frame)
                     (or (equal (frame-parameter frame 'display) device)
                         (equal (frame-parameter frame 'tty) device)))))))
      (or f (error "Display %s does not exist" device))
      (frame-terminal f)))
   ((terminal-live-p device) device)
   (t
    (error "Invalid argument %s in `get-device-terminal'" device))))

(defun frames-on-display-list (&optional device)
  "Return a list of all frames on DEVICE.

DEVICE should be a terminal, a frame,
or a name of an X display or tty (a string of the form
HOST:SERVER.SCREEN).

If DEVICE is omitted or nil, it defaults to the selected
frame's terminal device."
  (let* ((terminal (get-device-terminal device))
	 (func #'(lambda (frame)
		   (eq (frame-terminal frame) terminal))))
    (filtered-frame-list func)))

(defun framep-on-display (&optional terminal)
  "Return the type of frames on TERMINAL.
TERMINAL may be a terminal id, a display name or a frame.  If it
is a frame, its type is returned.  If TERMINAL is omitted or nil,
it defaults to the selected frame's terminal device.  All frames
on a given display are of the same type."
  (or (terminal-live-p terminal)
      (framep terminal)
      (framep (car (frames-on-display-list terminal)))))

(defun frame-remove-geometry-params (param-list)
  "Return the parameter list PARAM-LIST, but with geometry specs removed.
This deletes all bindings in PARAM-LIST for `top', `left', `width',
`height', `user-size' and `user-position' parameters.
Emacs uses this to avoid overriding explicit moves and resizings from
the user during startup."
  (setq param-list (cons nil param-list))
  (let ((tail param-list))
    (while (consp (cdr tail))
      (if (and (consp (car (cdr tail)))
	       (memq (car (car (cdr tail)))
		     '(height width top left user-position user-size)))
	  (progn
	    (setq frame-initial-geometry-arguments
		  (cons (car (cdr tail)) frame-initial-geometry-arguments))
	    (setcdr tail (cdr (cdr tail))))
	(setq tail (cdr tail)))))
  (setq frame-initial-geometry-arguments
	(nreverse frame-initial-geometry-arguments))
  (cdr param-list))

(declare-function x-focus-frame "frame.c" (frame &optional noactivate))

(defun select-frame-set-input-focus (frame &optional norecord)
  "Select FRAME, raise it, and set input focus, if possible.
If `mouse-autoselect-window' is non-nil, also move mouse pointer
to FRAME's selected window.  Otherwise, if `focus-follows-mouse'
is non-nil, move mouse cursor to FRAME.

Optional argument NORECORD means to neither change the order of
recently selected windows nor the buffer list."
  (select-frame frame norecord)
  (raise-frame frame)
  ;; Ensure, if possible, that FRAME gets input focus.
<<<<<<< HEAD
  (when (memq (window-system frame) '(x mac w32 ns))
=======
  (when (display-multi-frame-p frame)
>>>>>>> c5f255d6
    (x-focus-frame frame))
  ;; Move mouse cursor if necessary.
  (cond
   (mouse-autoselect-window
    (let ((edges (window-edges (frame-selected-window frame)
                               t nil t)))
      ;; Move mouse cursor into FRAME's selected window to avoid that
      ;; Emacs mouse-autoselects another window.
      (set-mouse-pixel-position frame (1- (nth 2 edges)) (nth 1 edges))))
   (focus-follows-mouse
    ;; Move mouse cursor into FRAME to avoid that another frame gets
    ;; selected by the window manager.
    (set-mouse-position frame (1- (frame-width frame)) 0))))

(defun other-frame (arg)
  "Select the ARGth different visible frame on current display, and raise it.
All frames are arranged in a cyclic order.
This command selects the frame ARG steps away in that order.
A negative ARG moves in the opposite order.

To make this command work properly, you must tell Emacs how the
system (or the window manager) generally handles focus-switching
between windows.  If moving the mouse onto a window selects
it (gives it focus), set `focus-follows-mouse' to t.  Otherwise,
that variable should be nil."
  (interactive "p")
  (let ((sframe (selected-frame))
        (frame (selected-frame)))
    (while (> arg 0)
      (setq frame (next-frame frame))
      (while (and (not (eq frame sframe))
                  (not (eq (frame-visible-p frame) t)))
	(setq frame (next-frame frame)))
      (setq arg (1- arg)))
    (while (< arg 0)
      (setq frame (previous-frame frame))
      (while (and (not (eq frame sframe))
                  (not (eq (frame-visible-p frame) t)))
	(setq frame (previous-frame frame)))
      (setq arg (1+ arg)))
    (select-frame-set-input-focus frame)))

(defun iconify-or-deiconify-frame ()
  "Iconify the selected frame, or deiconify if it's currently an icon."
  (interactive)
  (if (eq (cdr (assq 'visibility (frame-parameters))) t)
      (iconify-frame)
    (make-frame-visible)))

(defun suspend-frame ()
  "Do whatever is right to suspend the current frame.
Calls `suspend-emacs' if invoked from the controlling tty device,
`suspend-tty' from a secondary tty device, and
`iconify-or-deiconify-frame' from a graphical frame."
  (interactive)
<<<<<<< HEAD
  (let ((type (framep (selected-frame))))
    (cond
     ((memq type '(x ns w32 mac)) (iconify-or-deiconify-frame))
     ((eq type t)
      (if (controlling-tty-p)
	  (suspend-emacs)
	(suspend-tty)))
     (t (suspend-emacs)))))
=======
  (cond
   ((display-multi-frame-p) (iconify-or-deiconify-frame))
   ((eq (framep (selected-frame)) t)
    (if (controlling-tty-p)
        (suspend-emacs)
      (suspend-tty)))
   (t (suspend-emacs))))
>>>>>>> c5f255d6

(defun make-frame-names-alist ()
  ;; Only consider the frames on the same display.
  (let* ((current-frame (selected-frame))
	 (falist
	  (cons
	   (cons (frame-parameter current-frame 'name) current-frame) nil))
	 (frame (next-frame nil 0)))
    (while (not (eq frame current-frame))
      (progn
	(push (cons (frame-parameter frame 'name) frame) falist)
	(setq frame (next-frame frame 0))))
    falist))

(defvar frame-name-history nil)
(defun select-frame-by-name (name)
  "Select the frame whose name is NAME and raise it.
Frames on the current terminal are checked first.
If there is no frame by that name, signal an error."
  (interactive
   (let* ((frame-names-alist (make-frame-names-alist))
	   (default (car (car frame-names-alist)))
	   (input (completing-read
		   (format "Select Frame (default %s): " default)
		   frame-names-alist nil t nil 'frame-name-history)))
     (if (= (length input) 0)
	 (list default)
       (list input))))
  (select-frame-set-input-focus
   ;; Prefer frames on the current display.
   (or (cdr (assoc name (make-frame-names-alist)))
       (catch 'done
         (dolist (frame (frame-list))
           (when (equal (frame-parameter frame 'name) name)
             (throw 'done frame))))
       (error "There is no frame named `%s'" name))))


;;;; Background mode.

(defcustom frame-background-mode nil
  "The brightness of the background.
Set this to the symbol `dark' if your background color is dark,
`light' if your background is light, or nil (automatic by default)
if you want Emacs to examine the brightness for you.

If you change this without using customize, you should use
`frame-set-background-mode' to update existing frames;
e.g. (mapc \\='frame-set-background-mode (frame-list))."
  :group 'faces
  :set #'(lambda (var value)
	   (set-default var value)
	   (mapc 'frame-set-background-mode (frame-list)))
  :initialize 'custom-initialize-changed
  :type '(choice (const dark)
		 (const light)
		 (const :tag "automatic" nil)))

(declare-function x-get-resource "frame.c"
		  (attribute class &optional component subclass))

;; Only used if window-system is not null.
(declare-function x-display-grayscale-p "xfns.c" (&optional terminal))

(defvar inhibit-frame-set-background-mode nil)

(defun frame-set-background-mode (frame &optional keep-face-specs)
  "Set up display-dependent faces on FRAME.
Display-dependent faces are those which have different definitions
according to the `background-mode' and `display-type' frame parameters.

If optional arg KEEP-FACE-SPECS is non-nil, don't recalculate
face specs for the new background mode."
  (unless inhibit-frame-set-background-mode
    (let* ((frame-default-bg-mode (frame-terminal-default-bg-mode frame))
	   (bg-color (frame-parameter frame 'background-color))
	   (tty-type (tty-type frame))
	   (default-bg-mode
	     (if (or (window-system frame)
		     (and tty-type
			  (string-match "^\\(xterm\\|rxvt\\|dtterm\\|eterm\\)"
					tty-type)))
		 'light
	       'dark))
	   (non-default-bg-mode (if (eq default-bg-mode 'light) 'dark 'light))
	   (bg-mode
	    (cond (frame-default-bg-mode)
		  ((equal bg-color "unspecified-fg") ; inverted colors
		   non-default-bg-mode)
		  ((not (color-values bg-color frame))
		   default-bg-mode)
		  ((>= (apply '+ (color-values bg-color frame))
		       ;; Just looking at the screen, colors whose
		       ;; values add up to .6 of the white total
		       ;; still look dark to me.
		       (* (apply '+ (color-values "white" frame)) .6))
		   'light)
		  (t 'dark)))
	   (display-type
	    (cond ((null (window-system frame))
		   (if (tty-display-color-p frame) 'color 'mono))
		  ((display-color-p frame)
		   'color)
		  ((x-display-grayscale-p frame)
		   'grayscale)
		  (t 'mono)))
	   (old-bg-mode
	    (frame-parameter frame 'background-mode))
	   (old-display-type
	    (frame-parameter frame 'display-type)))

      (unless (and (eq bg-mode old-bg-mode) (eq display-type old-display-type))
	(let ((locally-modified-faces nil)
	      ;; Prevent face-spec-recalc from calling this function
	      ;; again, resulting in a loop (bug#911).
	      (inhibit-frame-set-background-mode t)
	      (params (list (cons 'background-mode bg-mode)
			    (cons 'display-type display-type))))
	  (if keep-face-specs
	      (modify-frame-parameters frame params)
	    ;; If we are recomputing face specs, first collect a list
	    ;; of faces that don't match their face-specs.  These are
	    ;; the faces modified on FRAME, and we avoid changing them
	    ;; below.  Use a negative list to avoid consing (we assume
	    ;; most faces are unmodified).
	    (dolist (face (face-list))
	      (and (not (get face 'face-override-spec))
		   (not (and
                         ;; If the face was not yet realized for the
                         ;; frame, face-spec-match-p will signal an
                         ;; error, so treat such a missing face as
                         ;; having a mismatched spec; the call to
                         ;; face-spec-recalc below will then realize
                         ;; the face for the frame.  This happens
                         ;; during startup with -rv on the command
                         ;; line for the initial frame, because frames
                         ;; are not recorded in the pdump file.
                         (assq face (frame-face-alist))
                         (face-spec-match-p face
                                            (face-user-default-spec face)
                                            ;; FIXME: why selected-frame and
                                            ;; not the frame that is the
                                            ;; argument to this function?
                                            (selected-frame))))
		   (push face locally-modified-faces)))
	    ;; Now change to the new frame parameters
	    (modify-frame-parameters frame params)
	    ;; For all unmodified named faces, choose face specs
	    ;; matching the new frame parameters.
	    (dolist (face (face-list))
	      (unless (memq face locally-modified-faces)
		(face-spec-recalc face frame)))))))))

(defun frame-terminal-default-bg-mode (frame)
  "Return the default background mode of FRAME.
This checks the `frame-background-mode' variable, the X resource
named \"backgroundMode\" (if FRAME is an X frame), and finally
the `background-mode' terminal parameter."
  (or frame-background-mode
      (let ((bg-resource
	     (and (window-system frame)
		  (x-get-resource "backgroundMode" "BackgroundMode"))))
	(if bg-resource
	    (intern (downcase bg-resource))))
      (terminal-parameter frame 'background-mode)))


;;;; Frame configurations

(defun current-frame-configuration ()
  "Return a list describing the positions and states of all frames.
Its car is `frame-configuration'.
Each element of the cdr is a list of the form (FRAME ALIST WINDOW-CONFIG),
where
  FRAME is a frame object,
  ALIST is an association list specifying some of FRAME's parameters, and
  WINDOW-CONFIG is a window configuration object for FRAME."
  (cons 'frame-configuration
	(mapcar (lambda (frame)
                  (list frame
                        (frame-parameters frame)
                        (current-window-configuration frame)))
		(frame-list))))

(defun set-frame-configuration (configuration &optional nodelete)
  "Restore the frames to the state described by CONFIGURATION.
Each frame listed in CONFIGURATION has its position, size, window
configuration, and other parameters set as specified in CONFIGURATION.
However, this function does not restore deleted frames.

Ordinarily, this function deletes all existing frames not
listed in CONFIGURATION.  But if optional second argument NODELETE
is given and non-nil, the unwanted frames are iconified instead."
  (or (frame-configuration-p configuration)
      (signal 'wrong-type-argument
	      (list 'frame-configuration-p configuration)))
  (let ((config-alist (cdr configuration))
	frames-to-delete)
    (dolist (frame (frame-list))
      (let ((parameters (assq frame config-alist)))
        (if parameters
            (progn
              (modify-frame-parameters
               frame
               ;; Since we can't set a frame's minibuffer status,
               ;; we might as well omit the parameter altogether.
               (let* ((parms (nth 1 parameters))
		      (mini (assq 'minibuffer parms))
		      (name (assq 'name parms))
		      (explicit-name (cdr (assq 'explicit-name parms))))
		 (when mini (setq parms (delq mini parms)))
		 ;; Leave name in iff it was set explicitly.
		 ;; This should fix the behavior reported in
		 ;; https://lists.gnu.org/r/emacs-devel/2007-08/msg01632.html
		 (when (and name (not explicit-name))
		   (setq parms (delq name parms)))
                 parms))
              (set-window-configuration (nth 2 parameters)))
          (setq frames-to-delete (cons frame frames-to-delete)))))
    (mapc (if nodelete
              ;; Note: making frames invisible here was tried
              ;; but led to some strange behavior--each time the frame
              ;; was made visible again, the window manager asked afresh
              ;; for where to put it.
              'iconify-frame
            'delete-frame)
          frames-to-delete)))

;;;; Convenience functions for accessing and interactively changing
;;;; frame parameters.

(defun frame-height (&optional frame)
  "Return number of lines available for display on FRAME.
If FRAME is omitted, describe the currently selected frame.
Exactly what is included in the return value depends on the
window-system and toolkit in use - see `frame-pixel-height' for
more details.  The lines are in units of the default font height.

The result is roughly related to the frame pixel height via
height in pixels = height in lines * `frame-char-height'.
However, this is only approximate, and is complicated e.g. by the
fact that individual window lines and menu bar lines can have
differing font heights."
  (cdr (assq 'height (frame-parameters frame))))

(defun frame-width (&optional frame)
  "Return number of columns available for display on FRAME.
If FRAME is omitted, describe the currently selected frame."
  (cdr (assq 'width (frame-parameters frame))))

(defalias 'frame-border-width 'frame-internal-border-width)
(defalias 'frame-pixel-width 'frame-native-width)
(defalias 'frame-pixel-height 'frame-native-height)

(defun frame-inner-width (&optional frame)
  "Return inner width of FRAME in pixels.
FRAME defaults to the selected frame."
  (setq frame (window-normalize-frame frame))
  (- (frame-native-width frame)
     (* 2 (frame-internal-border-width frame))))

(defun frame-inner-height (&optional frame)
  "Return inner height of FRAME in pixels.
FRAME defaults to the selected frame."
  (setq frame (window-normalize-frame frame))
  (- (frame-native-height frame)
     (* 2 (frame-internal-border-width frame))))

(defun frame-outer-width (&optional frame)
  "Return outer width of FRAME in pixels.
FRAME defaults to the selected frame."
  (setq frame (window-normalize-frame frame))
  (let ((edges (frame-edges frame 'outer-edges)))
    (- (nth 2 edges) (nth 0 edges))))

(defun frame-outer-height (&optional frame)
  "Return outer height of FRAME in pixels.
FRAME defaults to the selected frame."
  (setq frame (window-normalize-frame frame))
  (let ((edges (frame-edges frame 'outer-edges)))
    (- (nth 3 edges) (nth 1 edges))))

(declare-function x-list-fonts "xfaces.c"
                  (pattern &optional face frame maximum width))

(defun set-frame-font (font &optional keep-size frames)
  "Set the default font to FONT.
When called interactively, prompt for the name of a font, and use
that font on the selected frame.  When called from Lisp, FONT
should be a font name (a string), a font object, font entity, or
font spec.

If KEEP-SIZE is nil, keep the number of frame lines and columns
fixed.  If KEEP-SIZE is non-nil (or with a prefix argument), try
to keep the current frame size fixed (in pixels) by adjusting the
number of lines and columns.

If FRAMES is nil, apply the font to the selected frame only.
If FRAMES is non-nil, it should be a list of frames to act upon,
or t meaning all existing graphical frames.
Also, if FRAMES is non-nil, alter the user's Customization settings
as though the font-related attributes of the `default' face had been
\"set in this session\", so that the font is applied to future frames."
  (interactive
   (let* ((completion-ignore-case t)
	  (font (completing-read "Font name: "
				 ;; x-list-fonts will fail with an error
				 ;; if this frame doesn't support fonts.
				 (x-list-fonts "*" nil (selected-frame))
                                 nil nil nil nil
                                 (frame-parameter nil 'font))))
     (list font current-prefix-arg nil)))
  (when (or (stringp font) (fontp font))
    (let* ((this-frame (selected-frame))
	   ;; FRAMES nil means affect the selected frame.
	   (frame-list (cond ((null frames)
			      (list this-frame))
			     ((eq frames t)
			      (frame-list))
			     (t frames)))
	   height width)
      (dolist (f frame-list)
	(when (display-multi-font-p f)
	  (if keep-size
	      (setq height (* (frame-parameter f 'height)
			      (frame-char-height f))
		    width  (* (frame-parameter f 'width)
			      (frame-char-width f))))
	  ;; When set-face-attribute is called for :font, Emacs
	  ;; guesses the best font according to other face attributes
	  ;; (:width, :weight, etc.) so reset them too (Bug#2476).
	  (set-face-attribute 'default f
			      :width 'normal :weight 'normal
			      :slant 'normal :font font)
	  (if keep-size
	      (modify-frame-parameters
	       f
	       (list (cons 'height (round height (frame-char-height f)))
		     (cons 'width  (round width  (frame-char-width f))))))))
      (when frames
	;; Alter the user's Custom setting of the `default' face, but
	;; only for font-related attributes.
	(let ((specs (cadr (assq 'user (get 'default 'theme-face))))
	      (attrs '(:family :foundry :slant :weight :height :width))
	      (new-specs nil))
	  (if (null specs) (setq specs '((t nil))))
	  (dolist (spec specs)
	    ;; Each SPEC has the form (DISPLAY ATTRIBUTE-PLIST)
	    (let ((display (nth 0 spec))
		  (plist   (copy-tree (nth 1 spec))))
	      ;; Alter only DISPLAY conditions matching this frame.
	      (when (or (memq display '(t default))
			(face-spec-set-match-display display this-frame))
		(dolist (attr attrs)
		  (setq plist (plist-put plist attr
					 (face-attribute 'default attr)))))
	      (push (list display plist) new-specs)))
	  (setq new-specs (nreverse new-specs))
	  (put 'default 'customized-face new-specs)
	  (custom-push-theme 'theme-face 'default 'user 'set new-specs)
	  (put 'default 'face-modified nil))))
    (run-hooks 'after-setting-font-hook 'after-setting-font-hooks)))

(defun set-frame-parameter (frame parameter value)
  "Set frame parameter PARAMETER to VALUE on FRAME.
If FRAME is nil, it defaults to the selected frame.
See `modify-frame-parameters'."
  (modify-frame-parameters frame (list (cons parameter value))))

(defun set-background-color (color-name)
  "Set the background color of the selected frame to COLOR-NAME.
When called interactively, prompt for the name of the color to use.
To get the frame's current background color, use `frame-parameters'."
  (interactive (list (read-color "Background color: ")))
  (modify-frame-parameters (selected-frame)
			   (list (cons 'background-color color-name)))
  (or window-system
      (face-set-after-frame-default (selected-frame)
				    (list
				     (cons 'background-color color-name)
				     ;; Pass the foreground-color as
				     ;; well, if defined, to avoid
				     ;; losing it when faces are reset
				     ;; to their defaults.
				     (assq 'foreground-color
					   (frame-parameters))))))

(defun set-foreground-color (color-name)
  "Set the foreground color of the selected frame to COLOR-NAME.
When called interactively, prompt for the name of the color to use.
To get the frame's current foreground color, use `frame-parameters'."
  (interactive (list (read-color "Foreground color: ")))
  (modify-frame-parameters (selected-frame)
			   (list (cons 'foreground-color color-name)))
  (or window-system
      (face-set-after-frame-default (selected-frame)
				    (list
				     (cons 'foreground-color color-name)
				     ;; Pass the background-color as
				     ;; well, if defined, to avoid
				     ;; losing it when faces are reset
				     ;; to their defaults.
				     (assq 'background-color
					   (frame-parameters))))))

(defun set-cursor-color (color-name)
  "Set the text cursor color of the selected frame to COLOR-NAME.
When called interactively, prompt for the name of the color to use.
This works by setting the `cursor-color' frame parameter on the
selected frame.

You can also set the text cursor color, for all frames, by
customizing the `cursor' face."
  (interactive (list (read-color "Cursor color: ")))
  (modify-frame-parameters (selected-frame)
			   (list (cons 'cursor-color color-name))))

(defun set-mouse-color (color-name)
  "Set the color of the mouse pointer of the selected frame to COLOR-NAME.
When called interactively, prompt for the name of the color to use.
To get the frame's current mouse color, use `frame-parameters'."
  (interactive (list (read-color "Mouse color: ")))
  (modify-frame-parameters (selected-frame)
			   (list (cons 'mouse-color
				       (or color-name
					   (cdr (assq 'mouse-color
						      (frame-parameters))))))))

(defun set-border-color (color-name)
  "Set the color of the border of the selected frame to COLOR-NAME.
When called interactively, prompt for the name of the color to use.
To get the frame's current border color, use `frame-parameters'."
  (interactive (list (read-color "Border color: ")))
  (modify-frame-parameters (selected-frame)
			   (list (cons 'border-color color-name))))

(define-minor-mode auto-raise-mode
  "Toggle whether or not selected frames should auto-raise.

Auto Raise mode does nothing under most window managers, which
switch focus on mouse clicks.  It only has an effect if your
window manager switches focus on mouse movement (in which case
you should also change `focus-follows-mouse' to t).  Then,
enabling Auto Raise mode causes any graphical Emacs frame which
acquires focus to be automatically raised.

Note that this minor mode controls Emacs's own auto-raise
feature.  Window managers that switch focus on mouse movement
often have their own auto-raise feature."
  :variable (frame-parameter nil 'auto-raise)
  (if (frame-parameter nil 'auto-raise)
      (raise-frame)))

(define-minor-mode auto-lower-mode
  "Toggle whether or not the selected frame should auto-lower.

Auto Lower mode does nothing under most window managers, which
switch focus on mouse clicks.  It only has an effect if your
window manager switches focus on mouse movement (in which case
you should also change `focus-follows-mouse' to t).  Then,
enabling Auto Lower Mode causes any graphical Emacs frame which
loses focus to be automatically lowered.

Note that this minor mode controls Emacs's own auto-lower
feature.  Window managers that switch focus on mouse movement
often have their own features for raising or lowering frames."
  :variable (frame-parameter nil 'auto-lower))

(defun set-frame-name (name)
  "Set the name of the selected frame to NAME.
When called interactively, prompt for the name of the frame.
On text terminals, the frame name is displayed on the mode line.
On graphical displays, it is displayed on the frame's title bar."
  (interactive
   (list (read-string "Frame name: " nil nil
                      (cdr (assq 'name (frame-parameters))))))
  (modify-frame-parameters (selected-frame)
			   (list (cons 'name name))))

(defun frame-current-scroll-bars (&optional frame)
  "Return the current scroll-bar types for frame FRAME.
Value is a cons (VERTICAL . HORIZ0NTAL) where VERTICAL specifies
the current location of the vertical scroll-bars (`left', `right'
or nil), and HORIZONTAL specifies the current location of the
horizontal scroll bars (`bottom' or nil).  FRAME must specify a
live frame and defaults to the selected one."
  (let* ((frame (window-normalize-frame frame))
	 (vertical (frame-parameter frame 'vertical-scroll-bars))
	 (horizontal (frame-parameter frame 'horizontal-scroll-bars)))
    (unless (memq vertical '(left right nil))
      (setq vertical default-frame-scroll-bars))
    (cons vertical (and horizontal 'bottom))))

(declare-function x-frame-geometry "xfns.c" (&optional frame))
(declare-function w32-frame-geometry "w32fns.c" (&optional frame))
(declare-function mac-frame-geometry "macfns.c" (&optional frame))
(declare-function ns-frame-geometry "nsfns.m" (&optional frame))

(defun frame-geometry (&optional frame)
  "Return geometric attributes of FRAME.
FRAME must be a live frame and defaults to the selected one.  The return
value is an association list of the attributes listed below.  All height
and width values are in pixels.

`outer-position' is a cons of the outer left and top edges of FRAME
  relative to the origin - the position (0, 0) - of FRAME's display.

`outer-size' is a cons of the outer width and height of FRAME.  The
  outer size includes the title bar and the external borders as well as
  any menu and/or tool bar of frame.

`external-border-size' is a cons of the horizontal and vertical width of
  FRAME's external borders as supplied by the window manager.

`title-bar-size' is a cons of the width and height of the title bar of
  FRAME as supplied by the window manager.  If both of them are zero,
  FRAME has no title bar.  If only the width is zero, Emacs was not
  able to retrieve the width information.

`menu-bar-external', if non-nil, means the menu bar is external (never
  included in the inner edges of FRAME).

`menu-bar-size' is a cons of the width and height of the menu bar of
  FRAME.

`tool-bar-external', if non-nil, means the tool bar is external (never
  included in the inner edges of FRAME).

`tool-bar-position' tells on which side the tool bar on FRAME is and can
  be one of `left', `top', `right' or `bottom'.  If this is nil, FRAME
  has no tool bar.

`tool-bar-size' is a cons of the width and height of the tool bar of
  FRAME.

`internal-border-width' is the width of the internal border of
  FRAME."
  (let* ((frame (window-normalize-frame frame))
	 (frame-type (framep-on-display frame)))
    (cond
     ((eq frame-type 'x)
      (x-frame-geometry frame))
     ((eq frame-type 'w32)
      (w32-frame-geometry frame))
     ((eq frame-type 'mac)
      (mac-frame-geometry frame))
     ((eq frame-type 'ns)
      (ns-frame-geometry frame))
     (t
      (list
       '(outer-position 0 . 0)
       (cons 'outer-size (cons (frame-width frame) (frame-height frame)))
       '(external-border-size 0 . 0)
       '(outer-border-width . 0)
       '(title-bar-size 0 . 0)
       '(menu-bar-external . nil)
       (let ((menu-bar-lines (frame-parameter frame 'menu-bar-lines)))
	 (cons 'menu-bar-size
	       (if menu-bar-lines
		   (cons (frame-width frame) 1)
		 1 0)))
       '(tool-bar-external . nil)
       '(tool-bar-position . nil)
       '(tool-bar-size 0 . 0)
       '(tab-bar-size 0 . 0)
       (cons 'internal-border-width
	     (frame-parameter frame 'internal-border-width)))))))

(defun frame--size-history (&optional frame)
  "Print history of resize operations for FRAME.
Print prettified version of `frame-size-history' into a buffer
called *frame-size-history*.  Optional argument FRAME denotes the
frame whose history will be printed.  FRAME defaults to the
selected frame."
  (let ((history (reverse frame-size-history))
	entry)
    (setq frame (window-normalize-frame frame))
    (with-current-buffer (get-buffer-create "*frame-size-history*")
      (erase-buffer)
      (insert (format "Frame size history of %s\n" frame))
      (while (consp (setq entry (pop history)))
	(when (eq (car entry) frame)
          (pop entry)
          (insert (format "%s" (pop entry)))
          (move-to-column 24 t)
          (while entry
            (insert (format " %s" (pop entry))))
          (insert "\n")))
      (unless frame-size-history
        (insert "Frame size history is nil.\n")))))

(declare-function x-frame-edges "xfns.c" (&optional frame type))
(declare-function w32-frame-edges "w32fns.c" (&optional frame type))
(declare-function mac-frame-edges "macfns.c" (&optional frame type))
(declare-function ns-frame-edges "nsfns.m" (&optional frame type))

(defun frame-edges (&optional frame type)
  "Return coordinates of FRAME's edges.
FRAME must be a live frame and defaults to the selected one.  The
list returned has the form (LEFT TOP RIGHT BOTTOM) where all
values are in pixels relative to the origin - the position (0, 0)
- of FRAME's display.  For terminal frames all values are
relative to LEFT and TOP which are both zero.

Optional argument TYPE specifies the type of the edges.  TYPE
`outer-edges' means to return the outer edges of FRAME.  TYPE
`native-edges' (or nil) means to return the native edges of
FRAME.  TYPE `inner-edges' means to return the inner edges of
FRAME."
  (let* ((frame (window-normalize-frame frame))
	 (frame-type (framep-on-display frame)))
    (cond
     ((eq frame-type 'x)
      (x-frame-edges frame type))
     ((eq frame-type 'w32)
      (w32-frame-edges frame type))
     ((eq frame-type 'mac)
      (mac-frame-edges frame type))
     ((eq frame-type 'ns)
      (ns-frame-edges frame type))
     (t
      (list 0 0 (frame-width frame) (frame-height frame))))))

(declare-function mac-mouse-absolute-pixel-position "macfns.c")
(declare-function w32-mouse-absolute-pixel-position "w32fns.c")
(declare-function x-mouse-absolute-pixel-position "xfns.c")
(declare-function ns-mouse-absolute-pixel-position "nsfns.m")

(defun mouse-absolute-pixel-position ()
  "Return absolute position of mouse cursor in pixels.
The position is returned as a cons cell (X . Y) of the
coordinates of the mouse cursor position in pixels relative to a
position (0, 0) of the selected frame's terminal."
  (let ((frame-type (framep-on-display)))
    (cond
     ((eq frame-type 'x)
      (x-mouse-absolute-pixel-position))
     ((eq frame-type 'w32)
      (w32-mouse-absolute-pixel-position))
     ((eq frame-type 'mac)
      (mac-mouse-absolute-pixel-position))
     ((eq frame-type 'ns)
      (ns-mouse-absolute-pixel-position))
     (t
      (cons 0 0)))))

(declare-function ns-set-mouse-absolute-pixel-position "nsfns.m" (x y))
(declare-function mac-set-mouse-absolute-pixel-position "macfns.c" (x y))
(declare-function w32-set-mouse-absolute-pixel-position "w32fns.c" (x y))
(declare-function x-set-mouse-absolute-pixel-position "xfns.c" (x y))

(defun set-mouse-absolute-pixel-position (x y)
  "Move mouse pointer to absolute pixel position (X, Y).
The coordinates X and Y are interpreted in pixels relative to a
position (0, 0) of the selected frame's terminal."
  (let ((frame-type (framep-on-display)))
    (cond
     ((eq frame-type 'ns)
      (ns-set-mouse-absolute-pixel-position x y))
     ((eq frame-type 'x)
      (x-set-mouse-absolute-pixel-position x y))
     ((eq frame-type 'w32)
      (w32-set-mouse-absolute-pixel-position x y))
     ((eq frame-type 'mac)
      (mac-set-mouse-absolute-pixel-position x y)))))

(defun frame-monitor-attributes (&optional frame)
  "Return the attributes of the physical monitor dominating FRAME.
If FRAME is omitted or nil, describe the currently selected frame.

A frame is dominated by a physical monitor when either the
largest area of the frame resides in the monitor, or the monitor
is the closest to the frame if the frame does not intersect any
physical monitors.

See `display-monitor-attributes-list' for the list of attribute
keys and their meanings."
  (or frame (setq frame (selected-frame)))
  (cl-loop for attributes in (display-monitor-attributes-list frame)
	   for frames = (cdr (assq 'frames attributes))
	   if (memq frame frames) return attributes
	   ;; On broken frames monitor attributes,
	   ;; fall back to the last monitor.
	   finally return attributes))

(defun frame-monitor-attribute (attribute &optional frame x y)
  "Return the value of ATTRIBUTE on FRAME's monitor.
If FRAME is omitted or nil, use currently selected frame.

By default, the current monitor is the physical monitor
dominating the selected frame.  A frame is dominated by a
physical monitor when either the largest area of the frame
resides in the monitor, or the monitor is the closest to the
frame if the frame does not intersect any physical monitors.

If X and Y are both numbers, then ignore the value of FRAME; the
monitor is determined to be the physical monitor that contains
the pixel coordinate (X, Y).

See `display-monitor-attributes-list' for the list of attribute
keys and their meanings."
  (if (and (numberp x)
           (numberp y))
      (cl-loop for monitor in (display-monitor-attributes-list)
               for geometry = (alist-get 'geometry monitor)
               for min-x = (pop geometry)
               for min-y = (pop geometry)
               for max-x = (+ min-x (pop geometry))
               for max-y = (+ min-y (car geometry))
               when (and (<= min-x x)
                         (< x max-x)
                         (<= min-y y)
                         (< y max-y))
               return (alist-get attribute monitor))
    (alist-get attribute (frame-monitor-attributes frame))))

(defun frame-monitor-geometry (&optional frame x y)
    "Return the geometry of FRAME's monitor.
FRAME can be a frame name, a terminal name, or a frame.
If FRAME is omitted or nil, use the currently selected frame.

By default, the current monitor is said to be the physical
monitor dominating the selected frame.  A frame is dominated by
a physical monitor when either the largest area of the frame resides
in the monitor, or the monitor is the closest to the frame if the
frame does not intersect any physical monitors.

If X and Y are both numbers, then ignore the value of FRAME; the
monitor is determined to be the physical monitor that contains
the pixel coordinate (X, Y).

See `display-monitor-attributes-list' for information on the
geometry attribute."
  (frame-monitor-attribute 'geometry frame x y))

(defun frame-monitor-workarea (&optional frame x y)
  "Return the workarea of FRAME's monitor.
FRAME can be a frame name, a terminal name, or a frame.
If FRAME is omitted or nil, use currently selected frame.

By default, the current monitor is said to be the physical
monitor dominating the selected frame.  A frame is dominated by
a physical monitor when either the largest area of the frame resides
in the monitor, or the monitor is the closest to the frame if the
frame does not intersect any physical monitors.

If X and Y are both numbers, then ignore the value of FRAME; the
monitor is determined to be the physical monitor that contains
the pixel coordinate (X, Y).

See `display-monitor-attributes-list' for information on the
workarea attribute."
  (frame-monitor-attribute 'workarea frame x y))

(declare-function x-frame-list-z-order "xfns.c" (&optional display))
(declare-function w32-frame-list-z-order "w32fns.c" (&optional display))
(declare-function mac-frame-list-z-order "macfns.c" (&optional display))
(declare-function ns-frame-list-z-order "nsfns.m" (&optional display))

(defun frame-list-z-order (&optional display)
  "Return list of Emacs' frames, in Z (stacking) order.
The optional argument DISPLAY specifies which display to poll.
DISPLAY should be either a frame or a display name (a string).
If omitted or nil, that stands for the selected frame's display.

Frames are listed from topmost (first) to bottommost (last).  As
a special case, if DISPLAY is non-nil and specifies a live frame,
return the child frames of that frame in Z (stacking) order.

Return nil if DISPLAY contains no Emacs frame."
  (let ((frame-type (framep-on-display display)))
    (cond
     ((eq frame-type 'x)
      (x-frame-list-z-order display))
     ((eq frame-type 'w32)
      (w32-frame-list-z-order display))
     ((eq frame-type 'mac)
      (mac-frame-list-z-order display))
     ((eq frame-type 'ns)
      (ns-frame-list-z-order display)))))

(declare-function x-frame-restack "xfns.c" (frame1 frame2 &optional above))
(declare-function w32-frame-restack "w32fns.c" (frame1 frame2 &optional above))
(declare-function mac-frame-restack "macfns.c" (frame1 frame2 &optional above))
(declare-function ns-frame-restack "nsfns.m" (frame1 frame2 &optional above))

(defun frame-restack (frame1 frame2 &optional above)
  "Restack FRAME1 below FRAME2.
This implies that if both frames are visible and the display
areas of these frames overlap, FRAME2 will (partially) obscure
FRAME1.  If the optional third argument ABOVE is non-nil, restack
FRAME1 above FRAME2.  This means that if both frames are visible
and the display areas of these frames overlap, FRAME1 will
\(partially) obscure FRAME2.

This may be thought of as an atomic action performed in two
steps: The first step removes FRAME1's window-system window from
the display.  The second step reinserts FRAME1's window
below (above if ABOVE is true) that of FRAME2.  Hence the
position of FRAME2 in its display's Z (stacking) order relative
to all other frames excluding FRAME1 remains unaltered.

Some window managers may refuse to restack windows."
  (if (and (frame-live-p frame1)
           (frame-live-p frame2)
           (equal (frame-parameter frame1 'display)
                  (frame-parameter frame2 'display)))
      (let ((frame-type (framep-on-display frame1)))
        (cond
         ((eq frame-type 'x)
          (x-frame-restack frame1 frame2 above))
         ((eq frame-type 'w32)
          (w32-frame-restack frame1 frame2 above))
         ((eq frame-type 'mac)
          (mac-frame-restack frame1 frame2 above))
         ((eq frame-type 'ns)
          (ns-frame-restack frame1 frame2 above))))
    (error "Cannot restack frames")))

(defun frame-size-changed-p (&optional frame)
  "Return non-nil when the size of FRAME has changed.
More precisely, return non-nil when the inner width or height of
FRAME has changed since `window-size-change-functions' was run
for FRAME."
  (let* ((frame (window-normalize-frame frame))
         (root (frame-root-window frame))
         (mini (minibuffer-window frame))
         (mini-old-height 0)
         (mini-height 0))
    ;; FRAME's minibuffer window counts iff it's on FRAME and FRAME is
    ;; not a minibuffer-only frame.
    (when (and (eq (window-frame mini) frame) (not (eq mini root)))
      (setq mini-old-height (window-old-pixel-height mini))
      (setq mini-height (window-pixel-height mini)))
    ;; Return non-nil when either the width of the root or the sum of
    ;; the heights of root and minibuffer window changed.
    (or (/= (window-old-pixel-width root) (window-pixel-width root))
        (/= (+ (window-old-pixel-height root) mini-old-height)
            (+ (window-pixel-height root) mini-height)))))

;;;; Frame/display capabilities.

;; These functions should make the features they test explicit in
;; their names, so that when capabilities or the corresponding Emacs
;; features change, it will be easy to find all the tests for such
;; capabilities by a simple text search.  See more about the history
;; and the intent of these functions in
;; http://lists.gnu.org/archive/html/bug-gnu-emacs/2019-04/msg00004.html
;; or in https://debbugs.gnu.org/cgi/bugreport.cgi?bug=35058#17.

(declare-function msdos-mouse-p "dosfns.c")

(defun display-mouse-p (&optional display)
  "Return non-nil if DISPLAY has a mouse available.
DISPLAY can be a display name, a frame, or nil (meaning the selected
frame's display)."
  (let ((frame-type (framep-on-display display)))
    (cond
     ((eq frame-type 'pc)
      (msdos-mouse-p))
     ((eq frame-type 'w32)
      (with-no-warnings
       (> w32-num-mouse-buttons 0)))
     ((memq frame-type '(x mac ns))
      t)    ;; We assume X, Mac, and NeXTstep *always* have a pointing device
     (t
      (or (and (featurep 'xt-mouse)
	       xterm-mouse-mode)
	  ;; t-mouse is distributed with the GPM package.  It doesn't have
	  ;; a toggle.
	  (featurep 't-mouse)
	  ;; No way to check whether a w32 console has a mouse, assume
	  ;; it always does.
	  (boundp 'w32-use-full-screen-buffer))))))

(defun display-popup-menus-p (&optional display)
  "Return non-nil if popup menus are supported on DISPLAY.
DISPLAY can be a display name, a frame, or nil (meaning the selected
frame's display).
Support for popup menus requires that the mouse be available."
  (display-mouse-p display))

(defun display-graphic-p (&optional display)
  "Return non-nil if DISPLAY is a graphic display.
Graphical displays are those which are capable of displaying several
frames and several different fonts at once.  This is true for displays
that use a window system such as X, and false for text-only terminals.
DISPLAY can be a display name, a frame, or nil (meaning the selected
frame's display)."
  (not (null (memq (framep-on-display display) '(x w32 mac ns)))))

(defun display-images-p (&optional display)
  "Return non-nil if DISPLAY can display images.

DISPLAY can be a display name, a frame, or nil (meaning the selected
frame's display)."
  (and (display-graphic-p display)
       (fboundp 'image-mask-p)
       (fboundp 'image-size)))

(defalias 'display-blink-cursor-p 'display-graphic-p)
(defalias 'display-multi-frame-p 'display-graphic-p)
(defalias 'display-multi-font-p 'display-graphic-p)

(defun display-selections-p (&optional display)
  "Return non-nil if DISPLAY supports selections.
A selection is a way to transfer text or other data between programs
via special system buffers called `selection' or `clipboard'.
DISPLAY can be a display name, a frame, or nil (meaning the selected
frame's display)."
  (let ((frame-type (framep-on-display display)))
    (cond
     ((eq frame-type 'pc)
      ;; MS-DOS frames support selections when Emacs runs inside
      ;; a Windows DOS Box.
      (with-no-warnings
       (not (null dos-windows-version))))
     ((memq frame-type '(x w32 mac ns))
      t)
     (t
      nil))))

(defun display-symbol-keys-p (&optional display)
  "Return non-nil if DISPLAY supports symbol names as keys.
This means that, for example, DISPLAY can differentiate between
the keybinding RET and [return]."
  (let ((frame-type (framep-on-display display)))
    (or (memq frame-type '(x w32 ns pc))
        ;; MS-DOS and MS-Windows terminals have built-in support for
        ;; function (symbol) keys
        (memq system-type '(ms-dos windows-nt)))))

(declare-function x-display-screens "xfns.c" (&optional terminal))

(defun display-screens (&optional display)
  "Return the number of screens associated with DISPLAY.
DISPLAY should be either a frame or a display name (a string).
If DISPLAY is omitted or nil, it defaults to the selected frame's display."
  (let ((frame-type (framep-on-display display)))
    (cond
     ((memq frame-type '(x w32 mac ns))
      (x-display-screens display))
     (t
      1))))

(declare-function x-display-pixel-height "xfns.c" (&optional terminal))

(defun display-pixel-height (&optional display)
  "Return the height of DISPLAY's screen in pixels.
DISPLAY can be a display name or a frame.
If DISPLAY is omitted or nil, it defaults to the selected frame's display.

For character terminals, each character counts as a single pixel.

For graphical terminals, note that on \"multi-monitor\" setups this
refers to the pixel height for all physical monitors associated
with DISPLAY.  To get information for each physical monitor, use
`display-monitor-attributes-list'."
  (let ((frame-type (framep-on-display display)))
    (cond
     ((memq frame-type '(x w32 mac ns))
      (x-display-pixel-height display))
     (t
      (frame-height (if (framep display) display (selected-frame)))))))

(declare-function x-display-pixel-width "xfns.c" (&optional terminal))

(defun display-pixel-width (&optional display)
  "Return the width of DISPLAY's screen in pixels.
DISPLAY can be a display name or a frame.
If DISPLAY is omitted or nil, it defaults to the selected frame's display.

For character terminals, each character counts as a single pixel.

For graphical terminals, note that on \"multi-monitor\" setups this
refers to the pixel width for all physical monitors associated
with DISPLAY.  To get information for each physical monitor, use
`display-monitor-attributes-list'."
  (let ((frame-type (framep-on-display display)))
    (cond
     ((memq frame-type '(x w32 mac ns))
      (x-display-pixel-width display))
     (t
      (frame-width (if (framep display) display (selected-frame)))))))

(defcustom display-mm-dimensions-alist nil
  "Alist for specifying screen dimensions in millimeters.
The functions `display-mm-height' and `display-mm-width' consult
this list before asking the system.

Each element has the form (DISPLAY . (WIDTH . HEIGHT)), e.g.
\(\":0.0\" . (287 . 215)).

If `display' is t, it specifies dimensions for all graphical displays
not explicitly specified."
  :version "22.1"
  :type '(alist :key-type (choice (string :tag "Display name")
				  (const :tag "Default" t))
		:value-type (cons :tag "Dimensions"
				  (integer :tag "Width")
				  (integer :tag "Height")))
  :group 'frames)

(declare-function x-display-mm-height "xfns.c" (&optional terminal))

(defun display-mm-height (&optional display)
  "Return the height of DISPLAY's screen in millimeters.
If the information is unavailable, this function returns nil.
DISPLAY can be a display name or a frame.
If DISPLAY is omitted or nil, it defaults to the selected frame's display.

You can override what the system thinks the result should be by
adding an entry to `display-mm-dimensions-alist'.

For graphical terminals, note that on \"multi-monitor\" setups this
refers to the height in millimeters for all physical monitors
associated with DISPLAY.  To get information for each physical
monitor, use `display-monitor-attributes-list'."
  (and (memq (framep-on-display display) '(x w32 mac ns))
       (or (cddr (assoc (or display (frame-parameter nil 'display))
			display-mm-dimensions-alist))
	   (cddr (assoc t display-mm-dimensions-alist))
	   (x-display-mm-height display))))

(declare-function x-display-mm-width "xfns.c" (&optional terminal))

(defun display-mm-width (&optional display)
  "Return the width of DISPLAY's screen in millimeters.
If the information is unavailable, this function returns nil.
DISPLAY can be a display name or a frame.
If DISPLAY is omitted or nil, it defaults to the selected frame's display.

You can override what the system thinks the result should be by
adding an entry to `display-mm-dimensions-alist'.

For graphical terminals, note that on \"multi-monitor\" setups this
refers to the width in millimeters for all physical monitors
associated with DISPLAY.  To get information for each physical
monitor, use `display-monitor-attributes-list'."
  (and (memq (framep-on-display display) '(x w32 mac ns))
       (or (cadr (assoc (or display (frame-parameter nil 'display))
			display-mm-dimensions-alist))
	   (cadr (assoc t display-mm-dimensions-alist))
	   (x-display-mm-width display))))

(declare-function x-display-backing-store "xfns.c" (&optional terminal))

;; In NS port, the return value may be `buffered', `retained', or
;; `non-retained'.  See src/nsfns.m.
(defun display-backing-store (&optional display)
  "Return the backing store capability of DISPLAY's screen.
The value may be `always', `when-mapped', `not-useful', or nil if
the question is inapplicable to a certain kind of display.
DISPLAY can be a display name or a frame.
If DISPLAY is omitted or nil, it defaults to the selected frame's display."
  (let ((frame-type (framep-on-display display)))
    (cond
     ((memq frame-type '(x w32 mac ns))
      (x-display-backing-store display))
     (t
      'not-useful))))

(declare-function x-display-save-under "xfns.c" (&optional terminal))

(defun display-save-under (&optional display)
  "Return non-nil if DISPLAY's screen supports the SaveUnder feature.
DISPLAY can be a display name or a frame.
If DISPLAY is omitted or nil, it defaults to the selected frame's display."
  (let ((frame-type (framep-on-display display)))
    (cond
     ((memq frame-type '(x w32 mac ns))
      (x-display-save-under display))
     (t
      'not-useful))))

(declare-function x-display-planes "xfns.c" (&optional terminal))

(defun display-planes (&optional display)
  "Return the number of planes supported by DISPLAY.
DISPLAY can be a display name or a frame.
If DISPLAY is omitted or nil, it defaults to the selected frame's display."
  (let ((frame-type (framep-on-display display)))
    (cond
     ((memq frame-type '(x w32 mac ns))
      (x-display-planes display))
     ((eq frame-type 'pc)
      4)
     (t
      (logb (length (tty-color-alist)))))))

(declare-function x-display-color-cells "xfns.c" (&optional terminal))

(defun display-color-cells (&optional display)
  "Return the number of color cells supported by DISPLAY.
DISPLAY can be a display name or a frame.
If DISPLAY is omitted or nil, it defaults to the selected frame's display."
  (let ((frame-type (framep-on-display display)))
    (cond
     ((memq frame-type '(x w32 mac ns))
      (x-display-color-cells display))
     ((eq frame-type 'pc)
      16)
     (t
      (tty-display-color-cells display)))))

(declare-function x-display-visual-class "xfns.c" (&optional terminal))

(defun display-visual-class (&optional display)
  "Return the visual class of DISPLAY.
The value is one of the symbols `static-gray', `gray-scale',
`static-color', `pseudo-color', `true-color', or `direct-color'.
DISPLAY can be a display name or a frame.
If DISPLAY is omitted or nil, it defaults to the selected frame's display."
  (let ((frame-type (framep-on-display display)))
    (cond
     ((memq frame-type '(x w32 mac ns))
      (x-display-visual-class display))
     ((and (memq frame-type '(pc t))
	   (tty-display-color-p display))
      'static-color)
     (t
      'static-gray))))

(declare-function x-display-monitor-attributes-list "xfns.c"
		  (&optional terminal))
(declare-function w32-display-monitor-attributes-list "w32fns.c"
		  (&optional display))
(declare-function mac-display-monitor-attributes-list "macfns.c"
		  (&optional terminal))
(declare-function ns-display-monitor-attributes-list "nsfns.m"
		  (&optional terminal))

(defun display-monitor-attributes-list (&optional display)
  "Return a list of physical monitor attributes on DISPLAY.
DISPLAY can be a display name, a terminal name, or a frame.
If DISPLAY is omitted or nil, it defaults to the selected frame's display.
Each element of the list represents the attributes of a physical
monitor.  The first element corresponds to the primary monitor.

The attributes for a physical monitor are represented as an alist
of attribute keys and values as follows:

 geometry -- Position and size in pixels in the form of (X Y WIDTH HEIGHT)
 workarea -- Position and size of the work area in pixels in the
	     form of (X Y WIDTH HEIGHT)
 mm-size  -- Width and height in millimeters in the form of
 	     (WIDTH HEIGHT)
 frames   -- List of frames dominated by the physical monitor
 name (*) -- Name of the physical monitor as a string
 source (*) -- Source of multi-monitor information as a string

where X, Y, WIDTH, and HEIGHT are integers.  X and Y are coordinates
of the top-left corner, and might be negative for monitors other than
the primary one.  Keys labeled with (*) are optional.

The \"work area\" is a measure of the \"usable\" display space.
It may be less than the total screen size, owing to space taken up
by window manager features (docks, taskbars, etc.).  The precise
details depend on the platform and environment.

The `source' attribute describes the source from which the information
was obtained.  On X, this may be one of: \"Gdk\", \"XRandr\", \"Xinerama\",
or \"fallback\".

A frame is dominated by a physical monitor when either the
largest area of the frame resides in the monitor, or the monitor
is the closest to the frame if the frame does not intersect any
physical monitors.  Every (non-tooltip) frame (including invisible ones)
in a graphical display is dominated by exactly one physical
monitor at a time, though it can span multiple (or no) physical
monitors."
  (let ((frame-type (framep-on-display display)))
    (cond
     ((eq frame-type 'x)
      (x-display-monitor-attributes-list display))
     ((eq frame-type 'w32)
      (w32-display-monitor-attributes-list display))
     ((eq frame-type 'mac)
      (mac-display-monitor-attributes-list display))
     ((eq frame-type 'ns)
      (ns-display-monitor-attributes-list display))
     (t
      (let ((geometry (list 0 0 (display-pixel-width display)
			    (display-pixel-height display))))
	`(((geometry . ,geometry)
	   (workarea . ,geometry)
	   (mm-size . (,(display-mm-width display)
		       ,(display-mm-height display)))
	   (frames . ,(frames-on-display-list display)))))))))


;;;; Frame geometry values

(defun frame-geom-value-cons (type value &optional frame)
  "Return equivalent geometry value for FRAME as a cons with car `+'.
A geometry value equivalent to VALUE for FRAME is returned,
where the value is a cons with car `+', not numeric.
TYPE is the car of the original geometry spec (TYPE . VALUE).
   It is `top' or `left', depending on which edge VALUE is related to.
VALUE is the cdr of a frame geometry spec: (left/top . VALUE).
If VALUE is a number, then it is converted to a cons value, perhaps
   relative to the opposite frame edge from that in the original spec.
FRAME defaults to the selected frame.

Examples (measures in pixels) -
 Assuming display height/width=1024, frame height/width=600:
 300 inside display edge:                   300  => (+  300)
                                        (+  300) => (+  300)
 300 inside opposite display edge:      (-  300) => (+  124)
                                           -300  => (+  124)
 300 beyond display edge
  (= 724 inside opposite display edge): (+ -300) => (+ -300)
 300 beyond display edge
  (= 724 inside opposite display edge): (- -300) => (+  724)

In the 3rd, 4th, and 6th examples, the returned value is relative to
the opposite frame edge from the edge indicated in the input spec."
  (cond ((and (consp value) (eq '+ (car value))) ; e.g. (+ 300), (+ -300)
         value)
        ((natnump value) (list '+ value)) ; e.g. 300 => (+ 300)
        (t                              ; e.g. -300, (- 300), (- -300)
         (list '+ (- (if (eq 'left type) ; => (+ 124), (+ 124), (+ 724)
                         (x-display-pixel-width)
                       (x-display-pixel-height))
                     (if (integerp value) (- value) (cadr value))
                     (if (eq 'left type)
                         (frame-pixel-width frame)
                       (frame-pixel-height frame)))))))

(defun frame-geom-spec-cons (spec &optional frame)
  "Return equivalent geometry spec for FRAME as a cons with car `+'.
A geometry specification equivalent to SPEC for FRAME is returned,
where the value is a cons with car `+', not numeric.
SPEC is a frame geometry spec: (left . VALUE) or (top . VALUE).
If VALUE is a number, then it is converted to a cons value, perhaps
relative to the opposite frame edge from that in the original spec.
FRAME defaults to the selected frame.

Examples (measures in pixels) -
 Assuming display height=1024, frame height=600:
 top 300 below display top:               (top .  300) => (top +  300)
                                          (top +  300) => (top +  300)
 bottom 300 above display bottom:         (top -  300) => (top +  124)
                                          (top . -300) => (top +  124)
 top 300 above display top
  (= bottom 724 above display bottom):    (top + -300) => (top + -300)
 bottom 300 below display bottom
  (= top 724 below display top):          (top - -300) => (top +  724)

In the 3rd, 4th, and 6th examples, the returned value is relative to
the opposite frame edge from the edge indicated in the input spec."
  (cons (car spec) (frame-geom-value-cons (car spec) (cdr spec) frame)))

(defun delete-other-frames (&optional frame)
  "Delete all frames on FRAME's terminal, except FRAME.
If FRAME uses another frame's minibuffer, the minibuffer frame is
left untouched.  Do not delete any of FRAME's child frames.  If
FRAME is a child frame, delete its siblings only.  FRAME must be
a live frame and defaults to the selected one."
  (interactive)
  (setq frame (window-normalize-frame frame))
  (let ((minibuffer-frame (window-frame (minibuffer-window frame)))
        (this (next-frame frame t))
        (parent (frame-parent frame))
        next)
    ;; In a first round consider minibuffer-less frames only.
    (while (not (eq this frame))
      (setq next (next-frame this t))
      (unless (or (eq (window-frame (minibuffer-window this)) this)
                  ;; When FRAME is a child frame, delete its siblings
                  ;; only.
                  (and parent (not (eq (frame-parent this) parent)))
                  ;; Do not delete a child frame of FRAME.
                  (eq (frame-parent this) frame))
        (delete-frame this))
      (setq this next))
    ;; In a second round consider all remaining frames.
    (setq this (next-frame frame t))
    (while (not (eq this frame))
      (setq next (next-frame this t))
      (unless (or (eq this minibuffer-frame)
                  ;; When FRAME is a child frame, delete its siblings
                  ;; only.
                  (and parent (not (eq (frame-parent this) parent)))
                  ;; Do not delete a child frame of FRAME.
                  (eq (frame-parent this) frame))
        (delete-frame this))
      (setq this next))))


;;; Window dividers.
(defgroup window-divider nil
  "Window dividers."
  :version "25.1"
  :group 'frames
  :group 'windows)

(defcustom window-divider-default-places 'right-only
  "Default positions of window dividers.
Possible values are `bottom-only' (dividers on the bottom of each
window only), `right-only' (dividers on the right of each window
only), and t (dividers on the bottom and on the right of each
window).  The default is `right-only'.

The value takes effect if and only if dividers are enabled by
`window-divider-mode'.

To position dividers on frames individually, use the frame
parameters `bottom-divider-width' and `right-divider-width'."
  :type '(choice (const :tag "Bottom only" bottom-only)
		 (const :tag "Right only" right-only)
		 (const :tag "Bottom and right" t))
  :initialize 'custom-initialize-default
  :set (lambda (symbol value)
	 (set-default symbol value)
         (when window-divider-mode
           (window-divider-mode-apply t)))
  :version "25.1")

(defun window-divider-width-valid-p (value)
  "Return non-nil if VALUE is a positive number."
  (and (numberp value) (> value 0)))

(defcustom window-divider-default-bottom-width 6
  "Default width of dividers on bottom of windows.
The value must be a positive integer and takes effect when bottom
dividers are displayed by `window-divider-mode'.

To adjust bottom dividers for frames individually, use the frame
parameter `bottom-divider-width'."
  :type '(restricted-sexp
          :tag "Default width of bottom dividers"
          :match-alternatives (window-divider-width-valid-p))
  :initialize 'custom-initialize-default
  :set (lambda (symbol value)
	 (set-default symbol value)
         (when window-divider-mode
           (window-divider-mode-apply t)))
  :version "25.1")

(defcustom window-divider-default-right-width 6
  "Default width of dividers on the right of windows.
The value must be a positive integer and takes effect when right
dividers are displayed by `window-divider-mode'.

To adjust right dividers for frames individually, use the frame
parameter `right-divider-width'."
  :type '(restricted-sexp
          :tag "Default width of right dividers"
          :match-alternatives (window-divider-width-valid-p))
  :initialize 'custom-initialize-default
  :set (lambda (symbol value)
	 (set-default symbol value)
         (when window-divider-mode
	   (window-divider-mode-apply t)))
  :version "25.1")

(defun window-divider-mode-apply (enable)
  "Apply window divider places and widths to all frames.
If ENABLE is nil, apply default places and widths.  Else reset
all divider widths to zero."
  (let ((bottom (if (and enable
                         (memq window-divider-default-places
                               '(bottom-only t)))
                    window-divider-default-bottom-width
                  0))
        (right (if (and enable
                        (memq window-divider-default-places
                              '(right-only t)))
                   window-divider-default-right-width
                 0)))
    (modify-all-frames-parameters
     (list (cons 'bottom-divider-width bottom)
           (cons 'right-divider-width right)))
    (setq default-frame-alist
          (assq-delete-all
           'bottom-divider-width default-frame-alist))
    (setq default-frame-alist
          (assq-delete-all
           'right-divider-width default-frame-alist))
    (when (> bottom 0)
      (setq default-frame-alist
            (cons
             (cons 'bottom-divider-width bottom)
             default-frame-alist)))
    (when (> right 0)
      (setq default-frame-alist
            (cons
             (cons 'right-divider-width right)
             default-frame-alist)))))

(define-minor-mode window-divider-mode
  "Display dividers between windows (Window Divider mode).

The option `window-divider-default-places' specifies on which
side of a window dividers are displayed.  The options
`window-divider-default-bottom-width' and
`window-divider-default-right-width' specify their respective
widths."
  :group 'window-divider
  :global t
  (window-divider-mode-apply window-divider-mode))

;; Blinking cursor

(defvar blink-cursor-idle-timer nil
  "Timer started after `blink-cursor-delay' seconds of Emacs idle time.
The function `blink-cursor-start' is called when the timer fires.")

(defvar blink-cursor-timer nil
  "Timer started from `blink-cursor-start'.
This timer calls `blink-cursor-timer-function' every
`blink-cursor-interval' seconds.")

(defgroup cursor nil
  "Displaying text cursors."
  :version "21.1"
  :group 'frames)

(defcustom blink-cursor-delay 0.5
  "Seconds of idle time before the first blink of the cursor.
Values smaller than 0.2 sec are treated as 0.2 sec."
  :type 'number
  :group 'cursor
  :set (lambda (symbol value)
         (set-default symbol value)
         (when blink-cursor-idle-timer (blink-cursor--start-idle-timer))))

(defcustom blink-cursor-interval 0.5
  "Length of cursor blink interval in seconds."
  :type 'number
  :group 'cursor
  :set (lambda (symbol value)
         (set-default symbol value)
         (when blink-cursor-timer (blink-cursor--start-timer))))

(defcustom blink-cursor-blinks 10
  "How many times to blink before using a solid cursor on NS, X, and MS-Windows.
Use 0 or negative value to blink forever."
  :version "24.4"
  :type 'integer
  :group 'cursor)

(defvar blink-cursor-blinks-done 1
  "Number of blinks done since we started blinking on NS, X, and MS-Windows.")

(defun blink-cursor--start-idle-timer ()
  "Start the `blink-cursor-idle-timer'."
  (when blink-cursor-idle-timer (cancel-timer blink-cursor-idle-timer))
  (setq blink-cursor-idle-timer
        ;; The 0.2 sec limitation from below is to avoid erratic
        ;; behavior (or downright failure to display the cursor
        ;; during command execution) if they set blink-cursor-delay
        ;; to a very small or even zero value.
        (run-with-idle-timer (max 0.2 blink-cursor-delay)
                             :repeat #'blink-cursor-start)))

(defun blink-cursor--start-timer ()
  "Start the `blink-cursor-timer'."
  (when blink-cursor-timer (cancel-timer blink-cursor-timer))
  (setq blink-cursor-timer
        (run-with-timer blink-cursor-interval blink-cursor-interval
                        #'blink-cursor-timer-function)))

(defun blink-cursor-start ()
  "Timer function called from the timer `blink-cursor-idle-timer'.
This starts the timer `blink-cursor-timer', which makes the cursor blink
if appropriate.  It also arranges to cancel that timer when the next
command starts, by installing a pre-command hook."
  (when (null blink-cursor-timer)
    ;; Set up the timer first, so that if this signals an error,
    ;; blink-cursor-end is not added to pre-command-hook.
    (setq blink-cursor-blinks-done 1)
    (blink-cursor--start-timer)
    (add-hook 'pre-command-hook 'blink-cursor-end)
    (internal-show-cursor nil nil)))

(defun blink-cursor-timer-function ()
  "Timer function of timer `blink-cursor-timer'."
  (internal-show-cursor nil (not (internal-show-cursor-p)))
  ;; Suspend counting blinks when the w32 menu-bar menu is displayed,
  ;; since otherwise menu tooltips will behave erratically.
  (or (and (fboundp 'w32--menu-bar-in-use)
	   (w32--menu-bar-in-use))
      (setq blink-cursor-blinks-done (1+ blink-cursor-blinks-done)))
  ;; Each blink is two calls to this function.
  (when (and (> blink-cursor-blinks 0)
             (<= (* 2 blink-cursor-blinks) blink-cursor-blinks-done))
    (blink-cursor-suspend)
    (add-hook 'post-command-hook 'blink-cursor-check)))

(defun blink-cursor-end ()
  "Stop cursor blinking.
This is installed as a pre-command hook by `blink-cursor-start'.
When run, it cancels the timer `blink-cursor-timer' and removes
itself as a pre-command hook."
  (remove-hook 'pre-command-hook 'blink-cursor-end)
  (internal-show-cursor nil t)
  (when blink-cursor-timer
    (cancel-timer blink-cursor-timer)
    (setq blink-cursor-timer nil)))

(defun blink-cursor-suspend ()
  "Suspend cursor blinking.
This is called when no frame has focus and timers can be suspended.
Timers are restarted by `blink-cursor-check', which is called when a
frame receives focus."
  (blink-cursor-end)
  (when blink-cursor-idle-timer
    (cancel-timer blink-cursor-idle-timer)
    (setq blink-cursor-idle-timer nil)))

(defun blink-cursor--should-blink ()
  "Determine whether we should be blinking.
Returns whether we have any focused non-TTY frame."
  (and blink-cursor-mode
       (let ((frame-list (frame-list))
             (any-graphical-focused nil))
         (while frame-list
           (let ((frame (pop frame-list)))
             (when (and (display-graphic-p frame) (frame-focus-state frame))
               (setf any-graphical-focused t)
               (setf frame-list nil))))
         any-graphical-focused)))

(defun blink-cursor-check ()
  "Check if cursor blinking shall be restarted.
This is done when a frame gets focus.  Blink timers may be
stopped by `blink-cursor-suspend'.  Internally calls
`blink-cursor--should-blink' and returns its result."
  (let ((should-blink (blink-cursor--should-blink)))
    (when (and should-blink (not blink-cursor-idle-timer))
      (remove-hook 'post-command-hook 'blink-cursor-check)
      (blink-cursor--start-idle-timer))
    should-blink))

(defun blink-cursor--rescan-frames (&optional _ign)
  "Called when the set of focused frames changes or when we delete a frame."
  (unless (blink-cursor-check)
    (blink-cursor-suspend)))

(define-minor-mode blink-cursor-mode
  "Toggle cursor blinking (Blink Cursor mode).

If the value of `blink-cursor-blinks' is positive (10 by default),
the cursor stops blinking after that number of blinks, if Emacs
gets no input during that time.

See also `blink-cursor-interval' and `blink-cursor-delay'.

This command is effective only on graphical frames.  On text-only
terminals, cursor blinking is controlled by the terminal."
  :init-value (not (or noninteractive
		       no-blinking-cursor
		       (eq system-type 'ms-dos)
<<<<<<< HEAD
		       (not (memq window-system '(x w32 mac ns)))))
=======
		       (not (display-blink-cursor-p))))
>>>>>>> c5f255d6
  :initialize 'custom-initialize-delay
  :group 'cursor
  :global t
  (blink-cursor-suspend)
  (remove-hook 'after-delete-frame-functions #'blink-cursor--rescan-frames)
  (remove-function after-focus-change-function #'blink-cursor--rescan-frames)
  (when blink-cursor-mode
    (add-function :after after-focus-change-function #'blink-cursor--rescan-frames)
    (add-hook 'after-delete-frame-functions #'blink-cursor--rescan-frames)
    (blink-cursor--start-idle-timer)))


;; Frame maximization/fullscreen

(defun toggle-frame-maximized (&optional frame)
  "Toggle maximization state of FRAME.
Maximize selected frame or un-maximize if it is already maximized.

If the frame is in fullscreen state, don't change its state, but
set the frame's `fullscreen-restore' parameter to `maximized', so
the frame will be maximized after disabling fullscreen state.

Note that with some window managers you may have to set
`frame-resize-pixelwise' to non-nil in order to make a frame
appear truly maximized.  In addition, you may have to set
`x-frame-normalize-before-maximize' in order to enable
transitions from one fullscreen state to another.

See also `toggle-frame-fullscreen'."
  (interactive)
  (let ((fullscreen (frame-parameter frame 'fullscreen)))
    (cond
     ((memq fullscreen '(fullscreen fullboth))
      (set-frame-parameter frame 'fullscreen-restore 'maximized))
     ((eq fullscreen 'maximized)
      (set-frame-parameter frame 'fullscreen nil))
     (t
      (set-frame-parameter frame 'fullscreen 'maximized)))))

(defun toggle-frame-fullscreen (&optional frame)
  "Toggle fullscreen state of FRAME.
Make selected frame fullscreen or restore its previous size
if it is already fullscreen.

Before making the frame fullscreen remember the current value of
the frame's `fullscreen' parameter in the `fullscreen-restore'
parameter of the frame.  That value is used to restore the
frame's fullscreen state when toggling fullscreen the next time.

Note that with some window managers you may have to set
`frame-resize-pixelwise' to non-nil in order to make a frame
appear truly fullscreen.  In addition, you may have to set
`x-frame-normalize-before-maximize' in order to enable
transitions from one fullscreen state to another.

See also `toggle-frame-maximized'."
  (interactive)
  (let ((fullscreen (frame-parameter frame 'fullscreen)))
    (if (memq fullscreen '(fullscreen fullboth))
	(let ((fullscreen-restore (frame-parameter frame 'fullscreen-restore)))
	  (if (memq fullscreen-restore '(maximized fullheight fullwidth))
	      (set-frame-parameter frame 'fullscreen fullscreen-restore)
	    (set-frame-parameter frame 'fullscreen nil)))
      (modify-frame-parameters
       frame `((fullscreen . fullboth) (fullscreen-restore . ,fullscreen))))
    ;; Manipulating a frame without waiting for the fullscreen
    ;; animation to complete can cause a crash, or other unexpected
    ;; behavior, on macOS (bug#28496).
    (when (featurep 'cocoa) (sleep-for 0.5))))


;;;; Key bindings

(define-key ctl-x-5-map "2" 'make-frame-command)
(define-key ctl-x-5-map "1" 'delete-other-frames)
(define-key ctl-x-5-map "0" 'delete-frame)
(define-key ctl-x-5-map "o" 'other-frame)
(define-key global-map [f11] 'toggle-frame-fullscreen)
(define-key global-map [(meta f10)] 'toggle-frame-maximized)
(define-key esc-map    [f10]        'toggle-frame-maximized)


;; Misc.

;; Only marked as obsolete in 24.3.
(define-obsolete-variable-alias 'automatic-hscrolling
  'auto-hscroll-mode "22.1")

(make-variable-buffer-local 'show-trailing-whitespace)

;; Defined in dispnew.c.
(make-obsolete-variable
 'window-system-version "it does not give useful information." "24.3")

;; Variables whose change of value should trigger redisplay of the
;; current buffer.
;; To test whether a given variable needs to be added to this list,
;; write a simple interactive function that changes the variable's
;; value and bind that function to a simple key, like F5.  If typing
;; F5 then produces the correct effect, the variable doesn't need
;; to be in this list; otherwise, it does.
(mapc (lambda (var)
        ;; Using symbol-function here tells the watcher machinery to
        ;; call the C function set-buffer-redisplay directly, thus
        ;; avoiding a potential GC.  This isn't strictly necessary,
        ;; but it's a nice way to exercise the direct subr-calling
        ;; machinery.
        (add-variable-watcher var (symbol-function 'set-buffer-redisplay)))
      '(line-spacing
        overline-margin
        line-prefix
        wrap-prefix
        truncate-lines
        mode-line-format
        header-line-format
        tab-line-format
        display-line-numbers
        display-line-numbers-width
        display-line-numbers-current-absolute
        display-line-numbers-widen
        display-line-numbers-major-tick
        display-line-numbers-minor-tick
        display-line-numbers-offset
        display-fill-column-indicator
        display-fill-column-indicator-column
        display-fill-column-indicator-character
        bidi-paragraph-direction
        bidi-display-reordering
        bidi-inhibit-bpa))

(provide 'frame)

;;; frame.el ends here<|MERGE_RESOLUTION|>--- conflicted
+++ resolved
@@ -1016,11 +1016,7 @@
   (select-frame frame norecord)
   (raise-frame frame)
   ;; Ensure, if possible, that FRAME gets input focus.
-<<<<<<< HEAD
-  (when (memq (window-system frame) '(x mac w32 ns))
-=======
   (when (display-multi-frame-p frame)
->>>>>>> c5f255d6
     (x-focus-frame frame))
   ;; Move mouse cursor if necessary.
   (cond
@@ -1076,16 +1072,6 @@
 `suspend-tty' from a secondary tty device, and
 `iconify-or-deiconify-frame' from a graphical frame."
   (interactive)
-<<<<<<< HEAD
-  (let ((type (framep (selected-frame))))
-    (cond
-     ((memq type '(x ns w32 mac)) (iconify-or-deiconify-frame))
-     ((eq type t)
-      (if (controlling-tty-p)
-	  (suspend-emacs)
-	(suspend-tty)))
-     (t (suspend-emacs)))))
-=======
   (cond
    ((display-multi-frame-p) (iconify-or-deiconify-frame))
    ((eq (framep (selected-frame)) t)
@@ -1093,7 +1079,6 @@
         (suspend-emacs)
       (suspend-tty)))
    (t (suspend-emacs))))
->>>>>>> c5f255d6
 
 (defun make-frame-names-alist ()
   ;; Only consider the frames on the same display.
@@ -2025,7 +2010,7 @@
 This means that, for example, DISPLAY can differentiate between
 the keybinding RET and [return]."
   (let ((frame-type (framep-on-display display)))
-    (or (memq frame-type '(x w32 ns pc))
+    (or (memq frame-type '(x w32 mac ns pc))
         ;; MS-DOS and MS-Windows terminals have built-in support for
         ;; function (symbol) keys
         (memq system-type '(ms-dos windows-nt)))))
@@ -2657,11 +2642,7 @@
   :init-value (not (or noninteractive
 		       no-blinking-cursor
 		       (eq system-type 'ms-dos)
-<<<<<<< HEAD
-		       (not (memq window-system '(x w32 mac ns)))))
-=======
 		       (not (display-blink-cursor-p))))
->>>>>>> c5f255d6
   :initialize 'custom-initialize-delay
   :group 'cursor
   :global t
