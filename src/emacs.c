/* Fully extensible Emacs, running on Unix, intended for GNU.

Copyright (C) 1985-1987, 1993-1995, 1997-1999, 2001-2022 Free Software
Foundation, Inc.

This file is part of GNU Emacs.

GNU Emacs is free software: you can redistribute it and/or modify
it under the terms of the GNU General Public License as published by
the Free Software Foundation, either version 3 of the License, or (at
your option) any later version.

GNU Emacs is distributed in the hope that it will be useful,
but WITHOUT ANY WARRANTY; without even the implied warranty of
MERCHANTABILITY or FITNESS FOR A PARTICULAR PURPOSE.  See the
GNU General Public License for more details.

You should have received a copy of the GNU General Public License
along with GNU Emacs.  If not, see <https://www.gnu.org/licenses/>.  */

#define INLINE EXTERN_INLINE
#include <config.h>

#include <errno.h>
#include <fcntl.h>
#include <stdlib.h>

#include <sys/file.h>
#include <sys/stat.h>
#include <unistd.h>

#define MAIN_PROGRAM
#include "lisp.h"
#include "sysstdio.h"

#ifdef WINDOWSNT
#include <fcntl.h>
#include <sys/socket.h>
#include <mbstring.h>
#include <filename.h>	/* for IS_ABSOLUTE_FILE_NAME */
#include "w32.h"
#include "w32heap.h"
#endif

#if defined WINDOWSNT || defined HAVE_NTGUI
#include "w32select.h"
#include "w32font.h"
#include "w32common.h"
#endif

#if defined CYGWIN
#include "cygw32.h"
#endif

#ifdef MSDOS
#include <binary-io.h>
#include "dosfns.h"
#endif

#ifdef HAVE_LIBSYSTEMD
# include <systemd/sd-daemon.h>
# include <sys/socket.h>
#endif

#if defined HAVE_LINUX_SECCOMP_H && defined HAVE_LINUX_FILTER_H \
  && HAVE_DECL_SECCOMP_SET_MODE_FILTER                          \
  && HAVE_DECL_SECCOMP_FILTER_FLAG_TSYNC
# define SECCOMP_USABLE 1
#else
# define SECCOMP_USABLE 0
#endif

#if SECCOMP_USABLE
# include <linux/seccomp.h>
# include <linux/filter.h>
# include <sys/prctl.h>
# include <sys/syscall.h>
#endif

#ifdef HAVE_WINDOW_SYSTEM
#include TERM_HEADER
#endif /* HAVE_WINDOW_SYSTEM */

#include "bignum.h"
#include "intervals.h"
#include "character.h"
#include "buffer.h"
#include "window.h"
#include "xwidget.h"
#include "atimer.h"
#include "blockinput.h"
#include "syssignal.h"
#include "process.h"
#include "frame.h"
#include "termhooks.h"
#include "keyboard.h"
#include "keymap.h"
#include "category.h"
#include "charset.h"
#include "composite.h"
#include "dispextern.h"
#include "regex-emacs.h"
#include "sheap.h"
#include "syntax.h"
#include "sysselect.h"
#include "systime.h"
#include "puresize.h"

#include "getpagesize.h"
#include "gnutls.h"

#ifdef PROFILING
# include <sys/gmon.h>
extern void moncontrol (int mode);
# ifdef __MINGW32__
extern unsigned char etext asm ("etext");
# else
extern char etext;
# endif
#endif

#ifdef HAVE_SETLOCALE
#include <locale.h>
#endif

#if HAVE_WCHAR_H
# include <wchar.h>
#endif

#ifdef HAVE_SETRLIMIT
#include <sys/time.h>
#include <sys/resource.h>
#endif

#include "pdumper.h"
#include "epaths.h"

static const char emacs_version[] = PACKAGE_VERSION;
static const char emacs_copyright[] = COPYRIGHT;
static const char emacs_bugreport[] = PACKAGE_BUGREPORT;

/* Put version info into the executable in the form that 'ident' uses.  */
char const EXTERNALLY_VISIBLE RCS_Id[]
  = "$Id" ": GNU Emacs " PACKAGE_VERSION
    " (" EMACS_CONFIGURATION " " EMACS_CONFIG_FEATURES ") $";

/* Empty lisp strings.  To avoid having to build any others.  */
Lisp_Object empty_unibyte_string, empty_multibyte_string;

#ifdef WINDOWSNT
/* Cache for externally loaded libraries.  */
Lisp_Object Vlibrary_cache;
#endif

struct gflags gflags;
bool initialized;

/* If true, Emacs should not attempt to use a window-specific code,
   but instead should use the virtual terminal under which it was started.  */
bool inhibit_window_system;

/* If true, a filter or a sentinel is running.  Tested to save the match
   data on the first attempt to change it inside asynchronous code.  */
bool running_asynch_code;

#if defined (HAVE_X_WINDOWS) || defined (HAVE_NS)
/* If true, -d was specified, meaning we're using some window system.  */
bool display_arg;
#endif

#if defined GNU_LINUX && defined HAVE_UNEXEC
/* The gap between BSS end and heap start as far as we can tell.  */
static uintmax_t heap_bss_diff;
#endif

/* To run as a background daemon under Cocoa or Windows,
   we must do a fork+exec, not a simple fork.

   On Cocoa, CoreFoundation lib fails in forked process, see Mac OS X
   Leopard Developer Release Notes for CoreFoundation Framework:

   https://web.archive.org/web/20090225231934/http://developer.apple.com/ReleaseNotes/CoreFoundation/CoreFoundation.html

   On Windows, a Cygwin fork child cannot access the USER subsystem.

   We mark being in the exec'd process by a daemon name argument of
   form "--daemon=\nFD0,FD1\nNAME" where FD are the pipe file descriptors,
   NAME is the original daemon name, if any. */
#if defined NS_IMPL_COCOA || defined CYGWIN || defined HAVE_MACGUI
# define DAEMON_MUST_EXEC
#endif

/* True means running Emacs without interactive terminal.  */
bool noninteractive;

/* True means remove site-lisp directories from load-path.  */
bool no_site_lisp;

/* True means put details like time stamps into builds.  */
bool build_details;

/* Name for the server started by the daemon.*/
static char *daemon_name;

/* 0 not a daemon, 1 new-style (foreground), 2 old-style (background).
   A negative value means the daemon initialization was already done.  */
int daemon_type;

#ifndef WINDOWSNT
/* Pipe used to send exit notification to the background daemon parent at
   startup.  On Windows, we use a kernel event instead.  */
static int daemon_pipe[2];
#else
HANDLE w32_daemon_event;
#endif

/* Save argv and argc.  */
char **initial_argv;
int initial_argc;

/* The name of the working directory, or NULL if this info is unavailable.  */
char const *emacs_wd;

static void sort_args (int argc, char **argv);
static void syms_of_emacs (void);

/* C99 needs each string to be at most 4095 characters, and the usage
   strings below are split to not overflow this limit.  */
static char const *const usage_message[] =
  { "\
\n\
Run Emacs, the extensible, customizable, self-documenting real-time\n\
display editor.  The recommended way to start Emacs for normal editing\n\
is with no options at all.\n\
\n\
Run M-x info RET m emacs RET m emacs invocation RET inside Emacs to\n\
read the main documentation for these command-line arguments.\n\
\n\
Initialization options:\n\
\n\
",
    "\
--batch                     do not do interactive display; implies -q\n\
--chdir DIR                 change to directory DIR\n\
--daemon, --bg-daemon[=NAME] start a (named) server in the background\n\
--fg-daemon[=NAME]          start a (named) server in the foreground\n\
--debug-init                enable Emacs Lisp debugger for init file\n\
--display, -d DISPLAY       use X server DISPLAY\n\
",
#ifdef HAVE_MODULES
    "\
--module-assertions         assert behavior of dynamic modules\n\
",
#endif
#ifdef HAVE_PDUMPER
    "\
--dump-file FILE            read dumped state from FILE\n\
",
#endif
#if SECCOMP_USABLE
    "\
--sandbox=FILE              read Seccomp BPF filter from FILE\n\
"
#endif
    "\
--no-build-details          do not add build details such as time stamps\n\
--no-desktop                do not load a saved desktop\n\
--no-init-file, -q          load neither ~/.emacs nor default.el\n\
--no-loadup, -nl            do not load loadup.el into bare Emacs\n\
--no-site-file              do not load site-start.el\n\
--no-x-resources            do not load X resources\n\
--no-site-lisp, -nsl        do not add site-lisp directories to load-path\n\
--no-splash                 do not display a splash screen on startup\n\
--no-window-system, -nw     do not communicate with X, ignoring $DISPLAY\n\
",
    "\
--quick, -Q                 equivalent to:\n\
                              -q --no-site-file --no-site-lisp --no-splash\n\
                              --no-x-resources\n\
--script FILE               run FILE as an Emacs Lisp script\n\
--terminal, -t DEVICE       use DEVICE for terminal I/O\n\
--user, -u USER             load ~USER/.emacs instead of your own\n\
\n\
",
    "\
Action options:\n\
\n\
FILE                    visit FILE\n\
+LINE                   go to line LINE in next FILE\n\
+LINE:COLUMN            go to line LINE, column COLUMN, in next FILE\n\
--directory, -L DIR     prepend DIR to load-path (with :DIR, append DIR)\n\
--eval EXPR             evaluate Emacs Lisp expression EXPR\n\
--execute EXPR          evaluate Emacs Lisp expression EXPR\n\
",
    "\
--file FILE             visit FILE\n\
--find-file FILE        visit FILE\n\
--funcall, -f FUNC      call Emacs Lisp function FUNC with no arguments\n\
--insert FILE           insert contents of FILE into current buffer\n\
--kill                  exit without asking for confirmation\n\
--load, -l FILE         load Emacs Lisp FILE using the load function\n\
--visit FILE            visit FILE\n\
\n\
",
    "\
Display options:\n\
\n\
--background-color, -bg COLOR   window background color\n\
--basic-display, -D             disable many display features;\n\
                                  used for debugging Emacs\n\
--border-color, -bd COLOR       main border color\n\
--border-width, -bw WIDTH       width of main border\n\
",
    "\
--color, --color=MODE           override color mode for character terminals;\n\
                                  MODE defaults to `auto', and\n\
                                  can also be `never', `always',\n\
                                  or a mode name like `ansi8'\n\
--cursor-color, -cr COLOR       color of the Emacs cursor indicating point\n\
--font, -fn FONT                default font; must be fixed-width\n\
--foreground-color, -fg COLOR   window foreground color\n\
",
    "\
--fullheight, -fh               make the first frame high as the screen\n\
--fullscreen, -fs               make the first frame fullscreen\n\
--fullwidth, -fw                make the first frame wide as the screen\n\
--maximized, -mm                make the first frame maximized\n\
--geometry, -g GEOMETRY         window geometry\n\
",
    "\
--no-bitmap-icon, -nbi          do not use picture of gnu for Emacs icon\n\
--iconic                        start Emacs in iconified state\n\
--internal-border, -ib WIDTH    width between text and main border\n\
--line-spacing, -lsp PIXELS     additional space to put between lines\n\
--mouse-color, -ms COLOR        mouse cursor color in Emacs window\n\
--name NAME                     title for initial Emacs frame\n\
",
    "\
--no-blinking-cursor, -nbc      disable blinking cursor\n\
--reverse-video, -r, -rv        switch foreground and background\n\
--title, -T TITLE               title for initial Emacs frame\n\
--vertical-scroll-bars, -vb     enable vertical scroll bars\n\
--xrm XRESOURCES                set additional X resources\n\
--parent-id XID                 set parent window\n\
--help                          display this help and exit\n\
--version                       output version information and exit\n\
\n\
",
    "\
You can generally also specify long option names with a single -; for\n\
example, -batch as well as --batch.  You can use any unambiguous\n\
abbreviation for a --option.\n\
\n\
Various environment variables and window system resources also affect\n\
the operation of Emacs.  See the main documentation.\n\
\n\
Report bugs to " PACKAGE_BUGREPORT ".  First, please see the Bugs\n\
section of the Emacs manual or the file BUGS.\n"
  };


/* True if handling a fatal error already.  */
bool fatal_error_in_progress;

#ifdef HAVE_NS
/* NS autorelease pool, for memory management.  */
static void *ns_pool;
#endif

#if !HAVE_SETLOCALE
static char *
setlocale (int cat, char const *locale)
{
  return 0;
}
#endif

/* True if the current system locale uses UTF-8 encoding.  */
static bool
using_utf8 (void)
{
  /* We don't want to compile in mbrtowc on WINDOWSNT because that
     will prevent Emacs from starting on older Windows systems, while
     the result is known in advance anyway...  */
#if defined HAVE_WCHAR_H && !defined WINDOWSNT
  wchar_t wc;
  mbstate_t mbs = { 0 };
  return mbrtowc (&wc, "\xc4\x80", 2, &mbs) == 2 && wc == 0x100;
#else
  return false;
#endif
}


/* Report a fatal error due to signal SIG, output a backtrace of at
   most BACKTRACE_LIMIT lines, and exit.  */
AVOID
terminate_due_to_signal (int sig, int backtrace_limit)
{
  signal (sig, SIG_DFL);

  if (attempt_orderly_shutdown_on_fatal_signal)
    {
      /* If fatal error occurs in code below, avoid infinite recursion.  */
      if (! fatal_error_in_progress)
        {
          fatal_error_in_progress = 1;

          totally_unblock_input ();
          if (sig == SIGTERM || sig == SIGHUP || sig == SIGINT)
	    {
	      /* Avoid abort in shut_down_emacs if we were interrupted
		 by SIGINT in noninteractive usage, as in that case we
		 don't care about the message stack.  */
	      if (sig == SIGINT && noninteractive)
		clear_message_stack ();
	      Fkill_emacs (make_fixnum (sig));
	    }

          shut_down_emacs (sig, Qnil);
          emacs_backtrace (backtrace_limit);
        }
    }

  /* Signal the same code; this time it will really be fatal.
     Since we're in a signal handler, the signal is blocked, so we
     have to unblock it if we want to really receive it.  */
#ifndef MSDOS
  {
    sigset_t unblocked;
    sigemptyset (&unblocked);
    sigaddset (&unblocked, sig);
    pthread_sigmask (SIG_UNBLOCK, &unblocked, 0);
  }
#endif

  emacs_raise (sig);

  /* This shouldn't be executed, but it prevents a warning.  */
  exit (1);
}


/* Code for dealing with Lisp access to the Unix command line.  */
static void
init_cmdargs (int argc, char **argv, int skip_args, char const *original_pwd)
{
  int i;
  Lisp_Object name, dir, handler;
  ptrdiff_t count = SPECPDL_INDEX ();
  Lisp_Object raw_name;
  AUTO_STRING (slash_colon, "/:");

  initial_argv = argv;
  initial_argc = argc;

#ifdef WINDOWSNT
  /* Must use argv[0] converted to UTF-8, as it begets many standard
     file and directory names.  */
  {
    char argv0[MAX_UTF8_PATH];

    if (filename_from_ansi (argv[0], argv0) == 0)
      raw_name = build_unibyte_string (argv0);
    else
      raw_name = build_unibyte_string (argv[0]);
  }
#else
  raw_name = build_unibyte_string (argv[0]);
#endif

  /* Add /: to the front of the name
     if it would otherwise be treated as magic.  */
  handler = Ffind_file_name_handler (raw_name, Qt);
  if (! NILP (handler))
    raw_name = concat2 (slash_colon, raw_name);

  Vinvocation_name = Ffile_name_nondirectory (raw_name);
  Vinvocation_directory = Ffile_name_directory (raw_name);

  /* If we got no directory in argv[0], search PATH to find where
     Emacs actually came from.  */
  if (NILP (Vinvocation_directory))
    {
      Lisp_Object found;
      int yes = openp (Vexec_path, Vinvocation_name, Vexec_suffixes,
		       &found, make_fixnum (X_OK), false, false);
      if (yes == 1)
	{
	  /* Add /: to the front of the name
	     if it would otherwise be treated as magic.  */
	  handler = Ffind_file_name_handler (found, Qt);
	  if (! NILP (handler))
	    found = concat2 (slash_colon, found);
	  Vinvocation_directory = Ffile_name_directory (found);
	}
    }

  if (!NILP (Vinvocation_directory)
      && NILP (Ffile_name_absolute_p (Vinvocation_directory)))
    /* Emacs was started with relative path, like ./emacs.
       Make it absolute.  */
    {
      Lisp_Object odir =
	original_pwd ? build_unibyte_string (original_pwd) : Qnil;

      Vinvocation_directory = Fexpand_file_name (Vinvocation_directory, odir);
    }

  Vinstallation_directory = Qnil;

  if (!NILP (Vinvocation_directory))
    {
      dir = Vinvocation_directory;
#ifdef WINDOWSNT
      /* If we are running from the build directory, set DIR to the
	 src subdirectory of the Emacs tree, like on Posix
	 platforms.  */
      if (SBYTES (dir) > sizeof ("/i386/") - 1
	  && 0 == strcmp (SSDATA (dir) + SBYTES (dir) - sizeof ("/i386/") + 1,
			  "/i386/"))
	{
	  if (NILP (Vpurify_flag))
	    {
	      Lisp_Object file_truename = intern ("file-truename");
	      if (!NILP (Ffboundp (file_truename)))
		dir = call1 (file_truename, dir);
	    }
	  dir = Fexpand_file_name (build_string ("../.."), dir);
	}
#elif defined HAVE_MACGUI
      /* If we are running from the build directory, set DIR to the
	 src subdirectory of the Emacs tree.  */
      if (SBYTES (dir) > sizeof ("/mac/Emacs.app/Contents/MacOS/") - 1
	  && 0 == strcmp ((SSDATA (dir) + SBYTES (dir)
			   - sizeof ("/mac/Emacs.app/Contents/MacOS/") + 1),
			  "/mac/Emacs.app/Contents/MacOS/"))
	{
	  if (NILP (Vpurify_flag))
	    {
	      Lisp_Object file_truename = intern ("file-truename");
	      if (!NILP (Ffboundp (file_truename)))
		dir = call1 (file_truename, dir);
	    }
	  dir = Fexpand_file_name (build_string ("../../../../src"), dir);
	}
#endif
      name = Fexpand_file_name (Vinvocation_name, dir);
      while (1)
	{
	  Lisp_Object tem, lib_src_exists;
	  Lisp_Object etc_exists, info_exists;

	  /* See if dir contains subdirs for use by Emacs.
	     Check for the ones that would exist in a build directory,
	     not including lisp and info.  */
	  tem = Fexpand_file_name (build_string ("lib-src"), dir);
	  lib_src_exists = Ffile_exists_p (tem);

#ifdef MSDOS
	  /* MSDOS installations frequently remove lib-src, but we still
	     must set installation-directory, or else info won't find
	     its files (it uses the value of installation-directory).  */
	  tem = Fexpand_file_name (build_string ("info"), dir);
	  info_exists = Ffile_exists_p (tem);
#else
	  info_exists = Qnil;
#endif

	  if (!NILP (lib_src_exists) || !NILP (info_exists))
	    {
	      tem = Fexpand_file_name (build_string ("etc"), dir);
	      etc_exists = Ffile_exists_p (tem);
	      if (!NILP (etc_exists))
		{
                  Vinstallation_directory = Ffile_name_as_directory (dir);
		  break;
		}
	    }

	  /* See if dir's parent contains those subdirs.  */
	  tem = Fexpand_file_name (build_string ("../lib-src"), dir);
	  lib_src_exists = Ffile_exists_p (tem);


#ifdef MSDOS
	  /* See the MSDOS commentary above.  */
	  tem = Fexpand_file_name (build_string ("../info"), dir);
	  info_exists = Ffile_exists_p (tem);
#else
	  info_exists = Qnil;
#endif

	  if (!NILP (lib_src_exists) || !NILP (info_exists))
	    {
	      tem = Fexpand_file_name (build_string ("../etc"), dir);
	      etc_exists = Ffile_exists_p (tem);
	      if (!NILP (etc_exists))
		{
		  tem = Fexpand_file_name (build_string (".."), dir);
                  Vinstallation_directory = Ffile_name_as_directory (tem);
		  break;
		}
	    }

	  /* If the Emacs executable is actually a link,
	     next try the dir that the link points into.  */
	  tem = Ffile_symlink_p (name);
	  if (!NILP (tem))
	    {
	      name = Fexpand_file_name (tem, dir);
	      dir = Ffile_name_directory (name);
	    }
	  else
	    break;
	}
    }

  Vcommand_line_args = Qnil;

  for (i = argc - 1; i >= 0; i--)
    {
      if (i == 0 || i > skip_args)
	/* For the moment, we keep arguments as is in unibyte strings.
	   They are decoded in the function command-line after we know
	   locale-coding-system.  */
	Vcommand_line_args
	  = Fcons (build_unibyte_string (argv[i]), Vcommand_line_args);
    }

  unbind_to (count, Qnil);
}

DEFUN ("invocation-name", Finvocation_name, Sinvocation_name, 0, 0, 0,
       doc: /* Return the program name that was used to run Emacs.
Any directory names are omitted.  */)
  (void)
{
  return Fcopy_sequence (Vinvocation_name);
}

DEFUN ("invocation-directory", Finvocation_directory, Sinvocation_directory,
       0, 0, 0,
       doc: /* Return the directory name in which the Emacs executable was located.  */)
  (void)
{
  return Fcopy_sequence (Vinvocation_directory);
}


/* Test whether the next argument in ARGV matches SSTR or a prefix of
   LSTR (at least MINLEN characters).  If so, then if VALPTR is non-null
   (the argument is supposed to have a value) store in *VALPTR either
   the next argument or the portion of this one after the equal sign.
   ARGV is read starting at position *SKIPPTR; this index is advanced
   by the number of arguments used.

   Too bad we can't just use getopt for all of this, but we don't have
   enough information to do it right.  */

static bool
argmatch (char **argv, int argc, const char *sstr, const char *lstr,
          int minlen, char **valptr, int *skipptr)
{
  char *p = NULL;
  ptrdiff_t arglen;
  char *arg;

  /* Don't access argv[argc]; give up in advance.  */
  if (argc <= *skipptr + 1)
    return 0;

  arg = argv[*skipptr+1];
  if (arg == NULL)
    return 0;
  if (strcmp (arg, sstr) == 0)
    {
      if (valptr != NULL)
	{
	  *valptr = argv[*skipptr+2];
	  *skipptr += 2;
	}
      else
	*skipptr += 1;
      return 1;
    }
  arglen = (valptr != NULL && (p = strchr (arg, '=')) != NULL
	    ? p - arg : strlen (arg));
  if (!lstr)
    return 0;
  if (arglen < minlen || strncmp (arg, lstr, arglen) != 0)
    return 0;
  else if (valptr == NULL)
    {
      *skipptr += 1;
      return 1;
    }
  else if (p != NULL)
    {
      *valptr = p+1;
      *skipptr += 1;
      return 1;
    }
  else if (argv[*skipptr+2] != NULL)
    {
      *valptr = argv[*skipptr+2];
      *skipptr += 2;
      return 1;
    }
  else
    {
      return 0;
    }
}

#ifdef HAVE_PDUMPER

static const char *
dump_error_to_string (int result)
{
  switch (result)
    {
    case PDUMPER_LOAD_SUCCESS:
      return "success";
    case PDUMPER_LOAD_OOM:
      return "out of memory";
    case PDUMPER_NOT_LOADED:
      return "not loaded";
    case PDUMPER_LOAD_FILE_NOT_FOUND:
      return "could not open file";
    case PDUMPER_LOAD_BAD_FILE_TYPE:
      return "not a dump file";
    case PDUMPER_LOAD_FAILED_DUMP:
      return "dump file is result of failed dump attempt";
    case PDUMPER_LOAD_VERSION_MISMATCH:
      return "not built for this Emacs executable";
    default:
      return (result <= PDUMPER_LOAD_ERROR
	      ? "generic error"
	      : strerror (result - PDUMPER_LOAD_ERROR));
    }
}

/* Find a name (absolute or relative) of the Emacs executable whose
   name (as passed into this program) is ARGV0.  Called early in
   initialization by portable dumper loading code, so avoid Lisp and
   associated machinery.  Return a heap-allocated string giving a name
   of the Emacs executable, or an empty heap-allocated string or NULL
   if not found.  Store into *CANDIDATE_SIZE a lower bound on the size
   of any heap allocation.  */
static char *
load_pdump_find_executable (char const *argv0, ptrdiff_t *candidate_size)
{
  *candidate_size = 0;

  /* Use xstrdup etc. to allocate storage, so as to call our private
     implementation of malloc, since the caller calls our free.  */
#ifdef WINDOWSNT
  char *prog_fname = w32_my_exename ();
  if (prog_fname)
    *candidate_size = strlen (prog_fname) + 1;
  return prog_fname ? xstrdup (prog_fname) : NULL;
#else  /* !WINDOWSNT */
  char *candidate = NULL;

  /* If the executable name contains a slash, we have some kind of
     path already, so just resolve symlinks and return the result.  */
  eassert (argv0);
  if (strchr (argv0, DIRECTORY_SEP))
    {
      char *real_name = realpath (argv0, NULL);

      if (real_name)
	{
	  *candidate_size = strlen (real_name) + 1;
	  return real_name;
	}

      char *val = xstrdup (argv0);
      *candidate_size = strlen (val) + 1;
      return val;
    }
  ptrdiff_t argv0_length = strlen (argv0);

  const char *path = getenv ("PATH");
  if (!path)
    {
      /* Default PATH is implementation-defined, so we don't know how
         to conduct the search.  */
      return NULL;
    }

  /* Actually try each concatenation of a path element and the
     executable basename.  */
  do
    {
      static char const path_sep[] = { SEPCHAR, '\0' };
      ptrdiff_t path_part_length = strcspn (path, path_sep);
      const char *path_part = path;
      path += path_part_length;
      if (path_part_length == 0)
        {
          path_part = ".";
          path_part_length = 1;
        }
      ptrdiff_t needed = path_part_length + 1 + argv0_length + 1;
      if (*candidate_size <= needed)
	{
	  xfree (candidate);
	  candidate = xpalloc (NULL, candidate_size,
			       needed - *candidate_size + 1, -1, 1);
	}
      memcpy (candidate + 0, path_part, path_part_length);
      candidate[path_part_length] = DIRECTORY_SEP;
      memcpy (candidate + path_part_length + 1, argv0, argv0_length + 1);
      struct stat st;
      if (file_access_p (candidate, X_OK)
	  && stat (candidate, &st) == 0 && S_ISREG (st.st_mode))
	{
	  /* People put on PATH a symlink to the real Emacs
	     executable, with all the auxiliary files where the real
	     executable lives.  Support that.  */
	  if (lstat (candidate, &st) == 0 && S_ISLNK (st.st_mode))
	    {
	      char *real_name = realpath (candidate, NULL);

	      if (real_name)
		{
		  *candidate_size = strlen (real_name) + 1;
		  return real_name;
		}
	    }
	  return candidate;
	}
      *candidate = '\0';
    }
  while (*path++ != '\0');

  return candidate;
#endif	/* !WINDOWSNT */
}

static void
load_pdump (int argc, char **argv)
{
  const char *const suffix = ".pdmp";
  int result;
  char *emacs_executable = argv[0];
  const char *strip_suffix =
#if defined DOS_NT || defined CYGWIN
    ".exe"
#else
    NULL
#endif
    ;
  const char *argv0_base =
#ifdef NS_SELF_CONTAINED
    "Emacs"
#else
    "emacs"
#endif
    ;

  /* TODO: maybe more thoroughly scrub process environment in order to
     make this use case (loading a dump file in an unexeced emacs)
     possible?  Right now, we assume that things we don't touch are
     zero-initialized, and in an unexeced Emacs, this assumption
     doesn't hold.  */
  if (initialized)
    fatal ("cannot load dump file in unexeced Emacs");

  /* Look for an explicitly-specified dump file.  */
  const char *path_exec = PATH_EXEC;
  char *dump_file = NULL;
  int skip_args = 0;
  while (skip_args < argc - 1)
    {
      if (argmatch (argv, argc, "-dump-file", "--dump-file", 6,
		    &dump_file, &skip_args)
	  || argmatch (argv, argc, "--", NULL, 2, NULL, &skip_args))
	break;
      skip_args++;
    }

  /* Where's our executable?  */
  ptrdiff_t bufsize, exec_bufsize;
  emacs_executable = load_pdump_find_executable (argv[0], &bufsize);
  exec_bufsize = bufsize;

  /* If we couldn't find our executable, go straight to looking for
     the dump in the hardcoded location.  */
  if (!(emacs_executable && *emacs_executable))
    goto hardcoded;

  if (dump_file)
    {
      result = pdumper_load (dump_file, emacs_executable);

      if (result != PDUMPER_LOAD_SUCCESS)
        fatal ("could not load dump file \"%s\": %s",
               dump_file, dump_error_to_string (result));
      return;
    }

  /* Look for a dump file in the same directory as the executable; it
     should have the same basename.  Take care to search PATH to find
     the executable if needed.  We're too early in init to use Lisp,
     so we can't use decode_env_path.  We're working in whatever
     encoding the system natively uses for filesystem access, so
     there's no need for character set conversion.  */
  ptrdiff_t exenamelen = strlen (emacs_executable);
  if (strip_suffix)
    {
      ptrdiff_t strip_suffix_length = strlen (strip_suffix);
      ptrdiff_t prefix_length = exenamelen - strip_suffix_length;
      if (0 <= prefix_length
	  && !memcmp (&emacs_executable[prefix_length], strip_suffix,
		      strip_suffix_length))
	exenamelen = prefix_length;
    }
  ptrdiff_t needed = exenamelen + strlen (suffix) + 1;
  dump_file = xpalloc (NULL, &bufsize, needed - bufsize, -1, 1);
  memcpy (dump_file, emacs_executable, exenamelen);
  strcpy (dump_file + exenamelen, suffix);
  result = pdumper_load (dump_file, emacs_executable);
  if (result == PDUMPER_LOAD_SUCCESS)
    goto out;

  if (result != PDUMPER_LOAD_FILE_NOT_FOUND)
    fatal ("could not load dump file \"%s\": %s",
	   dump_file, dump_error_to_string (result));

 hardcoded:

#ifdef WINDOWSNT
  /* On MS-Windows, PATH_EXEC normally starts with a literal
     "%emacs_dir%", so it will never work without some tweaking.  */
  path_exec = w32_relocate (path_exec);
#elif defined (HAVE_NS)
  path_exec = ns_relocate (path_exec);
#endif

  /* Look for "emacs.pdmp" in PATH_EXEC.  We hardcode "emacs" in
     "emacs.pdmp" so that the Emacs binary still works if the user
     copies and renames it.  */
  needed = (strlen (path_exec)
	    + 1
	    + strlen (argv0_base)
	    + strlen (suffix)
	    + 1);
  if (bufsize < needed)
    {
      xfree (dump_file);
      dump_file = xpalloc (NULL, &bufsize, needed - bufsize, -1, 1);
    }
  sprintf (dump_file, "%s%c%s%s",
           path_exec, DIRECTORY_SEP, argv0_base, suffix);
#if !defined (NS_SELF_CONTAINED)
  /* Assume the Emacs binary lives in a sibling directory as set up by
     the default installation configuration.  */
  const char *go_up = "../../../../bin/";
  needed += (strip_suffix ? strlen (strip_suffix) : 0)
    - strlen (suffix) + strlen (go_up);
  if (exec_bufsize < needed)
    {
      xfree (emacs_executable);
      emacs_executable = xpalloc (NULL, &exec_bufsize, needed - exec_bufsize,
				  -1, 1);
    }
  sprintf (emacs_executable, "%s%c%s%s%s",
	   path_exec, DIRECTORY_SEP, go_up, argv0_base,
	   strip_suffix ? strip_suffix : "");
#endif
  result = pdumper_load (dump_file, emacs_executable);

  if (result == PDUMPER_LOAD_FILE_NOT_FOUND)
    {
      /* Finally, look for basename(argv0)+".pdmp" in PATH_EXEC.
	 This way, they can rename both the executable and its pdump
	 file in PATH_EXEC, and have several Emacs configurations in
	 the same versioned libexec subdirectory.  */
      char *p, *last_sep = NULL;
      for (p = argv[0]; *p; p++)
	{
	  if (IS_DIRECTORY_SEP (*p))
	    last_sep = p;
	}
      argv0_base = last_sep ? last_sep + 1 : argv[0];
      ptrdiff_t needed = (strlen (path_exec)
			  + 1
			  + strlen (argv0_base)
			  + strlen (suffix)
			  + 1);
      if (bufsize < needed)
	{
	  xfree (dump_file);
	  dump_file = xmalloc (needed);
	}
#ifdef DOS_NT
      ptrdiff_t argv0_len = strlen (argv0_base);
      if (argv0_len >= 4
	  && c_strcasecmp (argv0_base + argv0_len - 4, ".exe") == 0)
	sprintf (dump_file, "%s%c%.*s%s", path_exec, DIRECTORY_SEP,
		 (int)(argv0_len - 4), argv0_base, suffix);
      else
#endif
      sprintf (dump_file, "%s%c%s%s",
	       path_exec, DIRECTORY_SEP, argv0_base, suffix);
      result = pdumper_load (dump_file, emacs_executable);
    }

  if (result != PDUMPER_LOAD_SUCCESS)
    {
      if (result != PDUMPER_LOAD_FILE_NOT_FOUND)
	fatal ("could not load dump file \"%s\": %s",
	       dump_file, dump_error_to_string (result));
    }

 out:
  xfree (dump_file);
  xfree (emacs_executable);
}
#endif /* HAVE_PDUMPER */

#if SECCOMP_USABLE

/* Wrapper function for the `seccomp' system call on GNU/Linux.  This
   system call usually doesn't have a wrapper function.  See the
   manual page of `seccomp' for the signature.  */

static int
emacs_seccomp (unsigned int operation, unsigned int flags, void *args)
{
#ifdef SYS_seccomp
  return syscall (SYS_seccomp, operation, flags, args);
#else
  errno = ENOSYS;
  return -1;
#endif
}

/* Read SIZE bytes into BUFFER.  Return the number of bytes read, or
   -1 if reading failed altogether.  */

static ptrdiff_t
read_full (int fd, void *buffer, ptrdiff_t size)
{
  eassert (0 <= fd);
  eassert (buffer != NULL);
  eassert (0 <= size);
  enum
  {
  /* See MAX_RW_COUNT in sysdep.c.  */
#ifdef MAX_RW_COUNT
    max_size = MAX_RW_COUNT
#else
    max_size = INT_MAX >> 18 << 18
#endif
  };
  if (PTRDIFF_MAX < size || max_size < size)
    {
      errno = EFBIG;
      return -1;
    }
  char *ptr = buffer;
  ptrdiff_t read = 0;
  while (size != 0)
    {
      ptrdiff_t n = emacs_read (fd, ptr, size);
      if (n < 0)
        return -1;
      if (n == 0)
        break;  /* Avoid infinite loop on encountering EOF.  */
      eassert (n <= size);
      size -= n;
      ptr += n;
      read += n;
    }
  return read;
}

/* Attempt to load Secure Computing filters from FILE.  Return false
   if that doesn't work for some reason.  */

static bool
load_seccomp (const char *file)
{
  bool success = false;
  void *buffer = NULL;
  int fd
    = emacs_open_noquit (file, O_RDONLY | O_CLOEXEC | O_BINARY, 0);
  if (fd < 0)
    {
      emacs_perror ("open");
      goto out;
    }
  struct stat stat;
  if (fstat (fd, &stat) != 0)
    {
      emacs_perror ("fstat");
      goto out;
    }
  if (! S_ISREG (stat.st_mode))
    {
      fprintf (stderr, "seccomp file %s is not regular\n", file);
      goto out;
    }
  struct sock_fprog program;
  if (stat.st_size <= 0 || SIZE_MAX <= stat.st_size
      || PTRDIFF_MAX <= stat.st_size
      || stat.st_size % sizeof *program.filter != 0)
    {
      fprintf (stderr, "seccomp filter %s has invalid size %ld\n",
               file, (long) stat.st_size);
      goto out;
    }
  size_t size = stat.st_size;
  size_t count = size / sizeof *program.filter;
  eassert (0 < count && count < SIZE_MAX);
  if (USHRT_MAX < count)
    {
      fprintf (stderr, "seccomp filter %s is too big\n", file);
      goto out;
    }
  /* Try reading one more byte to detect file size changes.  */
  buffer = malloc (size + 1);
  if (buffer == NULL)
    {
      emacs_perror ("malloc");
      goto out;
    }
  ptrdiff_t read = read_full (fd, buffer, size + 1);
  if (read < 0)
    {
      emacs_perror ("read");
      goto out;
    }
  eassert (read <= SIZE_MAX);
  if (read != size)
    {
      fprintf (stderr,
               "seccomp filter %s changed size while reading\n",
               file);
      goto out;
    }
  if (emacs_close (fd) != 0)
    emacs_perror ("close");  /* not a fatal error */
  fd = -1;
  program.len = count;
  program.filter = buffer;

  /* See man page of `seccomp' why this is necessary.  Note that we
     intentionally don't check the return value: a parent process
     might have made this call before, in which case it would fail;
     or, if enabling privilege-restricting mode fails, the `seccomp'
     syscall will fail anyway.  */
  prctl (PR_SET_NO_NEW_PRIVS, 1, 0, 0, 0);
  /* Install the filter.  Make sure that potential other threads can't
     escape it.  */
  if (emacs_seccomp (SECCOMP_SET_MODE_FILTER,
                     SECCOMP_FILTER_FLAG_TSYNC, &program)
      != 0)
    {
      emacs_perror ("seccomp");
      goto out;
    }
  success = true;

 out:
  if (0 <= fd)
    emacs_close (fd);
  free (buffer);
  return success;
}

/* Load Secure Computing filter from file specified with the --seccomp
   option.  Exit if that fails.  */

static void
maybe_load_seccomp (int argc, char **argv)
{
  int skip_args = 0;
  char *file = NULL;
  while (skip_args < argc - 1)
    {
      if (argmatch (argv, argc, "-seccomp", "--seccomp", 9, &file,
                    &skip_args)
          || argmatch (argv, argc, "--", NULL, 2, NULL, &skip_args))
        break;
      ++skip_args;
    }
  if (file == NULL)
    return;
  if (! load_seccomp (file))
    fatal ("cannot enable seccomp filter from %s", file);
}

#endif  /* SECCOMP_USABLE */

int
#ifndef HAVE_MACGUI
main (int argc, char **argv)
#else
emacs_main (int argc, char **argv)
#endif
{
  /* Variable near the bottom of the stack, and aligned appropriately
     for pointers.  */
  void *stack_bottom_variable;

  /* First, check whether we should apply a seccomp filter.  This
     should come at the very beginning to allow the filter to protect
     the initialization phase.  */
#if SECCOMP_USABLE
  maybe_load_seccomp (argc, argv);
#endif

  bool no_loadup = false;
  char *junk = 0;
  char *dname_arg = 0;
#ifdef DAEMON_MUST_EXEC
  char dname_arg2[80];
#endif
  char *ch_to_dir = 0;

  /* If we use --chdir, this records the original directory.  */
  char const *original_pwd = 0;

  /* Record (approximately) where the stack begins.  */
  stack_bottom = (char *) &stack_bottom_variable;

  const char *dump_mode = NULL;
  int skip_args = 0;
  char *temacs = NULL;
  while (skip_args < argc - 1)
    {
      if (argmatch (argv, argc, "-temacs", "--temacs", 8, &temacs, &skip_args)
	  || argmatch (argv, argc, "--", NULL, 2, NULL, &skip_args))
	break;
      skip_args++;
    }
#ifdef HAVE_PDUMPER
  bool attempt_load_pdump = false;
#endif

  /* Look for this argument first, before any heap allocation, so we
     can set heap flags properly if we're going to unexec.  */
  if (!initialized && temacs)
    {
#ifdef HAVE_UNEXEC
      if (strcmp (temacs, "dump") == 0 ||
          strcmp (temacs, "bootstrap") == 0)
        gflags.will_dump_with_unexec_ = true;
#endif
#ifdef HAVE_PDUMPER
      if (strcmp (temacs, "pdump") == 0 ||
          strcmp (temacs, "pbootstrap") == 0)
        gflags.will_dump_with_pdumper_ = true;
#endif
#if defined HAVE_PDUMPER || defined HAVE_UNEXEC
      if (strcmp (temacs, "bootstrap") == 0 ||
          strcmp (temacs, "pbootstrap") == 0)
        gflags.will_bootstrap_ = true;
      gflags.will_dump_ =
        will_dump_with_pdumper_p () ||
        will_dump_with_unexec_p ();
      if (will_dump_p ())
        dump_mode = temacs;
#endif
      if (!dump_mode)
        fatal ("Invalid temacs mode '%s'", temacs);
    }
  else if (temacs)
    {
      fatal ("--temacs not supported for unexeced emacs");
    }
  else
    {
      eassert (!temacs);
#ifndef HAVE_UNEXEC
      eassert (!initialized);
#endif
#ifdef HAVE_PDUMPER
      if (!initialized)
	attempt_load_pdump = true;
#endif
    }

#ifdef HAVE_UNEXEC
  if (!will_dump_with_unexec_p ())
    gflags.will_not_unexec_ = true;
#endif

#ifdef WINDOWSNT
  /* Grab our malloc arena space now, before anything important
     happens.  This relies on the static heap being needed only in
     temacs and only if we are going to dump with unexec.  */
  bool use_dynamic_heap = true;
  if (temacs)
    {
      char *temacs_str = NULL, *p;
      for (p = argv[0]; (p = strstr (p, "temacs")) != NULL; p++)
	temacs_str = p;
      if (temacs_str != NULL
	  && (temacs_str == argv[0] || IS_DIRECTORY_SEP (temacs_str[-1])))
	{
	  /* Note that gflags are set at this point only if we have been
	     called with the --temacs=METHOD option.  We assume here that
	     temacs is always called that way, otherwise the functions
	     that rely on gflags, like will_dump_with_pdumper_p below,
	     will not do their job.  */
	  use_dynamic_heap = will_dump_with_pdumper_p ();
	}
    }
  init_heap (use_dynamic_heap);
#endif
#if defined WINDOWSNT || defined HAVE_NTGUI
  /* Set global variables used to detect Windows version.  Do this as
     early as possible.  (w32proc.c calls this function as well, but
     the additional call here is harmless.) */
  cache_system_info ();
#ifdef WINDOWSNT
  /* On Windows 9X, we have to load UNICOWS.DLL as early as possible,
     to have non-stub implementations of APIs we need to convert file
     names between UTF-8 and the system's ANSI codepage.  */
  maybe_load_unicows_dll ();
  /* Initialize the codepage for file names, needed to decode
     non-ASCII file names during startup.  */
  w32_init_file_name_codepage ();
  /* Initialize the startup directory, needed for emacs_wd below.  */
  w32_init_current_directory ();
#endif
  w32_init_main_thread ();
#endif

#ifdef HAVE_PDUMPER
  if (attempt_load_pdump)
    load_pdump (argc, argv);
#endif

  argc = maybe_disable_address_randomization (argc, argv);

#if defined GNU_LINUX && defined HAVE_UNEXEC
  if (!initialized)
    {
      char *heap_start = my_heap_start ();
      heap_bss_diff = heap_start - max (my_endbss, my_endbss_static);
    }
#endif

#ifdef RUN_TIME_REMAP
  if (initialized)
    run_time_remap (argv[0]);
#endif

/* If using unexmacosx.c (set by s/darwin.h), we must do this. */
#if defined DARWIN_OS && defined HAVE_UNEXEC
  if (!initialized)
    unexec_init_emacs_zone ();
#endif

  init_standard_fds ();
  atexit (close_output_streams);

  /* Command-line argument processing.

     The arguments in the argv[] array are sorted in the descending
     order of their priority as defined in the standard_args[] array
     below.  Then the sorted arguments are processed from the highest
     to the lowest priority.  Each command-line argument that is
     recognized by 'main', if found in argv[], causes skip_args to be
     incremented, effectively removing the processed argument from the
     command line.

     Then init_cmdargs is called, and conses a list of the unprocessed
     command-line arguments, as strings, in 'command-line-args'.  It
     ignores all the arguments up to the one indexed by skip_args, as
     those were already processed.

     The arguments in 'command-line-args' are further processed by
     startup.el, functions 'command-line' and 'command-line-1'.  The
     first of them handles the arguments which need to be processed
     before loading the user init file and initializing the
     window-system.  The second one processes the arguments that are
     related to the GUI system, like -font, -geometry, and -title, and
     then processes the rest of arguments whose priority is below
     those that are related to the GUI system.  The arguments
     porcessed by 'command-line' are removed from 'command-line-args';
     the arguments processed by 'command-line-1' aren't, they are only
     removed from 'command-line-args-left'.

     'command-line-1' emits an error message for any argument it
     doesn't recognize, so any command-line arguments processed in C
     below whose priority is below the GUI system related switches
     should be explicitly recognized, ignored, and removed from
     'command-line-args-left' in 'command-line-1'.  */

  sort_args (argc, argv);
  argc = 0;
  while (argv[argc]) argc++;

  skip_args = 0;
  if (argmatch (argv, argc, "-version", "--version", 3, NULL, &skip_args))
    {
      const char *version, *copyright;
      if (initialized)
	{
	  Lisp_Object tem, tem2;
	  tem = Fsymbol_value (intern_c_string ("emacs-version"));
	  tem2 = Fsymbol_value (intern_c_string ("emacs-copyright"));
	  if (!STRINGP (tem))
	    {
	      fputs ("Invalid value of 'emacs-version'\n", stderr);
	      exit (1);
	    }
	  if (!STRINGP (tem2))
	    {
	      fputs ("Invalid value of 'emacs-copyright'\n", stderr);
	      exit (1);
	    }
	  else
	    {
	      version = SSDATA (tem);
	      copyright = SSDATA (tem2);
	    }
	}
      else
	{
	  version = emacs_version;
	  copyright = emacs_copyright;
	}
      printf (("%s %s\n"
	       "%s\n"
	       "%s comes with ABSOLUTELY NO WARRANTY.\n"
	       "You may redistribute copies of %s\n"
	       "under the terms of the GNU General Public License.\n"
	       "For more information about these matters, "
	       "see the file named COPYING.\n"),
	      PACKAGE_NAME, version, copyright, PACKAGE_NAME, PACKAGE_NAME);
      exit (0);
    }

  emacs_wd = emacs_get_current_dir_name ();
#ifdef HAVE_PDUMPER
  if (dumped_with_pdumper_p ())
    pdumper_record_wd (emacs_wd);
#endif

  if (argmatch (argv, argc, "-chdir", "--chdir", 4, &ch_to_dir, &skip_args))
    {
#ifdef WINDOWSNT
      /* argv[] array is kept in its original ANSI codepage encoding,
	 we need to convert to UTF-8, for chdir to work.  */
      char newdir[MAX_UTF8_PATH];

      filename_from_ansi (ch_to_dir, newdir);
      ch_to_dir = newdir;
#endif
      if (chdir (ch_to_dir) != 0)
        {
          fprintf (stderr, "%s: Can't chdir to %s: %s\n",
                   argv[0], ch_to_dir, strerror (errno));
          exit (1);
        }
      original_pwd = emacs_wd;
#ifdef WINDOWSNT
      /* Reinitialize Emacs's notion of the startup directory.  */
      w32_init_current_directory ();
#endif
      emacs_wd = emacs_get_current_dir_name ();
    }

#if defined (HAVE_SETRLIMIT) && defined (RLIMIT_STACK) && !defined (CYGWIN)
  /* Extend the stack space available.  Don't do that if dumping,
     since some systems (e.g. DJGPP) might define a smaller stack
     limit at that time.  And it's not needed on Cygwin, since emacs
     is built with an 8MB stack.  Moreover, the setrlimit call can
     cause problems on Cygwin
     (https://www.cygwin.com/ml/cygwin/2015-07/msg00096.html).  */
  struct rlimit rlim;
  if (getrlimit (RLIMIT_STACK, &rlim) == 0
      && 0 <= rlim.rlim_cur && rlim.rlim_cur <= LONG_MAX)
    {
      rlim_t lim = rlim.rlim_cur;

      /* Approximate the amount regex-emacs.c needs per unit of
	 emacs_re_max_failures, then add 33% to cover the size of the
	 smaller stacks that regex-emacs.c successively allocates and
	 discards on its way to the maximum.  */
      int min_ratio = 20 * sizeof (char *);
      int ratio = min_ratio + min_ratio / 3;

      /* Extra space to cover what we're likely to use for other
         reasons.  For example, a typical GC might take 30K stack
         frames.  */
      int extra = (30 * 1000) * 50;

      bool try_to_grow_stack = !noninteractive || initialized;

      if (try_to_grow_stack)
	{
	  rlim_t newlim = emacs_re_max_failures * ratio + extra;

	  /* Round the new limit to a page boundary; this is needed
	     for Darwin kernel 15.4.0 (see Bug#23622) and perhaps
	     other systems.  Do not shrink the stack and do not exceed
	     rlim_max.  Don't worry about exact values of
	     RLIM_INFINITY etc. since in practice when they are
	     nonnegative they are so large that the code does the
	     right thing anyway.  */
	  long pagesize = getpagesize ();
	  newlim += pagesize - 1;
	  if (0 <= rlim.rlim_max && rlim.rlim_max < newlim)
	    newlim = rlim.rlim_max;
	  newlim -= newlim % pagesize;

	  if (newlim > lim	/* in case rlim_t is an unsigned type */
	      && pagesize <= newlim - lim)
	    {
	      rlim.rlim_cur = newlim;
	      if (setrlimit (RLIMIT_STACK, &rlim) == 0)
		lim = newlim;
	    }
	}
      /* If the stack is big enough, let regex-emacs.c use more of it
	 before falling back to heap allocation.  */
      if (lim < extra)
        lim = extra;    /* avoid wrap-around in unsigned subtraction */
      ptrdiff_t max_failures
	= min (lim - extra, min (PTRDIFF_MAX, SIZE_MAX)) / ratio;
      emacs_re_safe_alloca = max (max_failures * min_ratio, MAX_ALLOCA);
    }
#endif /* HAVE_SETRLIMIT and RLIMIT_STACK and not CYGWIN */

  clearerr (stdin);

  emacs_backtrace (-1);

#if !defined SYSTEM_MALLOC && !defined HYBRID_MALLOC
  /* Arrange to get warning messages as memory fills up.  */
  memory_warnings (0, malloc_warning);

  /* Call malloc at least once, to run malloc_initialize_hook.
     Also call realloc and free for consistency.  */
  free (realloc (malloc (4), 4));

#endif	/* not SYSTEM_MALLOC and not HYBRID_MALLOC */

#ifdef MSDOS
  set_binary_mode (STDIN_FILENO, O_BINARY);
  fflush (stdout);
  set_binary_mode (STDOUT_FILENO, O_BINARY);
#endif /* MSDOS */

  /* Set locale, so that initial error messages are localized properly.
     However, skip this if LC_ALL is "C", as it's not needed in that case.
     Skipping helps if dumping with unexec, to ensure that the dumped
     Emacs does not have its system locale tables initialized, as that
     might cause screwups when the dumped Emacs starts up.  */
  char *lc_all = getenv ("LC_ALL");
  if (! (lc_all && strcmp (lc_all, "C") == 0))
    {
      #ifdef HAVE_NS
        ns_pool = ns_alloc_autorelease_pool ();
        ns_init_locale ();
      #endif
      setlocale (LC_ALL, "");
      fixup_locale ();
    }
  text_quoting_flag = using_utf8 ();

  inhibit_window_system = 0;

  /* Handle the -t switch, which specifies filename to use as terminal.  */
  while (1)
    {
      char *term;
      if (argmatch (argv, argc, "-t", "--terminal", 4, &term, &skip_args))
	{
	  emacs_close (STDIN_FILENO);
	  emacs_close (STDOUT_FILENO);
	  int result = emacs_open_noquit (term, O_RDWR, 0);
	  if (result != STDIN_FILENO
	      || (fcntl (STDIN_FILENO, F_DUPFD_CLOEXEC, STDOUT_FILENO)
		  != STDOUT_FILENO))
	    {
	      const char *errstring = strerror (errno);
	      fprintf (stderr, "%s: %s: %s\n", argv[0], term, errstring);
	      exit (EXIT_FAILURE);
	    }
	  if (! isatty (STDIN_FILENO))
	    {
	      fprintf (stderr, "%s: %s: not a tty\n", argv[0], term);
	      exit (EXIT_FAILURE);
	    }
	  fprintf (stderr, "Using %s\n", term);
#ifdef HAVE_WINDOW_SYSTEM
	  inhibit_window_system = true; /* -t => -nw */
#endif
	}
      else
	break;
    }

  /* Command line option --no-windows is deprecated and thus not mentioned
     in the manual and usage information.  */
  if (argmatch (argv, argc, "-nw", "--no-window-system", 6, NULL, &skip_args)
      || argmatch (argv, argc, "-nw", "--no-windows", 6, NULL, &skip_args))
    inhibit_window_system = 1;

  /* Handle the -batch switch, which means don't do interactive display.  */
  noninteractive = 0;
  if (argmatch (argv, argc, "-batch", "--batch", 5, NULL, &skip_args))
    {
      noninteractive = 1;
      Vundo_outer_limit = Qnil;
    }
  if (argmatch (argv, argc, "-script", "--script", 3, &junk, &skip_args))
    {
      noninteractive = 1;	/* Set batch mode.  */
      /* Convert --script to -scriptload, un-skip it, and sort again
	 so that it will be handled in proper sequence.  */
      /* FIXME broken for --script=FILE - is that supposed to work?  */
      argv[skip_args - 1] = (char *) "-scriptload";
      skip_args -= 2;
      sort_args (argc, argv);
    }

  /* Handle the --help option, which gives a usage message.  */
  if (argmatch (argv, argc, "-help", "--help", 3, NULL, &skip_args))
    {
      int i;
      printf ("Usage: %s [OPTION-OR-FILENAME]...\n", argv[0]);
      for (i = 0; i < ARRAYELTS (usage_message); i++)
	fputs (usage_message[i], stdout);
      exit (0);
    }

  daemon_type = 0;

#ifndef WINDOWSNT
  /* Make sure IS_DAEMON starts up as false.  */
  daemon_pipe[1] = 0;
#else
  w32_daemon_event = NULL;
#endif


  int sockfd = -1;

  if (argmatch (argv, argc, "-fg-daemon", "--fg-daemon", 10, NULL, &skip_args)
      || argmatch (argv, argc, "-fg-daemon", "--fg-daemon", 10, &dname_arg, &skip_args))
    {
      daemon_type = 1;           /* foreground */
    }
  else if (argmatch (argv, argc, "-daemon", "--daemon", 5, NULL, &skip_args)
      || argmatch (argv, argc, "-daemon", "--daemon", 5, &dname_arg, &skip_args)
      || argmatch (argv, argc, "-bg-daemon", "--bg-daemon", 10, NULL, &skip_args)
      || argmatch (argv, argc, "-bg-daemon", "--bg-daemon", 10, &dname_arg, &skip_args))
    {
      daemon_type = 2;          /* background */
    }


  if (daemon_type > 0)
    {
#ifndef DOS_NT
      if (daemon_type == 2)
        {
          /* Start as a background daemon: fork a new child process which
             will run the rest of the initialization code, then exit.

             Detaching a daemon requires the following steps:
             - fork
             - setsid
             - exit the parent
             - close the tty file-descriptors

             We only want to do the last 2 steps once the daemon is ready to
             serve requests, i.e. after loading .emacs (initialization).
             OTOH initialization may start subprocesses (e.g. ispell) and these
             should be run from the proper process (the one that will end up
             running as daemon) and with the proper "session id" in order for
             them to keep working after detaching, so fork and setsid need to be
             performed before initialization.

             We want to avoid exiting before the server socket is ready, so
             use a pipe for synchronization.  The parent waits for the child
             to close its end of the pipe (using `daemon-initialized')
             before exiting.  */
          if (emacs_pipe (daemon_pipe) != 0)
            {
              fputs ("Cannot pipe!\n", stderr);
              exit (1);
            }
        } /* daemon_type == 2 */

#ifdef HAVE_LIBSYSTEMD
      /* Read the number of sockets passed through by systemd.  */
      int systemd_socket = sd_listen_fds (1);

      if (systemd_socket > 1)
        fputs (("\n"
		"Warning: systemd passed more than one socket to Emacs.\n"
		"Try 'Accept=false' in the Emacs socket unit file.\n"),
	       stderr);
      else if (systemd_socket == 1
	       && (0 < sd_is_socket (SD_LISTEN_FDS_START,
				     AF_UNSPEC, SOCK_STREAM, 1)))
	sockfd = SD_LISTEN_FDS_START;
#endif /* HAVE_LIBSYSTEMD */

#ifdef USE_GTK
      fputs ("\nWarning: due to a long standing Gtk+ bug\nhttps://gitlab.gnome.org/GNOME/gtk/issues/221\n\
Emacs might crash when run in daemon mode and the X11 connection is unexpectedly lost.\n\
Using an Emacs configured with --with-x-toolkit=lucid does not have this problem.\n",
	     stderr);
#endif /* USE_GTK */

      if (daemon_type == 2)
        {
          pid_t f;
#ifndef DAEMON_MUST_EXEC

          f = fork ();
#else /* DAEMON_MUST_EXEC */
          if (!dname_arg || !strchr (dname_arg, '\n'))
            f = fork ();  /* in orig */
          else
            f = 0;  /* in exec'd */
#endif /* !DAEMON_MUST_EXEC */
          if (f > 0)
            {
              int retval;
              char buf[1];

              /* Close unused writing end of the pipe.  */
              emacs_close (daemon_pipe[1]);

              /* Just wait for the child to close its end of the pipe.  */
              do
                {
                  retval = read (daemon_pipe[0], &buf, 1);
                }
              while (retval == -1 && errno == EINTR);

              if (retval < 0)
                {
                  fputs ("Error reading status from child\n", stderr);
                  exit (1);
                }
              else if (retval == 0)
                {
                  fputs ("Error: server did not start correctly\n", stderr);
                  exit (1);
                }

              emacs_close (daemon_pipe[0]);
              exit (0);
            }
          if (f < 0)
            {
              emacs_perror ("fork");
              exit (EXIT_CANCELED);
            }

#ifdef DAEMON_MUST_EXEC
          {
            /* In orig process, forked as child, OR in exec'd. */
            if (!dname_arg || !strchr (dname_arg, '\n'))
              {  /* In orig, child: now exec w/special daemon name. */
                char fdStr[80];
                int fdStrlen =
                  snprintf (fdStr, sizeof fdStr,
                            "--bg-daemon=\n%d,%d\n%s", daemon_pipe[0],
                            daemon_pipe[1], dname_arg ? dname_arg : "");

                if (! (0 <= fdStrlen && fdStrlen < sizeof fdStr))
                  {
                    fputs ("daemon: child name too long\n", stderr);
                    exit (EXIT_CANNOT_INVOKE);
                  }

                argv[skip_args] = fdStr;

                fcntl (daemon_pipe[0], F_SETFD, 0);
                fcntl (daemon_pipe[1], F_SETFD, 0);
                execvp (argv[0], argv);
                emacs_perror (argv[0]);
                exit (errno == ENOENT ? EXIT_ENOENT : EXIT_CANNOT_INVOKE);
              }

            /* In exec'd: parse special dname into pipe and name info. */
            if (!dname_arg || !*dname_arg || strnlen (dname_arg, 71) == 71
		|| !strchr (dname_arg, '\n'))
	      {
		fputs ("emacs daemon: daemon name absent or too long\n",
		       stderr);
		exit (EXIT_CANNOT_INVOKE);
	      }
            dname_arg2[0] = '\0';
            sscanf (dname_arg, "\n%d,%d\n%s", &(daemon_pipe[0]), &(daemon_pipe[1]),
                    dname_arg2);
            dname_arg = *dname_arg2 ? dname_arg2 : NULL;
            fcntl (daemon_pipe[1], F_SETFD, FD_CLOEXEC);
          }
#endif /* DAEMON_MUST_EXEC */

          /* Close unused reading end of the pipe.  */
          emacs_close (daemon_pipe[0]);

          setsid ();
        } /* daemon_type == 2 */
#elif defined(WINDOWSNT)
      /* Indicate that we want daemon mode.  */
      w32_daemon_event = CreateEvent (NULL, TRUE, FALSE, W32_DAEMON_EVENT);
      if (w32_daemon_event == NULL)
        {
          fprintf (stderr, "Couldn't create MS-Windows event for daemon: %s\n",
		   w32_strerror (0));
          exit (1);
        }
#else /* MSDOS */
      fputs ("This platform does not support daemon mode.\n", stderr);
      exit (1);
#endif /* MSDOS */
      if (dname_arg)
	daemon_name = xstrdup (dname_arg);
    }

#if defined HAVE_PTHREAD && !defined SYSTEM_MALLOC \
  && !defined DOUG_LEA_MALLOC && !defined HYBRID_MALLOC
  /* Do not make gmalloc thread-safe when creating bootstrap-emacs, as
     that causes an infinite recursive loop with FreeBSD.  See
     Bug#14569.  The part of this bug involving Cygwin is no longer
     relevant, now that Cygwin defines HYBRID_MALLOC.  */
  if (!noninteractive || !will_dump_p ())
    malloc_enable_thread ();
#endif

  init_signals ();

  noninteractive1 = noninteractive;

  /* Perform basic initializations (not merely interning symbols).  */

  if (!initialized)
    {
      init_alloc_once ();
      init_pdumper_once ();
      init_obarray_once ();
      init_eval_once ();
      init_charset_once ();
      init_coding_once ();
      init_syntax_once ();	/* Create standard syntax table.  */
      init_category_once ();	/* Create standard category table.  */
      init_casetab_once ();	/* Must be done before init_buffer_once.  */
      init_buffer_once ();	/* Create buffer table and some buffers.  */
      init_minibuf_once ();	/* Create list of minibuffers.  */
				/* Must precede init_window_once.  */

      /* Call syms_of_xfaces before init_window_once because that
	 function creates Vterminal_frame.  Termcap frames now use
	 faces, and the face implementation uses some symbols as
	 face names.  */
      syms_of_xfaces ();
      /* XXX syms_of_keyboard uses some symbols in keymap.c.  It would
         be better to arrange things not to have this dependency.  */
      syms_of_keymap ();
      /* Call syms_of_keyboard before init_window_once because
	 keyboard sets up symbols that include some face names that
	 the X support will want to use.  This can happen when
	 Emacs starts up from scratch (e.g., temacs).  */
      syms_of_keyboard ();

      /* Called before syms_of_fileio, because it sets up Qerror_condition.  */
      syms_of_data ();
      syms_of_fns ();  /* Before syms_of_charset which uses hash tables.  */
      syms_of_fileio ();
      /* Before syms_of_coding to initialize Vgc_cons_threshold.  */
      syms_of_alloc ();
      /* May call Ffuncall and so GC, thus the latter should be initialized.  */
      init_print_once ();
      /* Before syms_of_coding because it initializes Qcharsetp.  */
      syms_of_charset ();
      /* Before init_window_once, because it sets up the
	 Vcoding_system_hash_table.  */
      syms_of_coding ();	/* This should be after syms_of_fileio.  */
      init_frame_once ();       /* Before init_window_once.  */
      init_window_once ();	/* Init the window system.  */
#ifdef HAVE_WINDOW_SYSTEM
      init_fringe_once ();	/* Swap bitmaps if necessary.  */
#endif /* HAVE_WINDOW_SYSTEM */
    }

  init_alloc ();
  init_bignum ();
  init_threads ();
  init_eval ();
  init_atimer ();
  running_asynch_code = 0;
  init_random ();

#ifdef HAVE_PDUMPER
  if (dumped_with_pdumper_p ())
    init_xfaces ();
#endif

#if defined HAVE_JSON && !defined WINDOWSNT
  init_json ();
#endif

  if (!initialized)
    syms_of_comp ();

  no_loadup
    = argmatch (argv, argc, "-nl", "--no-loadup", 6, NULL, &skip_args);

  no_site_lisp
    = argmatch (argv, argc, "-nsl", "--no-site-lisp", 11, NULL, &skip_args);

  build_details = ! argmatch (argv, argc, "-no-build-details",
			      "--no-build-details", 7, NULL, &skip_args);

#ifdef HAVE_MODULES
  bool module_assertions
    = argmatch (argv, argc, "-module-assertions", "--module-assertions", 15,
                NULL, &skip_args);
  if (will_dump_p () && module_assertions)
    {
      fputs ("Module assertions are not supported during dumping\n", stderr);
      exit (1);
    }
  init_module_assertions (module_assertions);
#endif

#ifdef HAVE_NS
  if (!noninteractive)
    {
#ifdef NS_IMPL_COCOA
      /* Started from GUI? */
      bool go_home = (!ch_to_dir && !inhibit_window_system
		      && !isatty (STDIN_FILENO));
      if (skip_args < argc)
        {
          if (!strncmp (argv[skip_args], "-psn", 4))
            {
              skip_args += 1;
	      go_home |= !ch_to_dir;
            }
          else if (skip_args+1 < argc && !strncmp (argv[skip_args+1], "-psn", 4))
            {
              skip_args += 2;
	      go_home |= !ch_to_dir;
            }
        }
      if (go_home)
	{
	  char const *home = get_homedir ();
	  if (*home && chdir (home) == 0)
	    emacs_wd = emacs_get_current_dir_name ();
	}
#endif  /* COCOA */
    }
#endif /* HAVE_NS */

#ifdef HAVE_MACGUI
  if (!noninteractive)
    {
      /* Started from GUI? */
      /* FIXME: Do the right thing if get_homedir returns "", or if
         chdir fails.  */
      if (! inhibit_window_system && ! isatty (STDIN_FILENO) && ! ch_to_dir)
	{
	  chdir (get_homedir ());
	  emacs_wd = emacs_get_current_dir_name ();
	}
    }
#endif

#ifdef HAVE_X_WINDOWS
  /* Stupid kludge to catch command-line display spec.  We can't
     handle this argument entirely in window system dependent code
     because we don't even know which window system dependent code
     to run until we've recognized this argument.  */
  {
    char *displayname = 0;
    int count_before = skip_args;

    /* Skip any number of -d options, but only use the last one.  */
    while (1)
      {
	int count_before_this = skip_args;

	if (argmatch (argv, argc, "-d", "--display", 3, &displayname, &skip_args))
	  display_arg = 1;
	else if (argmatch (argv, argc, "-display", 0, 3, &displayname, &skip_args))
	  display_arg = 1;
	else
	  break;

	count_before = count_before_this;
      }

    /* If we have the form --display=NAME,
       convert it into  -d name.
       This requires inserting a new element into argv.  */
    if (displayname && count_before < skip_args)
      {
	if (skip_args == count_before + 1)
	  {
	    memmove (argv + count_before + 3, argv + count_before + 2,
		     (argc - (count_before + 2)) * sizeof *argv);
	    argv[count_before + 2] = displayname;
	    argc++;
	  }
	argv[count_before + 1] = (char *) "-d";
      }

    if (! no_site_lisp)
      {
        if (argmatch (argv, argc, "-Q", "--quick", 3, NULL, &skip_args)
            || argmatch (argv, argc, "-quick", 0, 2, NULL, &skip_args))
          no_site_lisp = 1;
      }

    /* Don't actually discard this arg.  */
    skip_args = count_before;
  }
#else  /* !HAVE_X_WINDOWS */
  if (! no_site_lisp)
  {
    int count_before = skip_args;

    if (argmatch (argv, argc, "-Q", "--quick", 3, NULL, &skip_args)
        || argmatch (argv, argc, "-quick", 0, 2, NULL, &skip_args))
      no_site_lisp = 1;

    skip_args = count_before;
  }
#endif

  /* argmatch must not be used after here,
     except when building temacs
     because the -d argument has not been skipped in skip_args.  */

#ifdef MSDOS
  /* Call early 'cause init_environment needs it.  */
  init_dosfns ();
  /* Set defaults for several environment variables.  */
  if (initialized)
    init_environment (argc, argv, skip_args);
  else
    tzset ();
#endif /* MSDOS */

#ifdef HAVE_KQUEUE
  globals_of_kqueue ();
#endif

#ifdef HAVE_GFILENOTIFY
  globals_of_gfilenotify ();
#endif

<<<<<<< HEAD
#ifdef HAVE_MACGUI
  if (initialized)
    init_mac_osx_environment ();
#endif

#ifdef HAVE_NS
  /* Initialize the locale from user defaults.  */
  ns_init_locale ();
#endif

=======
>>>>>>> 5a223c7f
  /* Initialize and GC-protect Vinitial_environment and
     Vprocess_environment before set_initial_environment fills them
     in.  */
  if (!initialized)
    syms_of_callproc ();
  /* egetenv is a pretty low-level facility, which may get called in
     many circumstances; it seems flimsy to put off initializing it
     until calling init_callproc.  Do not do it when dumping.  */
  if (!will_dump_p ())
    set_initial_environment ();

#ifdef WINDOWSNT
  globals_of_w32 ();
#ifdef HAVE_W32NOTIFY
  globals_of_w32notify ();
#endif
  /* Initialize environment from registry settings.  Make sure to do
     this only after calling set_initial_environment so that
     Vinitial_environment and Vprocess_environment will contain only
     variables from the parent process without modifications from
     Emacs.  */
  init_environment (argv);
  init_ntproc (will_dump_p ()); /* must precede init_editfns.  */
#endif

  /* AIX crashes are reported in system versions 3.2.3 and 3.2.4
     if this is not done.  Do it after set_global_environment so that we
     don't pollute Vglobal_environment.  */
  /* Setting LANG here will defeat the startup locale processing...  */
#ifdef AIX
  xputenv ("LANG=C");
#endif

  /* Init buffer storage and default directory of main buffer.  */
  init_buffer ();

  /* Must precede init_cmdargs and init_sys_modes.  */
  init_callproc_1 ();

  /* Must precede init_lread.  */
  init_cmdargs (argc, argv, skip_args, original_pwd);

  if (initialized)
    {
      /* Erase any pre-dump messages in the message log, to avoid confusion.  */
      Lisp_Object old_log_max;
      old_log_max = Vmessage_log_max;
      XSETFASTINT (Vmessage_log_max, 0);
      message_dolog ("", 0, 1, 0);
      Vmessage_log_max = old_log_max;
    }

  init_callproc ();	/* Must follow init_cmdargs but not init_sys_modes.  */
  init_fileio ();
  init_lread ();
#ifdef WINDOWSNT
  /* Check to see if Emacs has been installed correctly.  */
  check_windows_init_file ();
#endif

  /* Intern the names of all standard functions and variables;
     define standard keys.  */

  if (!initialized)
    {
      /* The basic levels of Lisp must come first.  Note that
	 syms_of_data and some others have already been called.  */
      syms_of_chartab ();
      syms_of_lread ();
      syms_of_print ();
      syms_of_eval ();
      syms_of_floatfns ();

      syms_of_buffer ();
      syms_of_bytecode ();
      syms_of_callint ();
      syms_of_casefiddle ();
      syms_of_casetab ();
      syms_of_category ();
      syms_of_ccl ();
      syms_of_character ();
      syms_of_cmds ();
      syms_of_dired ();
      syms_of_display ();
      syms_of_doc ();
      syms_of_editfns ();
      syms_of_emacs ();
      syms_of_filelock ();
      syms_of_indent ();
      syms_of_insdel ();
      /* syms_of_keymap (); */
      syms_of_macros ();
      syms_of_marker ();
      syms_of_minibuf ();
      syms_of_process ();
      syms_of_search ();
      syms_of_sysdep ();
      syms_of_timefns ();
      syms_of_frame ();
      syms_of_syntax ();
      syms_of_terminal ();
      syms_of_term ();
      syms_of_undo ();

#ifdef HAVE_MODULES
      syms_of_module ();
#endif

#ifdef HAVE_SOUND
      syms_of_sound ();
#endif
      syms_of_textprop ();
      syms_of_composite ();
#ifdef WINDOWSNT
      syms_of_ntproc ();
#endif /* WINDOWSNT */
#if defined CYGWIN
      syms_of_cygw32 ();
#endif
      syms_of_window ();
      syms_of_xdisp ();
      syms_of_font ();
#ifdef HAVE_WINDOW_SYSTEM
      syms_of_fringe ();
      syms_of_image ();
#endif /* HAVE_WINDOW_SYSTEM */
#ifdef HAVE_X_WINDOWS
      syms_of_xterm ();
      syms_of_xfns ();
      syms_of_xmenu ();
      syms_of_fontset ();
      syms_of_xsettings ();
#ifdef HAVE_X_SM
      syms_of_xsmfns ();
#endif
#ifdef HAVE_X11
      syms_of_xselect ();
#endif
#endif /* HAVE_X_WINDOWS */

      syms_of_xml ();

#ifdef HAVE_LCMS2
      syms_of_lcms2 ();
#endif

#ifdef HAVE_ZLIB
      syms_of_decompress ();
#endif

      syms_of_menu ();

#ifdef HAVE_NTGUI
      syms_of_w32term ();
      syms_of_w32fns ();
      syms_of_w32menu ();
      syms_of_fontset ();
#endif /* HAVE_NTGUI */

#if defined HAVE_NTGUI || defined CYGWIN
      syms_of_w32cygwinx ();
#endif

#if defined WINDOWSNT || defined HAVE_NTGUI
      syms_of_w32select ();
#endif

#ifdef HAVE_MACGUI
      syms_of_mac ();
      syms_of_macterm ();
      syms_of_macfns ();
      syms_of_macmenu ();
      syms_of_macselect ();
      syms_of_fontset ();
#endif /* HAVE_MACGUI */

#ifdef MSDOS
      syms_of_xmenu ();
      syms_of_dosfns ();
      syms_of_msdos ();
      syms_of_win16select ();
#endif	/* MSDOS */

#ifdef HAVE_NS
      syms_of_nsterm ();
      syms_of_nsfns ();
      syms_of_nsmenu ();
      syms_of_nsselect ();
      syms_of_fontset ();
#endif /* HAVE_NS */

      syms_of_gnutls ();

#ifdef HAVE_INOTIFY
      syms_of_inotify ();
#endif /* HAVE_INOTIFY */

#ifdef HAVE_KQUEUE
      syms_of_kqueue ();
#endif /* HAVE_KQUEUE */

#ifdef HAVE_GFILENOTIFY
      syms_of_gfilenotify ();
#endif /* HAVE_GFILENOTIFY */

#ifdef HAVE_DBUS
      syms_of_dbusbind ();
#endif /* HAVE_DBUS */

#ifdef WINDOWSNT
      syms_of_ntterm ();
#ifdef HAVE_W32NOTIFY
      syms_of_w32notify ();
#endif /* HAVE_W32NOTIFY */
#endif /* WINDOWSNT */

      syms_of_xwidget ();
      syms_of_threads ();
      syms_of_profiler ();
      syms_of_pdumper ();

#ifdef HAVE_JSON
      syms_of_json ();
#endif

      keys_of_keyboard ();

#ifdef HAVE_NATIVE_COMP
      /* Must be after the last defsubr has run.  */
      hash_native_abi ();
#endif
    }
  else
    {
      /* Initialization that must be done even if the global variable
	 initialized is non zero.  */
#ifdef HAVE_NTGUI
      globals_of_w32font ();
      globals_of_w32fns ();
      globals_of_w32menu ();
#endif  /* HAVE_NTGUI */

#if defined WINDOWSNT || defined HAVE_NTGUI
      globals_of_w32select ();
#endif
    }

  init_charset ();

  /* This calls putenv and so must precede init_process_emacs.  */
  init_timefns ();

  init_editfns ();

  /* These two call putenv.  */
#ifdef HAVE_DBUS
  init_dbusbind ();
#endif
#ifdef USE_GTK
  init_xterm ();
#endif

  /* This can create a thread that may call getenv, so it must follow
     all calls to putenv and setenv.  Also, this sets up
     add_keyboard_wait_descriptor, which init_display uses.  */
  init_process_emacs (sockfd);

  init_keyboard ();	/* This too must precede init_sys_modes.  */
  init_display ();	/* Determine terminal type.  Calls init_sys_modes.  */
#if HAVE_W32NOTIFY
  if (noninteractive)
    init_crit ();	/* w32notify.c needs this in batch mode.  */
#endif	/* HAVE_W32NOTIFY */
  init_xdisp ();
#ifdef HAVE_WINDOW_SYSTEM
  init_fringe ();
#endif /* HAVE_WINDOW_SYSTEM */
  init_macros ();
  init_window ();
  init_font ();

  if (!initialized)
    {
      char *file;
      /* Handle -l loadup, args passed by Makefile.  */
      if (argmatch (argv, argc, "-l", "--load", 3, &file, &skip_args))
	{
#ifdef WINDOWSNT
	  char file_utf8[MAX_UTF8_PATH];

	  if (filename_from_ansi (file, file_utf8) == 0)
	    file = file_utf8;
#endif
	  Vtop_level = list2 (Qload, build_unibyte_string (file));
	}
      /* Unless next switch is -nl, load "loadup.el" first thing.  */
      if (! no_loadup)
	Vtop_level = list2 (Qload, build_string ("loadup.el"));

#ifdef HAVE_NATIVE_COMP
      /* If we are going to load stuff in a non-initialized Emacs,
	 update the value of native-comp-eln-load-path, so that the
	 *.eln files will be found if they are there.  */
      if (!NILP (Vtop_level) && !temacs)
	Vnative_comp_eln_load_path =
	  Fcons (Fexpand_file_name (XCAR (Vnative_comp_eln_load_path),
				    Vinvocation_directory),
		 Qnil);
#endif
    }

  /* Set up for profiling.  This is known to work on FreeBSD,
     GNU/Linux and MinGW.  It might work on some other systems too.
     Give it a try and tell us if it works on your system.  To compile
     for profiling, use the configure option --enable-profiling.  */
#ifdef PROFILING
  if (initialized)
    {
      atexit (_mcleanup);
      monstartup ((uintptr_t) __executable_start, (uintptr_t) &etext);
    }
  else
    moncontrol (0);
#endif

  initialized = true;

  if (dump_mode)
    Vdump_mode = build_string (dump_mode);

  /* Enter editor command loop.  This never returns.  */
  set_initial_minibuffer_mode ();
  Frecursive_edit ();
  eassume (false);
}

/* Sort the args so we can find the most important ones
   at the beginning of argv.  */

/* First, here's a table of all the standard options.  */

struct standard_args
{
  const char *name;
  const char *longname;
  int priority;
  int nargs;
};

static const struct standard_args standard_args[] =
{
  { "-version", "--version", 150, 0 },
  { "-chdir", "--chdir", 130, 1 },
  { "-t", "--terminal", 120, 1 },
  { "-nw", "--no-window-system", 110, 0 },
  { "-nw", "--no-windows", 110, 0 },
  { "-batch", "--batch", 100, 0 },
  { "-script", "--script", 100, 1 },
  { "-daemon", "--daemon", 99, 0 },
  { "-bg-daemon", "--bg-daemon", 99, 0 },
  { "-fg-daemon", "--fg-daemon", 99, 0 },
  { "-help", "--help", 90, 0 },
  { "-nl", "--no-loadup", 70, 0 },
  { "-nsl", "--no-site-lisp", 65, 0 },
  { "-no-build-details", "--no-build-details", 63, 0 },
#ifdef HAVE_MODULES
  { "-module-assertions", "--module-assertions", 62, 0 },
#endif
  /* -d must come last before the options handled in startup.el.  */
  { "-d", "--display", 60, 1 },
  { "-display", 0, 60, 1 },
  /* Now for the options handled in `command-line' (startup.el).  */
  /* (Note that to imply -nsl, -Q is partially handled here.)  */
  { "-Q", "--quick", 55, 0 },
  { "-quick", 0, 55, 0 },
  { "-q", "--no-init-file", 50, 0 },
  { "-no-init-file", 0, 50, 0 },
  { "-no-x-resources", "--no-x-resources", 40, 0 },
  { "-no-site-file", "--no-site-file", 40, 0 },
  { "-u", "--user", 30, 1 },
  { "-user", 0, 30, 1 },
  { "-debug-init", "--debug-init", 20, 0 },
  { "-iconic", "--iconic", 15, 0 },
  { "-D", "--basic-display", 12, 0},
  { "-basic-display", 0, 12, 0},
  { "-nbc", "--no-blinking-cursor", 12, 0 },
  /* Now for the options handled in `command-line-1' (startup.el).  */
  { "-nbi", "--no-bitmap-icon", 10, 0 },
  { "-bg", "--background-color", 10, 1 },
  { "-background", 0, 10, 1 },
  { "-fg", "--foreground-color", 10, 1 },
  { "-foreground", 0, 10, 1 },
  { "-bd", "--border-color", 10, 1 },
  { "-bw", "--border-width", 10, 1 },
  { "-ib", "--internal-border", 10, 1 },
  { "-ms", "--mouse-color", 10, 1 },
  { "-cr", "--cursor-color", 10, 1 },
  { "-fn", "--font", 10, 1 },
  { "-font", 0, 10, 1 },
  { "-fs", "--fullscreen", 10, 0 },
  { "-fw", "--fullwidth", 10, 0 },
  { "-fh", "--fullheight", 10, 0 },
  { "-mm", "--maximized", 10, 0 },
  { "-g", "--geometry", 10, 1 },
  { "-geometry", 0, 10, 1 },
  { "-T", "--title", 10, 1 },
  { "-title", 0, 10, 1 },
  { "-name", "--name", 10, 1 },
  { "-xrm", "--xrm", 10, 1 },
  { "-parent-id", "--parent-id", 10, 1 },
  { "-r", "--reverse-video", 5, 0 },
  { "-rv", 0, 5, 0 },
  { "-reverse", 0, 5, 0 },
  { "-hb", "--horizontal-scroll-bars", 5, 0 },
  { "-vb", "--vertical-scroll-bars", 5, 0 },
  { "-color", "--color", 5, 0},
  { "-no-splash", "--no-splash", 3, 0 },
  { "-no-desktop", "--no-desktop", 3, 0 },
  /* The following three must be just above the file-name args, to get
     them out of our way, but without mixing them with file names.  */
  { "-temacs", "--temacs", 1, 1 },
#ifdef HAVE_PDUMPER
  { "-dump-file", "--dump-file", 1, 1 },
#endif
#if SECCOMP_USABLE
  { "-seccomp", "--seccomp", 1, 1 },
#endif
#ifdef HAVE_NS
  { "-NSAutoLaunch", 0, 5, 1 },
  { "-NXAutoLaunch", 0, 5, 1 },
  { "-_NSMachLaunch", 0, 85, 1 },
  { "-MachLaunch", 0, 85, 1 },
  { "-macosx", 0, 85, 0 },
  { "-NSHost", 0, 85, 1 },
#endif
  /* These have the same priority as ordinary file name args,
     so they are not reordered with respect to those.  */
  { "-L", "--directory", 0, 1 },
  { "-directory", 0, 0, 1 },
  { "-l", "--load", 0, 1 },
  { "-load", 0, 0, 1 },
  /* This has no longname, because using --scriptload confuses sort_args,
     because then the --script long option seems to match twice; ie
     you can't have a long option which is a prefix of another long
     option.  In any case, this is entirely an internal option.  */
  { "-scriptload", NULL, 0, 1 },
  { "-f", "--funcall", 0, 1 },
  { "-funcall", 0, 0, 1 },
  { "-eval", "--eval", 0, 1 },
  { "-execute", "--execute", 0, 1 },
  { "-find-file", "--find-file", 0, 1 },
  { "-visit", "--visit", 0, 1 },
  { "-file", "--file", 0, 1 },
  { "-insert", "--insert", 0, 1 },
#ifdef HAVE_NS
  { "-NXOpen", 0, 0, 1 },
  { "-NXOpenTemp", 0, 0, 1 },
  { "-NSOpen", 0, 0, 1 },
  { "-NSOpenTemp", 0, 0, 1 },
  { "-GSFilePath", 0, 0, 1 },
#endif
  /* This should be processed after ordinary file name args and the like.  */
  { "-kill", "--kill", -10, 0 },
};

/* Reorder the elements of ARGV (assumed to have ARGC elements)
   so that the highest priority ones come first.
   Do not change the order of elements of equal priority.
   If an option takes an argument, keep it and its argument together.

   If an option that takes no argument appears more
   than once, eliminate all but one copy of it.  */

static void
sort_args (int argc, char **argv)
{
  char **new = xmalloc (argc * sizeof *new);
  /* For each element of argv,
     the corresponding element of options is:
     0 for an option that takes no arguments,
     1 for an option that takes one argument, etc.
     -1 for an ordinary non-option argument.  */
  int *options = xnmalloc (argc, sizeof *options);
  int *priority = xnmalloc (argc, sizeof *priority);
  int to = 1;
  int incoming_used = 1;
  int from;
  int i;

  /* Categorize all the options,
     and figure out which argv elts are option arguments.  */
  for (from = 1; from < argc; from++)
    {
      options[from] = -1;
      priority[from] = 0;
      if (argv[from][0] == '-')
	{
	  int match;

	  /* If we have found "--", don't consider
	     any more arguments as options.  */
	  if (argv[from][1] == '-' && argv[from][2] == 0)
	    {
	      /* Leave the "--", and everything following it, at the end.  */
	      for (; from < argc; from++)
		{
		  priority[from] = -100;
		  options[from] = -1;
		}
	      break;
	    }

	  /* Look for a match with a known old-fashioned option.  */
	  for (i = 0; i < ARRAYELTS (standard_args); i++)
	    if (!strcmp (argv[from], standard_args[i].name))
	      {
		options[from] = standard_args[i].nargs;
		priority[from] = standard_args[i].priority;
		if (from + standard_args[i].nargs >= argc)
		  fatal ("Option '%s' requires an argument\n", argv[from]);
		from += standard_args[i].nargs;
		goto done;
	      }

	  /* Look for a match with a known long option.
	     MATCH is -1 if no match so far, -2 if two or more matches so far,
	     >= 0 (the table index of the match) if just one match so far.  */
	  if (argv[from][1] == '-')
	    {
	      char const *equals = strchr (argv[from], '=');
	      ptrdiff_t thislen =
		equals ? equals - argv[from] : strlen (argv[from]);

	      match = -1;

	      for (i = 0; i < ARRAYELTS (standard_args); i++)
		if (standard_args[i].longname
		    && !strncmp (argv[from], standard_args[i].longname,
				 thislen))
		  {
		    if (match == -1)
		      match = i;
		    else
		      match = -2;
		  }

	      /* If we found exactly one match, use that.  */
	      if (match >= 0)
		{
		  options[from] = standard_args[match].nargs;
		  priority[from] = standard_args[match].priority;
		  /* If --OPTION=VALUE syntax is used,
		     this option uses just one argv element.  */
		  if (equals != 0)
		    options[from] = 0;
		  if (from + options[from] >= argc)
		    fatal ("Option '%s' requires an argument\n", argv[from]);
		  from += options[from];
		}
	      else if (match == -2)
		{
		  /* This is an internal error.
		     Eg if one long option is a prefix of another.  */
		  fprintf (stderr, "Option '%s' matched multiple standard arguments\n", argv[from]);
		}
	      /* Should we not also warn if there was no match?	 */
	    }
	done: ;
	}
    }

  /* Copy the arguments, in order of decreasing priority, to NEW.  */
  new[0] = argv[0];
  while (incoming_used < argc)
    {
      int best = -1;
      int best_priority = -9999;

      /* Find the highest priority remaining option.
	 If several have equal priority, take the first of them.  */
      for (from = 1; from < argc; from++)
	{
	  if (argv[from] != 0 && priority[from] > best_priority)
	    {
	      best_priority = priority[from];
	      best = from;
	    }
	  /* Skip option arguments--they are tied to the options.  */
	  if (options[from] > 0)
	    from += options[from];
	}

      if (best < 0)
	emacs_abort ();

      /* Copy the highest priority remaining option, with its args, to NEW.
         Unless it is a duplicate of the previous one.  */
      if (! (options[best] == 0
	     && ! strcmp (new[to - 1], argv[best])))
	{
	  new[to++] = argv[best];
	  for (i = 0; i < options[best]; i++)
	    new[to++] = argv[best + i + 1];
	}

      incoming_used += 1 + (options[best] > 0 ? options[best] : 0);

      /* Clear out this option in ARGV.  */
      argv[best] = 0;
      for (i = 0; i < options[best]; i++)
	argv[best + i + 1] = 0;
    }

  /* If duplicate options were deleted, fill up extra space with null ptrs.  */
  while (to < argc)
    new[to++] = 0;

  memcpy (argv, new, sizeof (char *) * argc);

  xfree (options);
  xfree (new);
  xfree (priority);
}

DEFUN ("kill-emacs", Fkill_emacs, Skill_emacs, 0, 1, "P",
       doc: /* Exit the Emacs job and kill it.
If ARG is an integer, return ARG as the exit program code.
If ARG is a string, stuff it as keyboard input.
Any other value of ARG, or ARG omitted, means return an
exit code that indicates successful program termination.

This function is called upon receipt of the signals SIGTERM
or SIGHUP, and upon SIGINT in batch mode.

The value of `kill-emacs-hook', if not void,
is a list of functions (of no args),
all of which are called before Emacs is actually killed.  */
       attributes: noreturn)
  (Lisp_Object arg)
{
  int exit_code;

#ifdef HAVE_LIBSYSTEMD
  /* Notify systemd we are shutting down, but only if we have notified
     it about startup.  */
  if (daemon_type == -1)
    sd_notify(0, "STOPPING=1");
#endif /* HAVE_LIBSYSTEMD */

  /* Fsignal calls emacs_abort () if it sees that waiting_for_input is
     set.  */
  waiting_for_input = 0;
  if (!NILP (find_symbol_value (Qkill_emacs_hook)))
    {
      if (noninteractive)
	safe_run_hooks (Qkill_emacs_hook);
      else
	call1 (Qrun_hook_query_error_with_timeout, Qkill_emacs_hook);
    }

#ifdef HAVE_X_WINDOWS
  /* Transfer any clipboards we own to the clipboard manager.  */
  x_clipboard_manager_save_all ();
#endif

  shut_down_emacs (0, (STRINGP (arg) && !feof (stdin)) ? arg : Qnil);

#ifdef HAVE_NS
  ns_release_autorelease_pool (ns_pool);
#endif

  /* If we have an auto-save list file,
     kill it because we are exiting Emacs deliberately (not crashing).
     Do it after shut_down_emacs, which does an auto-save.  */
  if (STRINGP (Vauto_save_list_file_name))
    {
      Lisp_Object listfile;
      listfile = Fexpand_file_name (Vauto_save_list_file_name, Qnil);
      unlink (SSDATA (listfile));
    }

#ifdef HAVE_NATIVE_COMP
  eln_load_path_final_clean_up ();
#endif

  if (FIXNUMP (arg))
    exit_code = (XFIXNUM (arg) < 0
		 ? XFIXNUM (arg) | INT_MIN
		 : XFIXNUM (arg) & INT_MAX);
  else
    exit_code = EXIT_SUCCESS;
  exit (exit_code);
}


/* Perform an orderly shutdown of Emacs.  Autosave any modified
   buffers, kill any child processes, clean up the terminal modes (if
   we're in the foreground), and other stuff like that.  Don't perform
   any redisplay; this may be called when Emacs is shutting down in
   the background, or after its X connection has died.

   If SIG is a signal number, print a message for it.

   This is called by fatal signal handlers, X protocol error handlers,
   and Fkill_emacs.  */

void
shut_down_emacs (int sig, Lisp_Object stuff)
{
  /* Prevent running of hooks from now on.  */
  Vrun_hooks = Qnil;

  /* Don't update display from now on.  */
  Vinhibit_redisplay = Qt;

  /* If we are controlling the terminal, reset terminal modes.  */
#ifndef DOS_NT
  pid_t tpgrp = tcgetpgrp (STDIN_FILENO);
  if (tpgrp != -1 && tpgrp == getpgrp ())
    {
      reset_all_sys_modes ();
      if (sig && sig != SIGTERM)
	{
	  static char const fmt[] = "Fatal error %d: %n%s\n";
	  char buf[max ((sizeof fmt - sizeof "%d%n%s\n"
			 + INT_STRLEN_BOUND (int) + 1),
			min (PIPE_BUF, MAX_ALLOCA))];
	  char const *sig_desc = safe_strsignal (sig);
	  int nlen;
	  int buflen = snprintf (buf, sizeof buf, fmt, sig, &nlen, sig_desc);
	  if (0 <= buflen && buflen < sizeof buf)
	    emacs_write (STDERR_FILENO, buf, buflen);
	  else
	    {
	      emacs_write (STDERR_FILENO, buf, nlen);
	      emacs_write (STDERR_FILENO, sig_desc, strlen (sig_desc));
	      emacs_write (STDERR_FILENO, fmt + sizeof fmt - 2, 1);
	    }
	}
    }
#else
  fflush (stdout);
  reset_all_sys_modes ();
#endif

  stuff_buffered_input (stuff);

  inhibit_sentinels = 1;
  kill_buffer_processes (Qnil);
  Fdo_auto_save (Qt, Qnil);

  unlock_all_files ();

  /* There is a tendency for a SIGIO signal to arrive within exit,
     and cause a SIGHUP because the input descriptor is already closed.  */
  unrequest_sigio ();

  /* Do this only if terminating normally, we want glyph matrices
     etc. in a core dump.  */
  if (sig == 0 || sig == SIGTERM)
    {
      check_glyph_memory ();
      check_message_stack ();
    }

#ifdef MSDOS
  dos_cleanup ();
#endif

#ifdef HAVE_NS
  ns_term_shutdown (sig);
#endif

#ifdef HAVE_LIBXML2
  xml_cleanup_parser ();
#endif

#ifdef WINDOWSNT
  term_ntproc (0);
#endif
}



#ifdef HAVE_UNEXEC

#include "unexec.h"

DEFUN ("dump-emacs", Fdump_emacs, Sdump_emacs, 2, 2, 0,
       doc: /* Dump current state of Emacs into executable file FILENAME.
Take symbols from SYMFILE (presumably the file you executed to run Emacs).
This is used in the file `loadup.el' when building Emacs.

You must run Emacs in batch mode in order to dump it.  */)
  (Lisp_Object filename, Lisp_Object symfile)
{
  Lisp_Object tem;
  Lisp_Object symbol;
  ptrdiff_t count = SPECPDL_INDEX ();

  check_pure_size ();

  if (! noninteractive)
    error ("Dumping Emacs works only in batch mode");

  if (dumped_with_unexec_p ())
    error ("Emacs can be dumped using unexec only once");

  if (definitely_will_not_unexec_p ())
    error ("This Emacs instance was not started in temacs mode");

# if defined GNU_LINUX && defined HAVE_UNEXEC

  /* Warn if the gap between BSS end and heap start is larger than this.  */
#  define MAX_HEAP_BSS_DIFF (1024 * 1024)

  if (heap_bss_diff > MAX_HEAP_BSS_DIFF)
    fprintf (stderr,
	     ("**************************************************\n"
	      "Warning: Your system has a gap between BSS and the\n"
	      "heap (%"PRIuMAX" bytes). This usually means that exec-shield\n"
	      "or something similar is in effect.  The dump may\n"
	      "fail because of this.  See the section about\n"
	      "exec-shield in etc/PROBLEMS for more information.\n"
	      "**************************************************\n"),
	     heap_bss_diff);
# endif

  /* Bind `command-line-processed' to nil before dumping,
     so that the dumped Emacs will process its command line
     and set up to work with X windows if appropriate.  */
  symbol = intern ("command-line-processed");
  specbind (symbol, Qnil);

  CHECK_STRING (filename);
  filename = Fexpand_file_name (filename, Qnil);
  filename = ENCODE_FILE (filename);
  if (!NILP (symfile))
    {
      CHECK_STRING (symfile);
      if (SCHARS (symfile))
	{
	  symfile = Fexpand_file_name (symfile, Qnil);
	  symfile = ENCODE_FILE (symfile);
	}
    }

  tem = Vpurify_flag;
  Vpurify_flag = Qnil;

# ifdef HYBRID_MALLOC
  {
    static char const fmt[] = "%d of %d static heap bytes used";
    char buf[sizeof fmt + 2 * (INT_STRLEN_BOUND (int) - 2)];
    int max_usage = max_bss_sbrk_ptr - bss_sbrk_buffer;
    sprintf (buf, fmt, max_usage, STATIC_HEAP_SIZE);
    /* Don't log messages, because at this point buffers cannot be created.  */
    message1_nolog (buf);
  }
# endif

  fflush (stdout);
  /* Tell malloc where start of impure now is.  */
  /* Also arrange for warnings when nearly out of space.  */
# if !defined SYSTEM_MALLOC && !defined HYBRID_MALLOC && !defined WINDOWSNT
  /* On Windows, this was done before dumping, and that once suffices.
     Meanwhile, my_edata is not valid on Windows.  */
  memory_warnings (my_edata, malloc_warning);
# endif

  struct gflags old_gflags = gflags;
  gflags.will_dump_ = false;
  gflags.will_dump_with_unexec_ = false;
  gflags.dumped_with_unexec_ = true;

  alloc_unexec_pre ();

  unexec (SSDATA (filename), !NILP (symfile) ? SSDATA (symfile) : 0);

  alloc_unexec_post ();

  gflags = old_gflags;

# ifdef WINDOWSNT
  Vlibrary_cache = Qnil;
# endif

  Vpurify_flag = tem;

  return unbind_to (count, Qnil);
}

#endif


#if HAVE_SETLOCALE
/* Recover from setlocale (LC_ALL, "").  */
void
fixup_locale (void)
{
  /* The Emacs Lisp reader needs LC_NUMERIC to be "C",
     so that numbers are read and printed properly for Emacs Lisp.  */
  setlocale (LC_NUMERIC, "C");
}

/* Set system locale CATEGORY, with previous locale *PLOCALE, to
   DESIRED_LOCALE.  */
static void
synchronize_locale (int category, Lisp_Object *plocale, Lisp_Object desired_locale)
{
  if (! EQ (*plocale, desired_locale))
    {
      *plocale = desired_locale;
      char const *locale_string
	= STRINGP (desired_locale) ? SSDATA (desired_locale) : "";
# ifdef WINDOWSNT
      /* Changing categories like LC_TIME usually requires specifying
	 an encoding suitable for the new locale, but MS-Windows's
	 'setlocale' will only switch the encoding when LC_ALL is
	 specified.  So we ignore CATEGORY, use LC_ALL instead, and
	 then restore LC_NUMERIC to "C", so reading and printing
	 numbers is unaffected.  */
      setlocale (LC_ALL, locale_string);
      fixup_locale ();
# else	/* !WINDOWSNT */
      setlocale (category, locale_string);
# endif	/* !WINDOWSNT */
    }
}

static Lisp_Object Vprevious_system_time_locale;

/* Set system time locale to match Vsystem_time_locale, if possible.  */
void
synchronize_system_time_locale (void)
{
  synchronize_locale (LC_TIME, &Vprevious_system_time_locale,
		      Vsystem_time_locale);
}

# ifdef LC_MESSAGES
static Lisp_Object Vprevious_system_messages_locale;
# endif

/* Set system messages locale to match Vsystem_messages_locale, if
   possible.  */
void
synchronize_system_messages_locale (void)
{
# ifdef LC_MESSAGES
  synchronize_locale (LC_MESSAGES, &Vprevious_system_messages_locale,
		      Vsystem_messages_locale);
# endif
}
#endif /* HAVE_SETLOCALE */

/* Return a diagnostic string for ERROR_NUMBER, in the wording
   and encoding appropriate for the current locale.  */
char *
emacs_strerror (int error_number)
{
  synchronize_system_messages_locale ();
  return strerror (error_number);
}


Lisp_Object
decode_env_path (const char *evarname, const char *defalt, bool empty)
{
  const char *path, *p;
  Lisp_Object lpath, element, tem;
  /* Default is to use "." for empty path elements.
     But if argument EMPTY is true, use nil instead.  */
  Lisp_Object empty_element = empty ? Qnil : build_string (".");
#ifdef WINDOWSNT
  bool defaulted = 0;
  static const char *emacs_dir_env = "%emacs_dir%/";
  const size_t emacs_dir_len = strlen (emacs_dir_env);
  const char *edir = egetenv ("emacs_dir");
  char emacs_dir[MAX_UTF8_PATH];

  /* egetenv looks in process-environment, which holds the variables
     in their original system-locale encoding.  We need emacs_dir to
     be in UTF-8.  */
  if (edir)
    filename_from_ansi (edir, emacs_dir);
#endif

  /* It's okay to use getenv here, because this function is only used
     to initialize variables when Emacs starts up, and isn't called
     after that.  */
  if (evarname != 0)
    path = getenv (evarname);
  else
    path = 0;
  if (!path)
    {
#ifdef NS_SELF_CONTAINED
      path = ns_relocate (defalt);
#else
      path = defalt;
#endif
#ifdef WINDOWSNT
      defaulted = 1;
#endif
    }
#ifdef DOS_NT
  /* Ensure values from the environment use the proper directory separator.  */
  if (path)
    {
      char *path_copy;

#ifdef WINDOWSNT
      char *path_utf8, *q, *d;
      int cnv_result;

      /* Convert each element of PATH to UTF-8.  */
      p = path_copy = alloca (strlen (path) + 1);
      strcpy (path_copy, path);
      d = path_utf8 = alloca (4 * strlen (path) + 1);
      *d = '\0';
      do {
	q = _mbschr (p, SEPCHAR);
	if (q)
	  *q = '\0';
	cnv_result = filename_from_ansi (p, d);
	if (q)
	  {
	    *q++ = SEPCHAR;
	    p = q;
	    /* If conversion of this PATH elements fails, make sure
	       destination pointer will stay put, thus effectively
	       ignoring the offending element.  */
	    if (cnv_result == 0)
	      {
		d += strlen (d);
		*d++ = SEPCHAR;
	      }
	  }
	else if (cnv_result != 0 && d > path_utf8)
	  d[-1] = '\0';	/* remove last semi-colon and null-terminate PATH */
      } while (q);
      path_copy = path_utf8;
#else  /* MSDOS */
      path_copy = alloca (strlen (path) + 1);
      strcpy (path_copy, path);
#endif
      dostounix_filename (path_copy);
      path = path_copy;
    }
#endif
  lpath = Qnil;
  while (1)
    {
      p = strchr (path, SEPCHAR);
      if (!p)
	p = path + strlen (path);
      element = ((p - path) ? make_unibyte_string (path, p - path)
		 : empty_element);
      if (! NILP (element))
        {
#ifdef WINDOWSNT
          /* Relative file names in the default path are interpreted as
             being relative to $emacs_dir.  */
          if (edir && defaulted
              && strncmp (path, emacs_dir_env, emacs_dir_len) == 0)
            element = Fexpand_file_name (Fsubstring
                                         (element,
                                          make_fixnum (emacs_dir_len),
                                          Qnil),
                                         build_unibyte_string (emacs_dir));
#endif

          /* Add /: to the front of the name
             if it would otherwise be treated as magic.  */
          tem = Ffind_file_name_handler (element, Qt);

          /* However, if the handler says "I'm safe",
             don't bother adding /:.  */
          if (SYMBOLP (tem))
            {
              Lisp_Object prop;
              prop = Fget (tem, intern ("safe-magic"));
              if (! NILP (prop))
                tem = Qnil;
            }

          if (! NILP (tem))
	    {
	      AUTO_STRING (slash_colon, "/:");
	      element = concat2 (slash_colon, element);
	    }
        } /* !NILP (element) */

      lpath = Fcons (element, lpath);
      if (*p)
	path = p + 1;
      else
	break;
    }
  return Fnreverse (lpath);
}

DEFUN ("daemonp", Fdaemonp, Sdaemonp, 0, 0, 0,
       doc: /* Return non-nil if the current emacs process is a daemon.
If the daemon was given a name argument, return that name. */)
  (void)
{
  if (IS_DAEMON)
    if (daemon_name)
      return build_string (daemon_name);
    else
      return Qt;
  else
    return Qnil;
}

DEFUN ("daemon-initialized", Fdaemon_initialized, Sdaemon_initialized, 0, 0, 0,
       doc: /* Mark the Emacs daemon as being initialized.
This finishes the daemonization process by doing the other half of detaching
from the parent process and its tty file descriptors.  */)
  (void)
{
  bool err = 0;

  if (!IS_DAEMON)
    error ("This function can only be called if emacs is run as a daemon");

  if (!DAEMON_RUNNING)
    error ("The daemon has already been initialized");

  if (NILP (Vafter_init_time))
    error ("This function can only be called after loading the init files");
#ifndef WINDOWSNT

  if (daemon_type == 1)
    {
#ifdef HAVE_LIBSYSTEMD
      sd_notify(0, "READY=1");
#endif /* HAVE_LIBSYSTEMD */
    }

  if (daemon_type == 2)
    {
      int nfd;

      /* Get rid of stdin, stdout and stderr.  */
      nfd = emacs_open_noquit ("/dev/null", O_RDWR, 0);
      err |= nfd < 0;
      err |= dup2 (nfd, STDIN_FILENO) < 0;
      err |= dup2 (nfd, STDOUT_FILENO) < 0;
      err |= dup2 (nfd, STDERR_FILENO) < 0;
      err |= emacs_close (nfd) != 0;

      /* Closing the pipe will notify the parent that it can exit.
         FIXME: In case some other process inherited the pipe, closing it here
         won't notify the parent because it's still open elsewhere, so we
         additionally send a byte, just to make sure the parent really exits.
         Instead, we should probably close the pipe in start-process and
         call-process to make sure the pipe is never inherited by
         subprocesses.  */
      err |= write (daemon_pipe[1], "\n", 1) < 0;
      err |= emacs_close (daemon_pipe[1]) != 0;
    }

  /* Set it to an invalid value so we know we've already run this function.  */
  daemon_type = -daemon_type;

#else  /* WINDOWSNT */
  /* Signal the waiting emacsclient process.  */
  err |= SetEvent (w32_daemon_event) == 0;
  err |= CloseHandle (w32_daemon_event) == 0;
  /* Set it to an invalid value so we know we've already run this function.  */
  w32_daemon_event = INVALID_HANDLE_VALUE;
#endif

  if (err)
    error ("I/O error during daemon initialization");
  return Qt;
}

void
syms_of_emacs (void)
{
  DEFSYM (Qfile_name_handler_alist, "file-name-handler-alist");
  DEFSYM (Qrisky_local_variable, "risky-local-variable");
  DEFSYM (Qkill_emacs, "kill-emacs");
  DEFSYM (Qkill_emacs_hook, "kill-emacs-hook");
  DEFSYM (Qrun_hook_query_error_with_timeout,
	  "run-hook-query-error-with-timeout");

#ifdef HAVE_UNEXEC
  defsubr (&Sdump_emacs);
#endif

  defsubr (&Skill_emacs);

  defsubr (&Sinvocation_name);
  defsubr (&Sinvocation_directory);
  defsubr (&Sdaemonp);
  defsubr (&Sdaemon_initialized);

  DEFVAR_LISP ("command-line-args", Vcommand_line_args,
	       doc: /* Args passed by shell to Emacs, as a list of strings.
Many arguments are deleted from the list as they are processed.  */);

  DEFVAR_LISP ("system-type", Vsystem_type,
	       doc: /* The value is a symbol indicating the type of operating system you are using.
Special values:
  `gnu'          compiled for a GNU Hurd system.
  `gnu/linux'    compiled for a GNU/Linux system.
  `gnu/kfreebsd' compiled for a GNU system with a FreeBSD kernel.
  `darwin'       compiled for Darwin (GNU-Darwin, macOS, ...).
  `ms-dos'       compiled as an MS-DOS application.
  `windows-nt'   compiled as a native W32 application.
  `cygwin'       compiled using the Cygwin library.
Anything else (in Emacs 26, the possibilities are: aix, berkeley-unix,
hpux, usg-unix-v) indicates some sort of Unix system.  */);
  Vsystem_type = intern_c_string (SYSTEM_TYPE);
  /* See configure.ac for the possible SYSTEM_TYPEs.  */

  DEFVAR_LISP ("system-configuration", Vsystem_configuration,
	       doc: /* Value is string indicating configuration Emacs was built for.  */);
  Vsystem_configuration = build_string (EMACS_CONFIGURATION);

  DEFVAR_LISP ("system-configuration-options", Vsystem_configuration_options,
	       doc: /* String containing the configuration options Emacs was built with.  */);
  Vsystem_configuration_options = build_string (EMACS_CONFIG_OPTIONS);

  DEFVAR_LISP ("system-configuration-features", Vsystem_configuration_features,
	       doc: /* String listing some of the main features this Emacs was compiled with.
An element of the form \"FOO\" generally means that HAVE_FOO was
defined during the build.

This is mainly intended for diagnostic purposes in bug reports.
Don't rely on it for testing whether a feature you want to use is available.  */);
  Vsystem_configuration_features = build_string (EMACS_CONFIG_FEATURES);

  DEFVAR_BOOL ("noninteractive", noninteractive1,
               doc: /* Non-nil means Emacs is running without interactive terminal.  */);

  DEFVAR_LISP ("kill-emacs-hook", Vkill_emacs_hook,
	       doc: /* Hook run when `kill-emacs' is called.
Since `kill-emacs' may be invoked when the terminal is disconnected (or
in other similar situations), functions placed on this hook should not
expect to be able to interact with the user.  To ask for confirmation,
see `kill-emacs-query-functions' instead.

Before Emacs 24.1, the hook was not run in batch mode, i.e., if
`noninteractive' was non-nil.  */);
  Vkill_emacs_hook = Qnil;

  DEFVAR_LISP ("path-separator", Vpath_separator,
	       doc: /* String containing the character that separates directories in
search paths, such as PATH and other similar environment variables.  */);
  {
    char c = SEPCHAR;
    Vpath_separator = make_string (&c, 1);
  }

  DEFVAR_LISP ("invocation-name", Vinvocation_name,
	       doc: /* The program name that was used to run Emacs.
Any directory names are omitted.  */);

  DEFVAR_LISP ("invocation-directory", Vinvocation_directory,
	       doc: /* The directory in which the Emacs executable was found, to run it.
The value is nil if that directory's name is not known.  */);

  DEFVAR_LISP ("installation-directory", Vinstallation_directory,
	       doc: /* A directory within which to look for the `lib-src' and `etc' directories.
In an installed Emacs, this is normally nil.  It is non-nil if
both `lib-src' (on MS-DOS, `info') and `etc' directories are found
within the variable `invocation-directory' or its parent.  For example,
this is the case when running an uninstalled Emacs executable from its
build directory.  */);
  Vinstallation_directory = Qnil;

  DEFVAR_LISP ("system-messages-locale", Vsystem_messages_locale,
	       doc: /* System locale for messages.  */);
  Vsystem_messages_locale = Qnil;
#ifdef LC_MESSAGES
  Vprevious_system_messages_locale = Qnil;
  staticpro (&Vprevious_system_messages_locale);
#endif

  DEFVAR_LISP ("system-time-locale", Vsystem_time_locale,
	       doc: /* System locale for time.  */);
  Vsystem_time_locale = Qnil;
  Vprevious_system_time_locale = Qnil;
  staticpro (&Vprevious_system_time_locale);

  DEFVAR_LISP ("before-init-time", Vbefore_init_time,
	       doc: /* Value of `current-time' before Emacs begins initialization.  */);
  Vbefore_init_time = Qnil;

  DEFVAR_LISP ("after-init-time", Vafter_init_time,
	       doc: /* Value of `current-time' after loading the init files.
This is nil during initialization.  */);
  Vafter_init_time = Qnil;

  DEFVAR_BOOL ("inhibit-x-resources", inhibit_x_resources,
	       doc: /* If non-nil, X resources, Windows Registry settings, and NS defaults are not used.  */);
  inhibit_x_resources = 0;

  DEFVAR_LISP ("emacs-copyright", Vemacs_copyright,
	       doc: /* Short copyright string for this version of Emacs.  */);
  Vemacs_copyright = build_string (emacs_copyright);

  DEFVAR_LISP ("emacs-version", Vemacs_version,
	       doc: /* Version numbers of this version of Emacs.
This has the form: MAJOR.MINOR[.MICRO], where MAJOR/MINOR/MICRO are integers.
MICRO is only present in unreleased development versions,
and is not especially meaningful.  Prior to Emacs 26.1, an extra final
component .BUILD is present.  This is now stored separately in
`emacs-build-number'.  */);
  Vemacs_version = build_string (emacs_version);

  DEFVAR_LISP ("report-emacs-bug-address", Vreport_emacs_bug_address,
	       doc: /* Address of mailing list for GNU Emacs bugs.  */);
  Vreport_emacs_bug_address = build_string (emacs_bugreport);

  DEFVAR_LISP ("dump-mode", Vdump_mode,
               doc: /* Non-nil when Emacs is dumping itself.  */);

  DEFVAR_LISP ("dynamic-library-alist", Vdynamic_library_alist,
    doc: /* Alist of dynamic libraries vs external files implementing them.
Each element is a list (LIBRARY FILE...), where the car is a symbol
representing a supported external library, and the rest are strings giving
alternate filenames for that library.

Emacs tries to load the library from the files in the order they appear on
the list; if none is loaded, the running session of Emacs won't have access
to that library.

Note that image types `pbm' and `xbm' do not need entries in this variable
because they do not depend on external libraries and are always available.

Also note that this is not a generic facility for accessing external
libraries; only those already known by Emacs will be loaded.  */);
#ifdef WINDOWSNT
  /* FIXME: We may need to load libgccjit when dumping before
     term/w32-win.el defines `dynamic-library-alist`. This will fail
     if that variable is empty, so add libgccjit-0.dll to it.  */
  if (will_dump_p ())
    Vdynamic_library_alist = list1 (list2 (Qgccjit,
                                           build_string ("libgccjit-0.dll")));
  else
    Vdynamic_library_alist = Qnil;
#else
  Vdynamic_library_alist = Qnil;
#endif
  Fput (intern_c_string ("dynamic-library-alist"), Qrisky_local_variable, Qt);

#ifdef WINDOWSNT
  Vlibrary_cache = Qnil;
  staticpro (&Vlibrary_cache);
#endif
}<|MERGE_RESOLUTION|>--- conflicted
+++ resolved
@@ -857,7 +857,7 @@
 #endif
     ;
   const char *argv0_base =
-#ifdef NS_SELF_CONTAINED
+#if defined MAC_SELF_CONTAINED || defined NS_SELF_CONTAINED
     "Emacs"
 #else
     "emacs"
@@ -939,6 +939,8 @@
   /* On MS-Windows, PATH_EXEC normally starts with a literal
      "%emacs_dir%", so it will never work without some tweaking.  */
   path_exec = w32_relocate (path_exec);
+#elif defined HAVE_MACGUI
+  path_exec = mac_relocate (path_exec);
 #elif defined (HAVE_NS)
   path_exec = ns_relocate (path_exec);
 #endif
@@ -958,7 +960,7 @@
     }
   sprintf (dump_file, "%s%c%s%s",
            path_exec, DIRECTORY_SEP, argv0_base, suffix);
-#if !defined (NS_SELF_CONTAINED)
+#if !defined MAC_SELF_CONTAINED && !defined NS_SELF_CONTAINED
   /* Assume the Emacs binary lives in a sibling directory as set up by
      the default installation configuration.  */
   const char *go_up = "../../../../bin/";
@@ -2065,19 +2067,11 @@
   globals_of_gfilenotify ();
 #endif
 
-<<<<<<< HEAD
 #ifdef HAVE_MACGUI
   if (initialized)
     init_mac_osx_environment ();
 #endif
 
-#ifdef HAVE_NS
-  /* Initialize the locale from user defaults.  */
-  ns_init_locale ();
-#endif
-
-=======
->>>>>>> 5a223c7f
   /* Initialize and GC-protect Vinitial_environment and
      Vprocess_environment before set_initial_environment fills them
      in.  */
@@ -3080,7 +3074,9 @@
     path = 0;
   if (!path)
     {
-#ifdef NS_SELF_CONTAINED
+#ifdef MAC_SELF_CONTAINED
+      path = mac_relocate (defalt);
+#elif NS_SELF_CONTAINED
       path = ns_relocate (defalt);
 #else
       path = defalt;
