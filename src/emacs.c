--- conflicted
+++ resolved
@@ -1344,15 +1344,13 @@
   init_ntproc (dumping); /* must precede init_editfns.  */
 #endif
 
-<<<<<<< HEAD
 #ifdef HAVE_MACGUI
   if (initialized)
     init_mac_osx_environment ();
-=======
+#endif
 #ifdef HAVE_NS
   /* Initialise the locale from user defaults. */
   ns_init_locale();
->>>>>>> 23ca48d3
 #endif
 
   /* Initialize and GC-protect Vinitial_environment and
