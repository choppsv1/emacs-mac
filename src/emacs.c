--- conflicted
+++ resolved
@@ -1181,8 +1181,6 @@
   /* Variable near the bottom of the stack, and aligned appropriately
      for pointers.  */
   void *stack_bottom_variable;
-<<<<<<< HEAD
-=======
 
   /* First, check whether we should apply a seccomp filter.  This
      should come at the very beginning to allow the filter to protect
@@ -1191,7 +1189,6 @@
   maybe_load_seccomp (argc, argv);
 #endif
 
->>>>>>> 6de79542
   bool no_loadup = false;
   char *junk = 0;
   char *dname_arg = 0;
