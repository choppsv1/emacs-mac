/* Updating of data structures for redisplay.

Copyright (C) 1985-1988, 1993-1995, 1997-2012 Free Software Foundation, Inc.

This file is part of GNU Emacs.

GNU Emacs is free software: you can redistribute it and/or modify
it under the terms of the GNU General Public License as published by
the Free Software Foundation, either version 3 of the License, or
(at your option) any later version.

GNU Emacs is distributed in the hope that it will be useful,
but WITHOUT ANY WARRANTY; without even the implied warranty of
MERCHANTABILITY or FITNESS FOR A PARTICULAR PURPOSE.  See the
GNU General Public License for more details.

You should have received a copy of the GNU General Public License
along with GNU Emacs.  If not, see <http://www.gnu.org/licenses/>.  */

#include <config.h>

#define DISPEXTERN_INLINE EXTERN_INLINE

#include <stdio.h>
#include <unistd.h>

#include "lisp.h"
#include "termchar.h"
/* cm.h must come after dispextern.h on Windows.  */
#include "dispextern.h"
#include "cm.h"
#include "character.h"
#include "buffer.h"
#include "keyboard.h"
#include "frame.h"
#include "termhooks.h"
#include "window.h"
#include "commands.h"
#include "disptab.h"
#include "indent.h"
#include "intervals.h"
#include "blockinput.h"
#include "process.h"

#include "syssignal.h"

<<<<<<< HEAD
#ifdef HAVE_X_WINDOWS
#include "xterm.h"
#endif /* HAVE_X_WINDOWS */

#ifdef HAVE_NTGUI
#include "w32term.h"
#endif /* HAVE_NTGUI */

#ifdef HAVE_MACGUI
#include "macterm.h"
#endif /* HAVE_MACGUI */

#ifdef HAVE_NS
#include "nsterm.h"
#endif
=======
#ifdef HAVE_WINDOW_SYSTEM
#include TERM_HEADER
#endif /* HAVE_WINDOW_SYSTEM */
>>>>>>> ea0d348b

/* Include systime.h after xterm.h to avoid double inclusion of time.h.  */

#include "systime.h"
#include <errno.h>

#ifdef DISPNEW_NEEDS_STDIO_EXT
#include <stdio_ext.h>
#endif

#if defined (HAVE_TERM_H) && defined (GNU_LINUX)
#include <term.h>		/* for tgetent */
#endif

#ifdef WINDOWSNT
#include "w32.h"
#endif

/* Structure to pass dimensions around.  Used for character bounding
   boxes, glyph matrix dimensions and alike.  */

struct dim
{
  int width;
  int height;
};


/* Function prototypes.  */

static void update_frame_line (struct frame *, int);
static int required_matrix_height (struct window *);
static int required_matrix_width (struct window *);
static void adjust_frame_glyphs (struct frame *);
static void change_frame_size_1 (struct frame *, int, int, bool, bool, bool);
static void increment_row_positions (struct glyph_row *, ptrdiff_t, ptrdiff_t);
static void fill_up_frame_row_with_spaces (struct glyph_row *, int);
static void build_frame_matrix_from_window_tree (struct glyph_matrix *,
                                                 struct window *);
static void build_frame_matrix_from_leaf_window (struct glyph_matrix *,
                                                 struct window *);
static void adjust_frame_message_buffer (struct frame *);
static void adjust_decode_mode_spec_buffer (struct frame *);
static void fill_up_glyph_row_with_spaces (struct glyph_row *);
static void clear_window_matrices (struct window *, bool);
static void fill_up_glyph_row_area_with_spaces (struct glyph_row *, int);
static int scrolling_window (struct window *, bool);
static bool update_window_line (struct window *, int, bool *);
static void mirror_make_current (struct window *, int);
#ifdef GLYPH_DEBUG
static void check_matrix_pointers (struct glyph_matrix *,
                                   struct glyph_matrix *);
#endif
static void mirror_line_dance (struct window *, int, int, int *, char *);
static bool update_window_tree (struct window *, bool);
static bool update_window (struct window *, bool);
static bool update_frame_1 (struct frame *, bool, bool);
static bool scrolling (struct frame *);
static void set_window_cursor_after_update (struct window *);
static void adjust_frame_glyphs_for_window_redisplay (struct frame *);
static void adjust_frame_glyphs_for_frame_redisplay (struct frame *);


/* Redisplay preemption timers.  */

static EMACS_TIME preemption_period;
static EMACS_TIME preemption_next_check;

/* True upon entry to redisplay means do not assume anything about
   current contents of actual terminal frame; clear and redraw it.  */

bool frame_garbaged;

/* True means last display completed.  False means it was preempted.  */

bool display_completed;

Lisp_Object Qdisplay_table, Qredisplay_dont_pause;


/* The currently selected frame.  In a single-frame version, this
   variable always equals the_only_frame.  */

Lisp_Object selected_frame;

/* A frame which is not just a mini-buffer, or 0 if there are no such
   frames.  This is usually the most recent such frame that was
   selected.  In a single-frame version, this variable always holds
   the address of the_only_frame.  */

struct frame *last_nonminibuf_frame;

/* True means SIGWINCH happened when not safe.  */

static bool delayed_size_change;

/* 1 means glyph initialization has been completed at startup.  */

static bool glyphs_initialized_initially_p;

/* Updated window if != 0.  Set by update_window.  */

struct window *updated_window;

/* Glyph row updated in update_window_line, and area that is updated.  */

struct glyph_row *updated_row;
int updated_area;

/* A glyph for a space.  */

struct glyph space_glyph;

/* Counts of allocated structures.  These counts serve to diagnose
   memory leaks and double frees.  */

static int glyph_matrix_count;
static int glyph_pool_count;

/* If non-null, the frame whose frame matrices are manipulated.  If
   null, window matrices are worked on.  */

static struct frame *frame_matrix_frame;

/* True means that fonts have been loaded since the last glyph
   matrix adjustments.  Redisplay must stop, and glyph matrices must
   be adjusted when this flag becomes true during display.  The
   reason fonts can be loaded so late is that fonts of fontsets are
   loaded on demand.  Another reason is that a line contains many
   characters displayed by zero width or very narrow glyphs of
   variable-width fonts.  */

bool fonts_changed_p;

/* Convert vpos and hpos from frame to window and vice versa.
   This may only be used for terminal frames.  */

#ifdef GLYPH_DEBUG

static int window_to_frame_vpos (struct window *, int);
static int window_to_frame_hpos (struct window *, int);
#define WINDOW_TO_FRAME_VPOS(W, VPOS) window_to_frame_vpos ((W), (VPOS))
#define WINDOW_TO_FRAME_HPOS(W, HPOS) window_to_frame_hpos ((W), (HPOS))

/* One element of the ring buffer containing redisplay history
   information.  */

struct redisplay_history
{
  char trace[512 + 100];
};

/* The size of the history buffer.  */

#define REDISPLAY_HISTORY_SIZE	30

/* The redisplay history buffer.  */

static struct redisplay_history redisplay_history[REDISPLAY_HISTORY_SIZE];

/* Next free entry in redisplay_history.  */

static int history_idx;

/* A tick that's incremented each time something is added to the
   history.  */

static uprintmax_t history_tick;

/* Add to the redisplay history how window W has been displayed.
   MSG is a trace containing the information how W's glyph matrix
   has been constructed.  PAUSED_P means that the update
   has been interrupted for pending input.  */

static void
add_window_display_history (struct window *w, const char *msg, bool paused_p)
{
  char *buf;

  if (history_idx >= REDISPLAY_HISTORY_SIZE)
    history_idx = 0;
  buf = redisplay_history[history_idx].trace;
  ++history_idx;

  snprintf (buf, sizeof redisplay_history[0].trace,
	    "%"pMu": window %p (`%s')%s\n%s",
	    history_tick++,
	    w,
	    ((BUFFERP (w->buffer)
	      && STRINGP (BVAR (XBUFFER (w->buffer), name)))
	     ? SSDATA (BVAR (XBUFFER (w->buffer), name))
	     : "???"),
	    paused_p ? " ***paused***" : "",
	    msg);
}


/* Add to the redisplay history that frame F has been displayed.
   PAUSED_P means that the update has been interrupted for
   pending input.  */

static void
add_frame_display_history (struct frame *f, bool paused_p)
{
  char *buf;

  if (history_idx >= REDISPLAY_HISTORY_SIZE)
    history_idx = 0;
  buf = redisplay_history[history_idx].trace;
  ++history_idx;

  sprintf (buf, "%"pMu": update frame %p%s",
	   history_tick++,
	   f, paused_p ? " ***paused***" : "");
}


DEFUN ("dump-redisplay-history", Fdump_redisplay_history,
       Sdump_redisplay_history, 0, 0, "",
       doc: /* Dump redisplay history to stderr.  */)
  (void)
{
  int i;

  for (i = history_idx - 1; i != history_idx; --i)
    {
      if (i < 0)
	i = REDISPLAY_HISTORY_SIZE - 1;
      fprintf (stderr, "%s\n", redisplay_history[i].trace);
    }

  return Qnil;
}


#else /* not GLYPH_DEBUG */

#define WINDOW_TO_FRAME_VPOS(W, VPOS) ((VPOS) + WINDOW_TOP_EDGE_LINE (W))
#define WINDOW_TO_FRAME_HPOS(W, HPOS) ((HPOS) + WINDOW_LEFT_EDGE_COL (W))

#endif /* GLYPH_DEBUG */


#if (defined PROFILING \
     && (defined __FreeBSD__ || defined GNU_LINUX || defined __MINGW32__) \
     && !HAVE___EXECUTABLE_START)
/* This function comes first in the Emacs executable and is used only
   to estimate the text start for profiling.  */
void
__executable_start (void)
{
  emacs_abort ();
}
#endif

/***********************************************************************
			    Glyph Matrices
 ***********************************************************************/

/* Allocate and return a glyph_matrix structure.  POOL is the glyph
   pool from which memory for the matrix should be allocated, or null
   for window-based redisplay where no glyph pools are used.  The
   member `pool' of the glyph matrix structure returned is set to
   POOL, the structure is otherwise zeroed.  */

static struct glyph_matrix *
new_glyph_matrix (struct glyph_pool *pool)
{
  struct glyph_matrix *result = xzalloc (sizeof *result);

  /* Increment number of allocated matrices.  This count is used
     to detect memory leaks.  */
  ++glyph_matrix_count;

  /* Set pool and return.  */
  result->pool = pool;
  return result;
}


/* Free glyph matrix MATRIX.  Passing in a null MATRIX is allowed.

   The global counter glyph_matrix_count is decremented when a matrix
   is freed.  If the count gets negative, more structures were freed
   than allocated, i.e. one matrix was freed more than once or a bogus
   pointer was passed to this function.

   If MATRIX->pool is null, this means that the matrix manages its own
   glyph memory---this is done for matrices on X frames.  Freeing the
   matrix also frees the glyph memory in this case.  */

static void
free_glyph_matrix (struct glyph_matrix *matrix)
{
  if (matrix)
    {
      int i;

      /* Detect the case that more matrices are freed than were
	 allocated.  */
      if (--glyph_matrix_count < 0)
	emacs_abort ();

      /* Free glyph memory if MATRIX owns it.  */
      if (matrix->pool == NULL)
	for (i = 0; i < matrix->rows_allocated; ++i)
	  xfree (matrix->rows[i].glyphs[LEFT_MARGIN_AREA]);

      /* Free row structures and the matrix itself.  */
      xfree (matrix->rows);
      xfree (matrix);
    }
}


/* Return the number of glyphs to reserve for a marginal area of
   window W.  TOTAL_GLYPHS is the number of glyphs in a complete
   display line of window W.  MARGIN gives the width of the marginal
   area in canonical character units.  MARGIN should be an integer
   or a float.  */

static int
margin_glyphs_to_reserve (struct window *w, int total_glyphs, Lisp_Object margin)
{
  int n;

  if (NUMBERP (margin))
    {
      int width = XFASTINT (w->total_cols);
      double d = max (0, XFLOATINT (margin));
      d = min (width / 2 - 1, d);
      n = (int) ((double) total_glyphs / width * d);
    }
  else
    n = 0;

  return n;
}

/* Return true if ROW's hash value is correct.
   Optimized away if ENABLE_CHECKING is not defined.  */

static bool
verify_row_hash (struct glyph_row *row)
{
  return row->hash == row_hash (row);
}

/* Adjust glyph matrix MATRIX on window W or on a frame to changed
   window sizes.

   W is null if the function is called for a frame glyph matrix.
   Otherwise it is the window MATRIX is a member of.  X and Y are the
   indices of the first column and row of MATRIX within the frame
   matrix, if such a matrix exists.  They are zero for purely
   window-based redisplay.  DIM is the needed size of the matrix.

   In window-based redisplay, where no frame matrices exist, glyph
   matrices manage their own glyph storage.  Otherwise, they allocate
   storage from a common frame glyph pool which can be found in
   MATRIX->pool.

   The reason for this memory management strategy is to avoid complete
   frame redraws if possible.  When we allocate from a common pool, a
   change of the location or size of a sub-matrix within the pool
   requires a complete redisplay of the frame because we cannot easily
   make sure that the current matrices of all windows still agree with
   what is displayed on the screen.  While this is usually fast, it
   leads to screen flickering.  */

static void
adjust_glyph_matrix (struct window *w, struct glyph_matrix *matrix, int x, int y, struct dim dim)
{
  int i;
  int new_rows;
  bool marginal_areas_changed_p = 0;
  bool header_line_changed_p = 0;
  bool header_line_p = 0;
  int left = -1, right = -1;
  int window_width = -1, window_height = -1;

  /* See if W had a header line that has disappeared now, or vice versa.
     Get W's size.  */
  if (w)
    {
      window_box (w, -1, 0, 0, &window_width, &window_height);

      header_line_p = WINDOW_WANTS_HEADER_LINE_P (w);
      header_line_changed_p = header_line_p != matrix->header_line_p;
    }
  matrix->header_line_p = header_line_p;

  /* If POOL is null, MATRIX is a window matrix for window-based redisplay.
     Do nothing if MATRIX' size, position, vscroll, and marginal areas
     haven't changed.  This optimization is important because preserving
     the matrix means preventing redisplay.  */
  if (matrix->pool == NULL)
    {
      left = margin_glyphs_to_reserve (w, dim.width, w->left_margin_cols);
      right = margin_glyphs_to_reserve (w, dim.width, w->right_margin_cols);
      eassert (left >= 0 && right >= 0);
      marginal_areas_changed_p = (left != matrix->left_margin_glyphs
				  || right != matrix->right_margin_glyphs);

      if (!marginal_areas_changed_p
	  && !fonts_changed_p
	  && !header_line_changed_p
	  && matrix->window_left_col == WINDOW_LEFT_EDGE_COL (w)
	  && matrix->window_top_line == WINDOW_TOP_EDGE_LINE (w)
	  && matrix->window_height == window_height
	  && matrix->window_vscroll == w->vscroll
	  && matrix->window_width == window_width)
	return;
    }

  /* Enlarge MATRIX->rows if necessary.  New rows are cleared.  */
  if (matrix->rows_allocated < dim.height)
    {
      int old_alloc = matrix->rows_allocated;
      new_rows = dim.height - matrix->rows_allocated;
      matrix->rows = xpalloc (matrix->rows, &matrix->rows_allocated,
			      new_rows, INT_MAX, sizeof *matrix->rows);
      memset (matrix->rows + old_alloc, 0,
	      (matrix->rows_allocated - old_alloc) * sizeof *matrix->rows);
    }
  else
    new_rows = 0;

  /* If POOL is not null, MATRIX is a frame matrix or a window matrix
     on a frame not using window-based redisplay.  Set up pointers for
     each row into the glyph pool.  */
  if (matrix->pool)
    {
      eassert (matrix->pool->glyphs);

      if (w)
	{
	  left = margin_glyphs_to_reserve (w, dim.width,
					   w->left_margin_cols);
	  right = margin_glyphs_to_reserve (w, dim.width,
					    w->right_margin_cols);
	}
      else
	left = right = 0;

      for (i = 0; i < dim.height; ++i)
	{
	  struct glyph_row *row = &matrix->rows[i];

	  row->glyphs[LEFT_MARGIN_AREA]
	    = (matrix->pool->glyphs
	       + (y + i) * matrix->pool->ncolumns
	       + x);

	  if (w == NULL
	      || row == matrix->rows + dim.height - 1
	      || (row == matrix->rows && matrix->header_line_p))
	    {
	      row->glyphs[TEXT_AREA]
		= row->glyphs[LEFT_MARGIN_AREA];
	      row->glyphs[RIGHT_MARGIN_AREA]
		= row->glyphs[TEXT_AREA] + dim.width;
	      row->glyphs[LAST_AREA]
		= row->glyphs[RIGHT_MARGIN_AREA];
	    }
	  else
	    {
	      row->glyphs[TEXT_AREA]
		= row->glyphs[LEFT_MARGIN_AREA] + left;
	      row->glyphs[RIGHT_MARGIN_AREA]
		= row->glyphs[TEXT_AREA] + dim.width - left - right;
	      row->glyphs[LAST_AREA]
		= row->glyphs[LEFT_MARGIN_AREA] + dim.width;
	    }
	}

      matrix->left_margin_glyphs = left;
      matrix->right_margin_glyphs = right;
    }
  else
    {
      /* If MATRIX->pool is null, MATRIX is responsible for managing
	 its own memory.  It is a window matrix for window-based redisplay.
	 Allocate glyph memory from the heap.  */
      if (dim.width > matrix->matrix_w
	  || new_rows
	  || header_line_changed_p
	  || marginal_areas_changed_p)
	{
	  struct glyph_row *row = matrix->rows;
	  struct glyph_row *end = row + matrix->rows_allocated;

	  while (row < end)
	    {
	      row->glyphs[LEFT_MARGIN_AREA]
		= xnrealloc (row->glyphs[LEFT_MARGIN_AREA],
			     dim.width, sizeof (struct glyph));

	      /* The mode line never has marginal areas.  */
	      if (row == matrix->rows + dim.height - 1
		  || (row == matrix->rows && matrix->header_line_p))
		{
		  row->glyphs[TEXT_AREA]
		    = row->glyphs[LEFT_MARGIN_AREA];
		  row->glyphs[RIGHT_MARGIN_AREA]
		    = row->glyphs[TEXT_AREA] + dim.width;
		  row->glyphs[LAST_AREA]
		    = row->glyphs[RIGHT_MARGIN_AREA];
		}
	      else
		{
		  row->glyphs[TEXT_AREA]
		    = row->glyphs[LEFT_MARGIN_AREA] + left;
		  row->glyphs[RIGHT_MARGIN_AREA]
		    = row->glyphs[TEXT_AREA] + dim.width - left - right;
		  row->glyphs[LAST_AREA]
		    = row->glyphs[LEFT_MARGIN_AREA] + dim.width;
		}
	      ++row;
	    }
	}

      eassert (left >= 0 && right >= 0);
      matrix->left_margin_glyphs = left;
      matrix->right_margin_glyphs = right;
    }

  /* Number of rows to be used by MATRIX.  */
  matrix->nrows = dim.height;
  eassert (matrix->nrows >= 0);

  if (w)
    {
      if (matrix == w->current_matrix)
	{
	  /* Mark rows in a current matrix of a window as not having
	     valid contents.  It's important to not do this for
	     desired matrices.  When Emacs starts, it may already be
	     building desired matrices when this function runs.  */
	  if (window_width < 0)
	    window_width = window_box_width (w, -1);

	  /* Optimize the case that only the height has changed (C-x 2,
	     upper window).  Invalidate all rows that are no longer part
	     of the window.  */
	  if (!marginal_areas_changed_p
	      && !header_line_changed_p
	      && new_rows == 0
	      && dim.width == matrix->matrix_w
	      && matrix->window_left_col == WINDOW_LEFT_EDGE_COL (w)
	      && matrix->window_top_line == WINDOW_TOP_EDGE_LINE (w)
	      && matrix->window_width == window_width)
	    {
	      /* Find the last row in the window.  */
	      for (i = 0; i < matrix->nrows && matrix->rows[i].enabled_p; ++i)
		if (MATRIX_ROW_BOTTOM_Y (matrix->rows + i) >= window_height)
		  {
		    ++i;
		    break;
		  }

	      /* Window end is invalid, if inside of the rows that
		 are invalidated below.  */
	      if (INTEGERP (w->window_end_vpos)
		  && XFASTINT (w->window_end_vpos) >= i)
		wset_window_end_valid (w, Qnil);

	      while (i < matrix->nrows)
		matrix->rows[i++].enabled_p = 0;
	    }
	  else
	    {
	      for (i = 0; i < matrix->nrows; ++i)
		matrix->rows[i].enabled_p = 0;
	    }
	}
      else if (matrix == w->desired_matrix)
	{
	  /* Rows in desired matrices always have to be cleared;
	     redisplay expects this is the case when it runs, so it
	     had better be the case when we adjust matrices between
	     redisplays.  */
	  for (i = 0; i < matrix->nrows; ++i)
	    matrix->rows[i].enabled_p = 0;
	}
    }


  /* Remember last values to be able to optimize frame redraws.  */
  matrix->matrix_x = x;
  matrix->matrix_y = y;
  matrix->matrix_w = dim.width;
  matrix->matrix_h = dim.height;

  /* Record the top y location and height of W at the time the matrix
     was last adjusted.  This is used to optimize redisplay above.  */
  if (w)
    {
      matrix->window_left_col = WINDOW_LEFT_EDGE_COL (w);
      matrix->window_top_line = WINDOW_TOP_EDGE_LINE (w);
      matrix->window_height = window_height;
      matrix->window_width = window_width;
      matrix->window_vscroll = w->vscroll;
    }
}


/* Reverse the contents of rows in MATRIX between START and END.  The
   contents of the row at END - 1 end up at START, END - 2 at START +
   1 etc.  This is part of the implementation of rotate_matrix (see
   below).  */

static void
reverse_rows (struct glyph_matrix *matrix, int start, int end)
{
  int i, j;

  for (i = start, j = end - 1; i < j; ++i, --j)
    {
      /* Non-ISO HP/UX compiler doesn't like auto struct
	 initialization.  */
      struct glyph_row temp;
      temp = matrix->rows[i];
      matrix->rows[i] = matrix->rows[j];
      matrix->rows[j] = temp;
    }
}


/* Rotate the contents of rows in MATRIX in the range FIRST .. LAST -
   1 by BY positions.  BY < 0 means rotate left, i.e. towards lower
   indices.  (Note: this does not copy glyphs, only glyph pointers in
   row structures are moved around).

   The algorithm used for rotating the vector was, I believe, first
   described by Kernighan.  See the vector R as consisting of two
   sub-vectors AB, where A has length BY for BY >= 0.  The result
   after rotating is then BA.  Reverse both sub-vectors to get ArBr
   and reverse the result to get (ArBr)r which is BA.  Similar for
   rotating right.  */

void
rotate_matrix (struct glyph_matrix *matrix, int first, int last, int by)
{
  if (by < 0)
    {
      /* Up (rotate left, i.e. towards lower indices).  */
      by = -by;
      reverse_rows (matrix, first, first + by);
      reverse_rows (matrix, first + by, last);
      reverse_rows (matrix, first, last);
    }
  else if (by > 0)
    {
      /* Down (rotate right, i.e. towards higher indices).  */
      reverse_rows (matrix, last - by, last);
      reverse_rows (matrix, first, last - by);
      reverse_rows (matrix, first, last);
    }
}


/* Increment buffer positions in glyph rows of MATRIX.  Do it for rows
   with indices START <= index < END.  Increment positions by DELTA/
   DELTA_BYTES.  */

void
increment_matrix_positions (struct glyph_matrix *matrix, int start, int end,
			    ptrdiff_t delta, ptrdiff_t delta_bytes)
{
  /* Check that START and END are reasonable values.  */
  eassert (start >= 0 && start <= matrix->nrows);
  eassert (end >= 0 && end <= matrix->nrows);
  eassert (start <= end);

  for (; start < end; ++start)
    increment_row_positions (matrix->rows + start, delta, delta_bytes);
}


/* Clear the enable_p flags in a range of rows in glyph matrix MATRIX.
   START and END are the row indices of the first and last + 1 row to clear.  */

void
clear_glyph_matrix_rows (struct glyph_matrix *matrix, int start, int end)
{
  eassert (start <= end);
  eassert (start >= 0 && start < matrix->nrows);
  eassert (end >= 0 && end <= matrix->nrows);

  for (; start < end; ++start)
    matrix->rows[start].enabled_p = 0;
}


/* Clear MATRIX.

   Empty all rows in MATRIX by clearing their enabled_p flags.
   The function prepare_desired_row will eventually really clear a row
   when it sees one with a false enabled_p flag.

   Reset update hints to default values.  The only update hint
   currently present is the flag MATRIX->no_scrolling_p.  */

void
clear_glyph_matrix (struct glyph_matrix *matrix)
{
  if (matrix)
    {
      clear_glyph_matrix_rows (matrix, 0, matrix->nrows);
      matrix->no_scrolling_p = 0;
    }
}


/* Shift part of the glyph matrix MATRIX of window W up or down.
   Increment y-positions in glyph rows between START and END by DY,
   and recompute their visible height.  */

void
shift_glyph_matrix (struct window *w, struct glyph_matrix *matrix, int start, int end, int dy)
{
  int min_y, max_y;

  eassert (start <= end);
  eassert (start >= 0 && start < matrix->nrows);
  eassert (end >= 0 && end <= matrix->nrows);

  min_y = WINDOW_HEADER_LINE_HEIGHT (w);
  max_y = WINDOW_BOX_HEIGHT_NO_MODE_LINE (w);

  for (; start < end; ++start)
    {
      struct glyph_row *row = &matrix->rows[start];

      row->y += dy;
      row->visible_height = row->height;

      if (row->y < min_y)
	row->visible_height -= min_y - row->y;
      if (row->y + row->height > max_y)
	row->visible_height -= row->y + row->height - max_y;
      if (row->fringe_bitmap_periodic_p)
	row->redraw_fringe_bitmaps_p = 1;
    }
}


/* Mark all rows in current matrices of frame F as invalid.  Marking
   invalid is done by setting enabled_p to zero for all rows in a
   current matrix.  */

void
clear_current_matrices (register struct frame *f)
{
  /* Clear frame current matrix, if we have one.  */
  if (f->current_matrix)
    clear_glyph_matrix (f->current_matrix);

  /* Clear the matrix of the menu bar window, if such a window exists.
     The menu bar window is currently used to display menus on X when
     no toolkit support is compiled in.  */
  if (WINDOWP (f->menu_bar_window))
    clear_glyph_matrix (XWINDOW (f->menu_bar_window)->current_matrix);

  /* Clear the matrix of the tool-bar window, if any.  */
  if (WINDOWP (f->tool_bar_window))
    clear_glyph_matrix (XWINDOW (f->tool_bar_window)->current_matrix);

  /* Clear current window matrices.  */
  eassert (WINDOWP (FRAME_ROOT_WINDOW (f)));
  clear_window_matrices (XWINDOW (FRAME_ROOT_WINDOW (f)), 0);
}


/* Clear out all display lines of F for a coming redisplay.  */

void
clear_desired_matrices (register struct frame *f)
{
  if (f->desired_matrix)
    clear_glyph_matrix (f->desired_matrix);

  if (WINDOWP (f->menu_bar_window))
    clear_glyph_matrix (XWINDOW (f->menu_bar_window)->desired_matrix);

  if (WINDOWP (f->tool_bar_window))
    clear_glyph_matrix (XWINDOW (f->tool_bar_window)->desired_matrix);

  /* Do it for window matrices.  */
  eassert (WINDOWP (FRAME_ROOT_WINDOW (f)));
  clear_window_matrices (XWINDOW (FRAME_ROOT_WINDOW (f)), 1);
}


/* Clear matrices in window tree rooted in W.  If DESIRED_P,
   clear desired matrices, otherwise clear current matrices.  */

static void
clear_window_matrices (struct window *w, bool desired_p)
{
  while (w)
    {
      if (!NILP (w->hchild))
	{
	  eassert (WINDOWP (w->hchild));
	  clear_window_matrices (XWINDOW (w->hchild), desired_p);
	}
      else if (!NILP (w->vchild))
	{
	  eassert (WINDOWP (w->vchild));
	  clear_window_matrices (XWINDOW (w->vchild), desired_p);
	}
      else
	{
	  if (desired_p)
	    clear_glyph_matrix (w->desired_matrix);
	  else
	    {
	      clear_glyph_matrix (w->current_matrix);
	      wset_window_end_valid (w, Qnil);
	    }
	}

      w = NILP (w->next) ? 0 : XWINDOW (w->next);
    }
}



/***********************************************************************
			      Glyph Rows

      See dispextern.h for an overall explanation of glyph rows.
 ***********************************************************************/

/* Clear glyph row ROW.  Do it in a way that makes it robust against
   changes in the glyph_row structure, i.e. addition or removal of
   structure members.  */

static struct glyph_row null_row;

void
clear_glyph_row (struct glyph_row *row)
{
  struct glyph *p[1 + LAST_AREA];

  /* Save pointers.  */
  p[LEFT_MARGIN_AREA] = row->glyphs[LEFT_MARGIN_AREA];
  p[TEXT_AREA] = row->glyphs[TEXT_AREA];
  p[RIGHT_MARGIN_AREA] = row->glyphs[RIGHT_MARGIN_AREA];
  p[LAST_AREA] = row->glyphs[LAST_AREA];

  /* Clear.  */
  *row = null_row;

  /* Restore pointers.  */
  row->glyphs[LEFT_MARGIN_AREA] = p[LEFT_MARGIN_AREA];
  row->glyphs[TEXT_AREA] = p[TEXT_AREA];
  row->glyphs[RIGHT_MARGIN_AREA] = p[RIGHT_MARGIN_AREA];
  row->glyphs[LAST_AREA] = p[LAST_AREA];

#if 0 /* At some point, some bit-fields of struct glyph were not set,
	 which made glyphs unequal when compared with GLYPH_EQUAL_P.
	 Redisplay outputs such glyphs, and flickering effects were
	 the result.  This also depended on the contents of memory
	 returned by xmalloc.  If flickering happens again, activate
	 the code below.  If the flickering is gone with that, chances
	 are that the flickering has the same reason as here.  */
  memset (p[0], 0, (char *) p[LAST_AREA] - (char *) p[0]);
#endif
}


/* Make ROW an empty, enabled row of canonical character height,
   in window W starting at y-position Y.  */

void
blank_row (struct window *w, struct glyph_row *row, int y)
{
  int min_y, max_y;

  min_y = WINDOW_HEADER_LINE_HEIGHT (w);
  max_y = WINDOW_BOX_HEIGHT_NO_MODE_LINE (w);

  clear_glyph_row (row);
  row->y = y;
  row->ascent = row->phys_ascent = 0;
  row->height = row->phys_height = FRAME_LINE_HEIGHT (XFRAME (w->frame));
  row->visible_height = row->height;

  if (row->y < min_y)
    row->visible_height -= min_y - row->y;
  if (row->y + row->height > max_y)
    row->visible_height -= row->y + row->height - max_y;

  row->enabled_p = 1;
}


/* Increment buffer positions in glyph row ROW.  DELTA and DELTA_BYTES
   are the amounts by which to change positions.  Note that the first
   glyph of the text area of a row can have a buffer position even if
   the used count of the text area is zero.  Such rows display line
   ends.  */

static void
increment_row_positions (struct glyph_row *row,
			 ptrdiff_t delta, ptrdiff_t delta_bytes)
{
  int area, i;

  /* Increment start and end positions.  */
  MATRIX_ROW_START_CHARPOS (row) += delta;
  MATRIX_ROW_START_BYTEPOS (row) += delta_bytes;
  MATRIX_ROW_END_CHARPOS (row) += delta;
  MATRIX_ROW_END_BYTEPOS (row) += delta_bytes;
  CHARPOS (row->start.pos) += delta;
  BYTEPOS (row->start.pos) += delta_bytes;
  CHARPOS (row->end.pos) += delta;
  BYTEPOS (row->end.pos) += delta_bytes;

  if (!row->enabled_p)
    return;

  /* Increment positions in glyphs.  */
  for (area = 0; area < LAST_AREA; ++area)
    for (i = 0; i < row->used[area]; ++i)
      if (BUFFERP (row->glyphs[area][i].object)
	  && row->glyphs[area][i].charpos > 0)
	row->glyphs[area][i].charpos += delta;

  /* Capture the case of rows displaying a line end.  */
  if (row->used[TEXT_AREA] == 0
      && MATRIX_ROW_DISPLAYS_TEXT_P (row))
    row->glyphs[TEXT_AREA]->charpos += delta;
}


#if 0
/* Swap glyphs between two glyph rows A and B.  This exchanges glyph
   contents, i.e. glyph structure contents are exchanged between A and
   B without changing glyph pointers in A and B.  */

static void
swap_glyphs_in_rows (struct glyph_row *a, struct glyph_row *b)
{
  int area;

  for (area = 0; area < LAST_AREA; ++area)
    {
      /* Number of glyphs to swap.  */
      int max_used = max (a->used[area], b->used[area]);

      /* Start of glyphs in area of row A.  */
      struct glyph *glyph_a = a->glyphs[area];

      /* End + 1 of glyphs in area of row A.  */
      struct glyph *glyph_a_end = a->glyphs[max_used];

      /* Start of glyphs in area of row B.  */
      struct glyph *glyph_b = b->glyphs[area];

      while (glyph_a < glyph_a_end)
	{
	  /* Non-ISO HP/UX compiler doesn't like auto struct
             initialization.  */
	  struct glyph temp;
	  temp = *glyph_a;
	  *glyph_a = *glyph_b;
	  *glyph_b = temp;
	  ++glyph_a;
	  ++glyph_b;
	}
    }
}

#endif /* 0 */

/* Exchange pointers to glyph memory between glyph rows A and B.  Also
   exchange the used[] array and the hash values of the rows, because
   these should all go together for the row's hash value to be
   correct.  */

static void
swap_glyph_pointers (struct glyph_row *a, struct glyph_row *b)
{
  int i;
  unsigned hash_tem = a->hash;

  for (i = 0; i < LAST_AREA + 1; ++i)
    {
      struct glyph *temp = a->glyphs[i];

      a->glyphs[i] = b->glyphs[i];
      b->glyphs[i] = temp;
      if (i < LAST_AREA)
	{
	  short used_tem = a->used[i];

	  a->used[i] = b->used[i];
	  b->used[i] = used_tem;
	}
    }
  a->hash = b->hash;
  b->hash = hash_tem;
}


/* Copy glyph row structure FROM to glyph row structure TO, except
   that glyph pointers, the `used' counts, and the hash values in the
   structures are left unchanged.  */

static void
copy_row_except_pointers (struct glyph_row *to, struct glyph_row *from)
{
  struct glyph *pointers[1 + LAST_AREA];
  short used[LAST_AREA];
  unsigned hashval;

  /* Save glyph pointers of TO.  */
  memcpy (pointers, to->glyphs, sizeof to->glyphs);
  memcpy (used, to->used, sizeof to->used);
  hashval = to->hash;

  /* Do a structure assignment.  */
  *to = *from;

  /* Restore original pointers of TO.  */
  memcpy (to->glyphs, pointers, sizeof to->glyphs);
  memcpy (to->used, used, sizeof to->used);
  to->hash = hashval;
}


/* Assign glyph row FROM to glyph row TO.  This works like a structure
   assignment TO = FROM, except that glyph pointers are not copied but
   exchanged between TO and FROM.  Pointers must be exchanged to avoid
   a memory leak.  */

static void
assign_row (struct glyph_row *to, struct glyph_row *from)
{
  swap_glyph_pointers (to, from);
  copy_row_except_pointers (to, from);
}


/* Test whether the glyph memory of the glyph row WINDOW_ROW, which is
   a row in a window matrix, is a slice of the glyph memory of the
   glyph row FRAME_ROW which is a row in a frame glyph matrix.  Value
   is true if the glyph memory of WINDOW_ROW is part of the glyph
   memory of FRAME_ROW.  */

#ifdef GLYPH_DEBUG

static bool
glyph_row_slice_p (struct glyph_row *window_row, struct glyph_row *frame_row)
{
  struct glyph *window_glyph_start = window_row->glyphs[0];
  struct glyph *frame_glyph_start = frame_row->glyphs[0];
  struct glyph *frame_glyph_end = frame_row->glyphs[LAST_AREA];

  return (frame_glyph_start <= window_glyph_start
	  && window_glyph_start < frame_glyph_end);
}

#endif /* GLYPH_DEBUG */

#if 0

/* Find the row in the window glyph matrix WINDOW_MATRIX being a slice
   of ROW in the frame matrix FRAME_MATRIX.  Value is null if no row
   in WINDOW_MATRIX is found satisfying the condition.  */

static struct glyph_row *
find_glyph_row_slice (struct glyph_matrix *window_matrix,
		      struct glyph_matrix *frame_matrix, int row)
{
  int i;

  eassert (row >= 0 && row < frame_matrix->nrows);

  for (i = 0; i < window_matrix->nrows; ++i)
    if (glyph_row_slice_p (window_matrix->rows + i,
			   frame_matrix->rows + row))
      break;

  return i < window_matrix->nrows ? window_matrix->rows + i : 0;
}

#endif /* 0 */

/* Prepare ROW for display.  Desired rows are cleared lazily,
   i.e. they are only marked as to be cleared by setting their
   enabled_p flag to zero.  When a row is to be displayed, a prior
   call to this function really clears it.  */

void
prepare_desired_row (struct glyph_row *row)
{
  if (!row->enabled_p)
    {
      bool rp = row->reversed_p;

      clear_glyph_row (row);
      row->enabled_p = 1;
      row->reversed_p = rp;
    }
}


/* Return a hash code for glyph row ROW.  */

static int
line_hash_code (struct glyph_row *row)
{
  int hash = 0;

  if (row->enabled_p)
    {
      struct glyph *glyph = row->glyphs[TEXT_AREA];
      struct glyph *end = glyph + row->used[TEXT_AREA];

      while (glyph < end)
	{
	  int c = glyph->u.ch;
	  int face_id = glyph->face_id;
	  if (FRAME_MUST_WRITE_SPACES (SELECTED_FRAME ())) /* XXX Is SELECTED_FRAME OK here? */
	    c -= SPACEGLYPH;
	  hash = (((hash << 4) + (hash >> 24)) & 0x0fffffff) + c;
	  hash = (((hash << 4) + (hash >> 24)) & 0x0fffffff) + face_id;
	  ++glyph;
	}

      if (hash == 0)
	hash = 1;
    }

  return hash;
}


/* Return the cost of drawing line VPOS in MATRIX.  The cost equals
   the number of characters in the line.  If must_write_spaces is
   zero, leading and trailing spaces are ignored.  */

static int
line_draw_cost (struct glyph_matrix *matrix, int vpos)
{
  struct glyph_row *row = matrix->rows + vpos;
  struct glyph *beg = row->glyphs[TEXT_AREA];
  struct glyph *end = beg + row->used[TEXT_AREA];
  int len;
  Lisp_Object *glyph_table_base = GLYPH_TABLE_BASE;
  ptrdiff_t glyph_table_len = GLYPH_TABLE_LENGTH;

  /* Ignore trailing and leading spaces if we can.  */
  if (!FRAME_MUST_WRITE_SPACES (SELECTED_FRAME ())) /* XXX Is SELECTED_FRAME OK here? */
    {
      /* Skip from the end over trailing spaces.  */
      while (end > beg && CHAR_GLYPH_SPACE_P (*(end - 1)))
	--end;

      /* All blank line.  */
      if (end == beg)
	return 0;

      /* Skip over leading spaces.  */
      while (CHAR_GLYPH_SPACE_P (*beg))
	++beg;
    }

  /* If we don't have a glyph-table, each glyph is one character,
     so return the number of glyphs.  */
  if (glyph_table_base == 0)
    len = end - beg;
  else
    {
      /* Otherwise, scan the glyphs and accumulate their total length
	 in LEN.  */
      len = 0;
      while (beg < end)
	{
	  GLYPH g;

	  SET_GLYPH_FROM_CHAR_GLYPH (g, *beg);

	  if (GLYPH_INVALID_P (g)
	      || GLYPH_SIMPLE_P (glyph_table_base, glyph_table_len, g))
	    len += 1;
	  else
	    len += GLYPH_LENGTH (glyph_table_base, g);

	  ++beg;
	}
    }

  return len;
}


/* Return true if the glyph rows A and B have equal contents.
   MOUSE_FACE_P means compare the mouse_face_p flags of A and B, too.  */

static bool
row_equal_p (struct glyph_row *a, struct glyph_row *b, bool mouse_face_p)
{
  eassert (verify_row_hash (a));
  eassert (verify_row_hash (b));

  if (a == b)
    return 1;
  else if (a->hash != b->hash)
    return 0;
  else
    {
      struct glyph *a_glyph, *b_glyph, *a_end;
      int area;

      if (mouse_face_p && a->mouse_face_p != b->mouse_face_p)
	return 0;

      /* Compare glyphs.  */
      for (area = LEFT_MARGIN_AREA; area < LAST_AREA; ++area)
	{
	  if (a->used[area] != b->used[area])
	    return 0;

	  a_glyph = a->glyphs[area];
	  a_end = a_glyph + a->used[area];
	  b_glyph = b->glyphs[area];

	  while (a_glyph < a_end
		 && GLYPH_EQUAL_P (a_glyph, b_glyph))
	    ++a_glyph, ++b_glyph;

	  if (a_glyph != a_end)
	    return 0;
	}

      if (a->fill_line_p != b->fill_line_p
	  || a->cursor_in_fringe_p != b->cursor_in_fringe_p
	  || a->left_fringe_bitmap != b->left_fringe_bitmap
	  || a->left_fringe_face_id != b->left_fringe_face_id
	  || a->left_fringe_offset != b->left_fringe_offset
	  || a->right_fringe_bitmap != b->right_fringe_bitmap
	  || a->right_fringe_face_id != b->right_fringe_face_id
	  || a->right_fringe_offset != b->right_fringe_offset
	  || a->fringe_bitmap_periodic_p != b->fringe_bitmap_periodic_p
	  || a->overlay_arrow_bitmap != b->overlay_arrow_bitmap
	  || a->exact_window_width_line_p != b->exact_window_width_line_p
	  || a->overlapped_p != b->overlapped_p
	  || (MATRIX_ROW_CONTINUATION_LINE_P (a)
	      != MATRIX_ROW_CONTINUATION_LINE_P (b))
	  || a->reversed_p != b->reversed_p
	  /* Different partially visible characters on left margin.  */
	  || a->x != b->x
	  /* Different height.  */
	  || a->ascent != b->ascent
	  || a->phys_ascent != b->phys_ascent
	  || a->phys_height != b->phys_height
	  || a->visible_height != b->visible_height)
	return 0;
    }

  return 1;
}



/***********************************************************************
			      Glyph Pool

     See dispextern.h for an overall explanation of glyph pools.
 ***********************************************************************/

/* Allocate a glyph_pool structure.  The structure returned is
   initialized with zeros.  The global variable glyph_pool_count is
   incremented for each pool allocated.  */

static struct glyph_pool *
new_glyph_pool (void)
{
  struct glyph_pool *result = xzalloc (sizeof *result);

  /* For memory leak and double deletion checking.  */
  ++glyph_pool_count;

  return result;
}


/* Free a glyph_pool structure POOL.  The function may be called with
   a null POOL pointer.  The global variable glyph_pool_count is
   decremented with every pool structure freed.  If this count gets
   negative, more structures were freed than allocated, i.e. one
   structure must have been freed more than once or a bogus pointer
   was passed to free_glyph_pool.  */

static void
free_glyph_pool (struct glyph_pool *pool)
{
  if (pool)
    {
      /* More freed than allocated?  */
      --glyph_pool_count;
      eassert (glyph_pool_count >= 0);

      xfree (pool->glyphs);
      xfree (pool);
    }
}


/* Enlarge a glyph pool POOL.  MATRIX_DIM gives the number of rows and
   columns we need.  This function never shrinks a pool.  The only
   case in which this would make sense, would be when a frame's size
   is changed from a large value to a smaller one.  But, if someone
   does it once, we can expect that he will do it again.

   Return true if the pool changed in a way which makes
   re-adjusting window glyph matrices necessary.  */

static bool
realloc_glyph_pool (struct glyph_pool *pool, struct dim matrix_dim)
{
  ptrdiff_t needed;
  bool changed_p;

  changed_p = (pool->glyphs == 0
	       || matrix_dim.height != pool->nrows
	       || matrix_dim.width != pool->ncolumns);

  /* Enlarge the glyph pool.  */
  needed = matrix_dim.width;
  if (INT_MULTIPLY_OVERFLOW (needed, matrix_dim.height))
    memory_full (SIZE_MAX);
  needed *= matrix_dim.height;
  if (needed > pool->nglyphs)
    {
      ptrdiff_t old_nglyphs = pool->nglyphs;
      pool->glyphs = xpalloc (pool->glyphs, &pool->nglyphs,
			      needed - old_nglyphs, -1, sizeof *pool->glyphs);
      memset (pool->glyphs + old_nglyphs, 0,
	      (pool->nglyphs - old_nglyphs) * sizeof *pool->glyphs);
    }

  /* Remember the number of rows and columns because (a) we use them
     to do sanity checks, and (b) the number of columns determines
     where rows in the frame matrix start---this must be available to
     determine pointers to rows of window sub-matrices.  */
  pool->nrows = matrix_dim.height;
  pool->ncolumns = matrix_dim.width;

  return changed_p;
}



/***********************************************************************
			      Debug Code
 ***********************************************************************/

#ifdef GLYPH_DEBUG


/* Flush standard output.  This is sometimes useful to call from the debugger.
   XXX Maybe this should be changed to flush the current terminal instead of
   stdout.
*/

void flush_stdout (void) EXTERNALLY_VISIBLE;

void
flush_stdout (void)
{
  fflush (stdout);
}


/* Check that no glyph pointers have been lost in MATRIX.  If a
   pointer has been lost, e.g. by using a structure assignment between
   rows, at least one pointer must occur more than once in the rows of
   MATRIX.  */

void
check_matrix_pointer_lossage (struct glyph_matrix *matrix)
{
  int i, j;

  for (i = 0; i < matrix->nrows; ++i)
    for (j = 0; j < matrix->nrows; ++j)
      eassert (i == j
	       || (matrix->rows[i].glyphs[TEXT_AREA]
		   != matrix->rows[j].glyphs[TEXT_AREA]));
}


/* Get a pointer to glyph row ROW in MATRIX, with bounds checks.  */

struct glyph_row *
matrix_row (struct glyph_matrix *matrix, int row)
{
  eassert (matrix && matrix->rows);
  eassert (row >= 0 && row < matrix->nrows);

  /* That's really too slow for normal testing because this function
     is called almost everywhere.  Although---it's still astonishingly
     fast, so it is valuable to have for debugging purposes.  */
#if 0
  check_matrix_pointer_lossage (matrix);
#endif

  return matrix->rows + row;
}


#if 0 /* This function makes invalid assumptions when text is
	 partially invisible.  But it might come handy for debugging
	 nevertheless.  */

/* Check invariants that must hold for an up to date current matrix of
   window W.  */

static void
check_matrix_invariants (struct window *w)
{
  struct glyph_matrix *matrix = w->current_matrix;
  int yb = window_text_bottom_y (w);
  struct glyph_row *row = matrix->rows;
  struct glyph_row *last_text_row = NULL;
  struct buffer *saved = current_buffer;
  struct buffer *buffer = XBUFFER (w->buffer);
  int c;

  /* This can sometimes happen for a fresh window.  */
  if (matrix->nrows < 2)
    return;

  set_buffer_temp (buffer);

  /* Note: last row is always reserved for the mode line.  */
  while (MATRIX_ROW_DISPLAYS_TEXT_P (row)
	 && MATRIX_ROW_BOTTOM_Y (row) < yb)
    {
      struct glyph_row *next = row + 1;

      if (MATRIX_ROW_DISPLAYS_TEXT_P (row))
	last_text_row = row;

      /* Check that character and byte positions are in sync.  */
      eassert (MATRIX_ROW_START_BYTEPOS (row)
	       == CHAR_TO_BYTE (MATRIX_ROW_START_CHARPOS (row)));
      eassert (BYTEPOS (row->start.pos)
	       == CHAR_TO_BYTE (CHARPOS (row->start.pos)));

      /* CHAR_TO_BYTE aborts when invoked for a position > Z.  We can
	 have such a position temporarily in case of a minibuffer
	 displaying something like `[Sole completion]' at its end.  */
      if (MATRIX_ROW_END_CHARPOS (row) < BUF_ZV (current_buffer))
	{
	  eassert (MATRIX_ROW_END_BYTEPOS (row)
		   == CHAR_TO_BYTE (MATRIX_ROW_END_CHARPOS (row)));
	  eassert (BYTEPOS (row->end.pos)
		   == CHAR_TO_BYTE (CHARPOS (row->end.pos)));
	}

      /* Check that end position of `row' is equal to start position
	 of next row.  */
      if (next->enabled_p && MATRIX_ROW_DISPLAYS_TEXT_P (next))
	{
	  eassert (MATRIX_ROW_END_CHARPOS (row)
		   == MATRIX_ROW_START_CHARPOS (next));
	  eassert (MATRIX_ROW_END_BYTEPOS (row)
		   == MATRIX_ROW_START_BYTEPOS (next));
	  eassert (CHARPOS (row->end.pos) == CHARPOS (next->start.pos));
	  eassert (BYTEPOS (row->end.pos) == BYTEPOS (next->start.pos));
	}
      row = next;
    }

  eassert (w->current_matrix->nrows == w->desired_matrix->nrows);
  eassert (w->desired_matrix->rows != NULL);
  set_buffer_temp (saved);
}

#endif /* 0  */

#endif /* GLYPH_DEBUG */



/**********************************************************************
		 Allocating/ Adjusting Glyph Matrices
 **********************************************************************/

/* Allocate glyph matrices over a window tree for a frame-based
   redisplay

   X and Y are column/row within the frame glyph matrix where
   sub-matrices for the window tree rooted at WINDOW must be
   allocated.  DIM_ONLY_P means that the caller of this
   function is only interested in the result matrix dimension, and
   matrix adjustments should not be performed.

   The function returns the total width/height of the sub-matrices of
   the window tree.  If called on a frame root window, the computation
   will take the mini-buffer window into account.

   *WINDOW_CHANGE_FLAGS is set to a bit mask with bits

   NEW_LEAF_MATRIX set if any window in the tree did not have a
   glyph matrices yet, and

   CHANGED_LEAF_MATRIX set if the dimension or location of a matrix of
   any window in the tree will be changed or have been changed (see
   DIM_ONLY_P)

   *WINDOW_CHANGE_FLAGS must be initialized by the caller of this
   function.

   Windows are arranged into chains of windows on the same level
   through the next fields of window structures.  Such a level can be
   either a sequence of horizontally adjacent windows from left to
   right, or a sequence of vertically adjacent windows from top to
   bottom.  Each window in a horizontal sequence can be either a leaf
   window or a vertical sequence; a window in a vertical sequence can
   be either a leaf or a horizontal sequence.  All windows in a
   horizontal sequence have the same height, and all windows in a
   vertical sequence have the same width.

   This function uses, for historical reasons, a more general
   algorithm to determine glyph matrix dimensions that would be
   necessary.

   The matrix height of a horizontal sequence is determined by the
   maximum height of any matrix in the sequence.  The matrix width of
   a horizontal sequence is computed by adding up matrix widths of
   windows in the sequence.

   |<------- result width ------->|
   +---------+----------+---------+ ---
   |         |		|	  |  |
   |         |		|	  |
   +---------+		|	  |  result height
	     |		+---------+
	     |		|            |
	     +----------+	    ---

   The matrix width of a vertical sequence is the maximum matrix width
   of any window in the sequence.  Its height is computed by adding up
   matrix heights of windows in the sequence.

   |<---- result width -->|
   +---------+		    ---
   |         |               |
   |         |               |
   +---------+--+            |
   |		|            |
   |		|	     result height
   |		|
   +------------+---------+  |
   |			  |  |
   |			  |  |
   +------------+---------+ ---  */

/* Bit indicating that a new matrix will be allocated or has been
   allocated.  */

#define NEW_LEAF_MATRIX		(1 << 0)

/* Bit indicating that a matrix will or has changed its location or
   size.  */

#define CHANGED_LEAF_MATRIX	(1 << 1)

static struct dim
allocate_matrices_for_frame_redisplay (Lisp_Object window, int x, int y,
				       bool dim_only_p, int *window_change_flags)
{
  struct frame *f = XFRAME (WINDOW_FRAME (XWINDOW (window)));
  int x0 = x, y0 = y;
  int wmax = 0, hmax = 0;
  struct dim total;
  struct dim dim;
  struct window *w;
  bool in_horz_combination_p;

  /* What combination is WINDOW part of?  Compute this once since the
     result is the same for all windows in the `next' chain.  The
     special case of a root window (parent equal to nil) is treated
     like a vertical combination because a root window's `next'
     points to the mini-buffer window, if any, which is arranged
     vertically below other windows.  */
  in_horz_combination_p
    = (!NILP (XWINDOW (window)->parent)
       && !NILP (XWINDOW (XWINDOW (window)->parent)->hchild));

  /* For WINDOW and all windows on the same level.  */
  do
    {
      w = XWINDOW (window);

      /* Get the dimension of the window sub-matrix for W, depending
	 on whether this is a combination or a leaf window.  */
      if (!NILP (w->hchild))
	dim = allocate_matrices_for_frame_redisplay (w->hchild, x, y,
						     dim_only_p,
						     window_change_flags);
      else if (!NILP (w->vchild))
	dim = allocate_matrices_for_frame_redisplay (w->vchild, x, y,
						     dim_only_p,
						     window_change_flags);
      else
	{
	  /* If not already done, allocate sub-matrix structures.  */
	  if (w->desired_matrix == NULL)
	    {
	      w->desired_matrix = new_glyph_matrix (f->desired_pool);
	      w->current_matrix = new_glyph_matrix (f->current_pool);
	      *window_change_flags |= NEW_LEAF_MATRIX;
	    }

	  /* Width and height MUST be chosen so that there are no
	     holes in the frame matrix.  */
	  dim.width = required_matrix_width (w);
	  dim.height = required_matrix_height (w);

	  /* Will matrix be re-allocated?  */
	  if (x != w->desired_matrix->matrix_x
	      || y != w->desired_matrix->matrix_y
	      || dim.width != w->desired_matrix->matrix_w
	      || dim.height != w->desired_matrix->matrix_h
	      || (margin_glyphs_to_reserve (w, dim.width,
					    w->left_margin_cols)
		  != w->desired_matrix->left_margin_glyphs)
	      || (margin_glyphs_to_reserve (w, dim.width,
					    w->right_margin_cols)
		  != w->desired_matrix->right_margin_glyphs))
	    *window_change_flags |= CHANGED_LEAF_MATRIX;

	  /* Actually change matrices, if allowed.  Do not consider
	     CHANGED_LEAF_MATRIX computed above here because the pool
	     may have been changed which we don't now here.  We trust
	     that we only will be called with DIM_ONLY_P when
	     necessary.  */
	  if (!dim_only_p)
	    {
	      adjust_glyph_matrix (w, w->desired_matrix, x, y, dim);
	      adjust_glyph_matrix (w, w->current_matrix, x, y, dim);
	    }
	}

      /* If we are part of a horizontal combination, advance x for
	 windows to the right of W; otherwise advance y for windows
	 below W.  */
      if (in_horz_combination_p)
	x += dim.width;
      else
        y += dim.height;

      /* Remember maximum glyph matrix dimensions.  */
      wmax = max (wmax, dim.width);
      hmax = max (hmax, dim.height);

      /* Next window on same level.  */
      window = w->next;
    }
  while (!NILP (window));

  /* Set `total' to the total glyph matrix dimension of this window
     level.  In a vertical combination, the width is the width of the
     widest window; the height is the y we finally reached, corrected
     by the y we started with.  In a horizontal combination, the total
     height is the height of the tallest window, and the width is the
     x we finally reached, corrected by the x we started with.  */
  if (in_horz_combination_p)
    {
      total.width = x - x0;
      total.height = hmax;
    }
  else
    {
      total.width = wmax;
      total.height = y - y0;
    }

  return total;
}


/* Return the required height of glyph matrices for window W.  */

static int
required_matrix_height (struct window *w)
{
#ifdef HAVE_WINDOW_SYSTEM
  struct frame *f = XFRAME (w->frame);

  if (FRAME_WINDOW_P (f))
    {
      int ch_height = FRAME_SMALLEST_FONT_HEIGHT (f);
      int window_pixel_height = window_box_height (w) + eabs (w->vscroll);
      return (((window_pixel_height + ch_height - 1)
	       / ch_height) * w->nrows_scale_factor
	      /* One partially visible line at the top and
		 bottom of the window.  */
	      + 2
	      /* 2 for header and mode line.  */
	      + 2);
    }
#endif /* HAVE_WINDOW_SYSTEM */

  return WINDOW_TOTAL_LINES (w);
}


/* Return the required width of glyph matrices for window W.  */

static int
required_matrix_width (struct window *w)
{
#ifdef HAVE_WINDOW_SYSTEM
  struct frame *f = XFRAME (w->frame);
  if (FRAME_WINDOW_P (f))
    {
      int ch_width = FRAME_SMALLEST_CHAR_WIDTH (f);
      int window_pixel_width = WINDOW_TOTAL_WIDTH (w);

      /* Compute number of glyphs needed in a glyph row.  */
      return (((window_pixel_width + ch_width - 1)
	       / ch_width) * w->ncols_scale_factor
	      /* 2 partially visible columns in the text area.  */
	      + 2
	      /* One partially visible column at the right
		 edge of each marginal area.  */
	      + 1 + 1);
    }
#endif /* HAVE_WINDOW_SYSTEM */

  return XINT (w->total_cols);
}


/* Allocate window matrices for window-based redisplay.  W is the
   window whose matrices must be allocated/reallocated.  */

static void
allocate_matrices_for_window_redisplay (struct window *w)
{
  while (w)
    {
      if (!NILP (w->vchild))
	allocate_matrices_for_window_redisplay (XWINDOW (w->vchild));
      else if (!NILP (w->hchild))
	allocate_matrices_for_window_redisplay (XWINDOW (w->hchild));
      else
	{
	  /* W is a leaf window.  */
	  struct dim dim;

	  /* If matrices are not yet allocated, allocate them now.  */
	  if (w->desired_matrix == NULL)
	    {
	      w->desired_matrix = new_glyph_matrix (NULL);
	      w->current_matrix = new_glyph_matrix (NULL);
	    }

	  dim.width = required_matrix_width (w);
	  dim.height = required_matrix_height (w);
	  adjust_glyph_matrix (w, w->desired_matrix, 0, 0, dim);
	  adjust_glyph_matrix (w, w->current_matrix, 0, 0, dim);
	}

      w = NILP (w->next) ? NULL : XWINDOW (w->next);
    }
}


/* Re-allocate/ re-compute glyph matrices on frame F.  If F is null,
   do it for all frames; otherwise do it just for the given frame.
   This function must be called when a new frame is created, its size
   changes, or its window configuration changes.  */

void
adjust_glyphs (struct frame *f)
{
  /* Block input so that expose events and other events that access
     glyph matrices are not processed while we are changing them.  */
  block_input ();

  if (f)
    adjust_frame_glyphs (f);
  else
    {
      Lisp_Object tail, lisp_frame;

      FOR_EACH_FRAME (tail, lisp_frame)
	adjust_frame_glyphs (XFRAME (lisp_frame));
    }

  unblock_input ();
}


/* Adjust frame glyphs when Emacs is initialized.

   To be called from init_display.

   We need a glyph matrix because redraw will happen soon.
   Unfortunately, window sizes on selected_frame are not yet set to
   meaningful values.  I believe we can assume that there are only two
   windows on the frame---the mini-buffer and the root window.  Frame
   height and width seem to be correct so far.  So, set the sizes of
   windows to estimated values.  */

static void
adjust_frame_glyphs_initially (void)
{
  struct frame *sf = SELECTED_FRAME ();
  struct window *root = XWINDOW (sf->root_window);
  struct window *mini = XWINDOW (root->next);
  int frame_lines = FRAME_LINES (sf);
  int frame_cols = FRAME_COLS (sf);
  int top_margin = FRAME_TOP_MARGIN (sf);

  /* Do it for the root window.  */
  wset_top_line (root, make_number (top_margin));
  wset_total_lines (root, make_number (frame_lines - 1 - top_margin));
  wset_total_cols (root, make_number (frame_cols));

  /* Do it for the mini-buffer window.  */
  wset_top_line (mini, make_number (frame_lines - 1));
  wset_total_lines (mini, make_number (1));
  wset_total_cols (mini, make_number (frame_cols));

  adjust_frame_glyphs (sf);
  glyphs_initialized_initially_p = 1;
}


/* Allocate/reallocate glyph matrices of a single frame F.  */

static void
adjust_frame_glyphs (struct frame *f)
{
  if (FRAME_WINDOW_P (f))
    adjust_frame_glyphs_for_window_redisplay (f);
  else
    adjust_frame_glyphs_for_frame_redisplay (f);

  /* Don't forget the message buffer and the buffer for
     decode_mode_spec.  */
  adjust_frame_message_buffer (f);
  adjust_decode_mode_spec_buffer (f);

  f->glyphs_initialized_p = 1;
}

/* Return true if any window in the tree has nonzero window margins.  See
   the hack at the end of adjust_frame_glyphs_for_frame_redisplay.  */
static bool
showing_window_margins_p (struct window *w)
{
  while (w)
    {
      if (!NILP (w->hchild))
	{
	  if (showing_window_margins_p (XWINDOW (w->hchild)))
	    return 1;
	}
      else if (!NILP (w->vchild))
	{
	  if (showing_window_margins_p (XWINDOW (w->vchild)))
	    return 1;
	}
      else if (!NILP (w->left_margin_cols)
	       || !NILP (w->right_margin_cols))
	return 1;

      w = NILP (w->next) ? 0 : XWINDOW (w->next);
    }
  return 0;
}


/* In the window tree with root W, build current matrices of leaf
   windows from the frame's current matrix.  */

static void
fake_current_matrices (Lisp_Object window)
{
  struct window *w;

  for (; !NILP (window); window = w->next)
    {
      w = XWINDOW (window);

      if (!NILP (w->hchild))
	fake_current_matrices (w->hchild);
      else if (!NILP (w->vchild))
	fake_current_matrices (w->vchild);
      else
	{
	  int i;
	  struct frame *f = XFRAME (w->frame);
	  struct glyph_matrix *m = w->current_matrix;
	  struct glyph_matrix *fm = f->current_matrix;

	  eassert (m->matrix_h == WINDOW_TOTAL_LINES (w));
	  eassert (m->matrix_w == WINDOW_TOTAL_COLS (w));

	  for (i = 0; i < m->matrix_h; ++i)
	    {
	      struct glyph_row *r = m->rows + i;
	      struct glyph_row *fr = fm->rows + i + WINDOW_TOP_EDGE_LINE (w);

	      eassert (r->glyphs[TEXT_AREA] >= fr->glyphs[TEXT_AREA]
		       && r->glyphs[LAST_AREA] <= fr->glyphs[LAST_AREA]);

	      r->enabled_p = fr->enabled_p;
	      if (r->enabled_p)
		{
		  r->used[LEFT_MARGIN_AREA] = m->left_margin_glyphs;
		  r->used[RIGHT_MARGIN_AREA] = m->right_margin_glyphs;
		  r->used[TEXT_AREA] = (m->matrix_w
					- r->used[LEFT_MARGIN_AREA]
					- r->used[RIGHT_MARGIN_AREA]);
		  r->mode_line_p = 0;
		}
	    }
	}
    }
}


/* Save away the contents of frame F's current frame matrix.  Value is
   a glyph matrix holding the contents of F's current frame matrix.  */

static struct glyph_matrix *
save_current_matrix (struct frame *f)
{
  int i;
  struct glyph_matrix *saved = xzalloc (sizeof *saved);
  saved->nrows = f->current_matrix->nrows;
  saved->rows = xzalloc (saved->nrows * sizeof *saved->rows);

  for (i = 0; i < saved->nrows; ++i)
    {
      struct glyph_row *from = f->current_matrix->rows + i;
      struct glyph_row *to = saved->rows + i;
      ptrdiff_t nbytes = from->used[TEXT_AREA] * sizeof (struct glyph);
      to->glyphs[TEXT_AREA] = xmalloc (nbytes);
      memcpy (to->glyphs[TEXT_AREA], from->glyphs[TEXT_AREA], nbytes);
      to->used[TEXT_AREA] = from->used[TEXT_AREA];
    }

  return saved;
}


/* Restore the contents of frame F's current frame matrix from SAVED,
   and free memory associated with SAVED.  */

static void
restore_current_matrix (struct frame *f, struct glyph_matrix *saved)
{
  int i;

  for (i = 0; i < saved->nrows; ++i)
    {
      struct glyph_row *from = saved->rows + i;
      struct glyph_row *to = f->current_matrix->rows + i;
      ptrdiff_t nbytes = from->used[TEXT_AREA] * sizeof (struct glyph);
      memcpy (to->glyphs[TEXT_AREA], from->glyphs[TEXT_AREA], nbytes);
      to->used[TEXT_AREA] = from->used[TEXT_AREA];
      xfree (from->glyphs[TEXT_AREA]);
    }

  xfree (saved->rows);
  xfree (saved);
}



/* Allocate/reallocate glyph matrices of a single frame F for
   frame-based redisplay.  */

static void
adjust_frame_glyphs_for_frame_redisplay (struct frame *f)
{
  struct dim matrix_dim;
  bool pool_changed_p;
  int window_change_flags;
  int top_window_y;

  if (!FRAME_LIVE_P (f))
    return;

  top_window_y = FRAME_TOP_MARGIN (f);

  /* Allocate glyph pool structures if not already done.  */
  if (f->desired_pool == NULL)
    {
      f->desired_pool = new_glyph_pool ();
      f->current_pool = new_glyph_pool ();
    }

  /* Allocate frames matrix structures if needed.  */
  if (f->desired_matrix == NULL)
    {
      f->desired_matrix = new_glyph_matrix (f->desired_pool);
      f->current_matrix = new_glyph_matrix (f->current_pool);
    }

  /* Compute window glyph matrices.  (This takes the mini-buffer
     window into account).  The result is the size of the frame glyph
     matrix needed.  The variable window_change_flags is set to a bit
     mask indicating whether new matrices will be allocated or
     existing matrices change their size or location within the frame
     matrix.  */
  window_change_flags = 0;
  matrix_dim
    = allocate_matrices_for_frame_redisplay (FRAME_ROOT_WINDOW (f),
					     0, top_window_y,
					     1,
					     &window_change_flags);

  /* Add in menu bar lines, if any.  */
  matrix_dim.height += top_window_y;

  /* Enlarge pools as necessary.  */
  pool_changed_p = realloc_glyph_pool (f->desired_pool, matrix_dim);
  realloc_glyph_pool (f->current_pool, matrix_dim);

  /* Set up glyph pointers within window matrices.  Do this only if
     absolutely necessary since it requires a frame redraw.  */
  if (pool_changed_p || window_change_flags)
    {
      /* Do it for window matrices.  */
      allocate_matrices_for_frame_redisplay (FRAME_ROOT_WINDOW (f),
					     0, top_window_y, 0,
					     &window_change_flags);

      /* Size of frame matrices must equal size of frame.  Note
	 that we are called for X frames with window widths NOT equal
	 to the frame width (from CHANGE_FRAME_SIZE_1).  */
      eassert (matrix_dim.width == FRAME_COLS (f)
	       && matrix_dim.height == FRAME_LINES (f));

      /* Pointers to glyph memory in glyph rows are exchanged during
	 the update phase of redisplay, which means in general that a
	 frame's current matrix consists of pointers into both the
	 desired and current glyph pool of the frame.  Adjusting a
	 matrix sets the frame matrix up so that pointers are all into
	 the same pool.  If we want to preserve glyph contents of the
	 current matrix over a call to adjust_glyph_matrix, we must
	 make a copy of the current glyphs, and restore the current
	 matrix' contents from that copy.  */
      if (display_completed
	  && !FRAME_GARBAGED_P (f)
	  && matrix_dim.width == f->current_matrix->matrix_w
	  && matrix_dim.height == f->current_matrix->matrix_h
	  /* For some reason, the frame glyph matrix gets corrupted if
	     any of the windows contain margins.  I haven't been able
	     to hunt down the reason, but for the moment this prevents
	     the problem from manifesting. -- cyd  */
	  && !showing_window_margins_p (XWINDOW (FRAME_ROOT_WINDOW (f))))
	{
	  struct glyph_matrix *copy = save_current_matrix (f);
	  adjust_glyph_matrix (NULL, f->desired_matrix, 0, 0, matrix_dim);
	  adjust_glyph_matrix (NULL, f->current_matrix, 0, 0, matrix_dim);
	  restore_current_matrix (f, copy);
	  fake_current_matrices (FRAME_ROOT_WINDOW (f));
	}
      else
	{
	  adjust_glyph_matrix (NULL, f->desired_matrix, 0, 0, matrix_dim);
	  adjust_glyph_matrix (NULL, f->current_matrix, 0, 0, matrix_dim);
	  SET_FRAME_GARBAGED (f);
	}
    }
}


/* Allocate/reallocate glyph matrices of a single frame F for
   window-based redisplay.  */

static void
adjust_frame_glyphs_for_window_redisplay (struct frame *f)
{
  eassert (FRAME_WINDOW_P (f) && FRAME_LIVE_P (f));

  /* Allocate/reallocate window matrices.  */
  allocate_matrices_for_window_redisplay (XWINDOW (FRAME_ROOT_WINDOW (f)));

#ifdef HAVE_X_WINDOWS
  /* Allocate/ reallocate matrices of the dummy window used to display
     the menu bar under X when no X toolkit support is available.  */
#if ! defined (USE_X_TOOLKIT) && ! defined (USE_GTK)
  {
    /* Allocate a dummy window if not already done.  */
    struct window *w;
    if (NILP (f->menu_bar_window))
      {
	Lisp_Object frame;
	fset_menu_bar_window (f, make_window ());
	w = XWINDOW (f->menu_bar_window);
	XSETFRAME (frame, f);
	wset_frame (w, frame);
	w->pseudo_window_p = 1;
      }
    else
      w = XWINDOW (f->menu_bar_window);

    /* Set window dimensions to frame dimensions and allocate or
       adjust glyph matrices of W.  */
    wset_top_line (w, make_number (0));
    wset_left_col (w, make_number (0));
    wset_total_lines (w, make_number (FRAME_MENU_BAR_LINES (f)));
    wset_total_cols (w, make_number (FRAME_TOTAL_COLS (f)));
    allocate_matrices_for_window_redisplay (w);
  }
#endif /* not USE_X_TOOLKIT && not USE_GTK */
#endif /* HAVE_X_WINDOWS */

#ifndef USE_GTK
  {
    /* Allocate/ reallocate matrices of the tool bar window.  If we
       don't have a tool bar window yet, make one.  */
    struct window *w;
    if (NILP (f->tool_bar_window))
      {
	Lisp_Object frame;
	fset_tool_bar_window (f, make_window ());
	w = XWINDOW (f->tool_bar_window);
	XSETFRAME (frame, f);
	wset_frame (w, frame);
	w->pseudo_window_p = 1;
      }
    else
      w = XWINDOW (f->tool_bar_window);

    wset_top_line (w, make_number (FRAME_MENU_BAR_LINES (f)));
    wset_left_col (w, make_number (0));
    wset_total_lines (w, make_number (FRAME_TOOL_BAR_LINES (f)));
    wset_total_cols (w, make_number (FRAME_TOTAL_COLS (f)));
    allocate_matrices_for_window_redisplay (w);
  }
#endif
}


/* Adjust/ allocate message buffer of frame F.

   Note that the message buffer is never freed.  Since I could not
   find a free in 19.34, I assume that freeing it would be
   problematic in some way and don't do it either.

   (Implementation note: It should be checked if we can free it
   eventually without causing trouble).  */

static void
adjust_frame_message_buffer (struct frame *f)
{
  FRAME_MESSAGE_BUF (f) = xrealloc (FRAME_MESSAGE_BUF (f),
				    FRAME_MESSAGE_BUF_SIZE (f) + 1);
}


/* Re-allocate buffer for decode_mode_spec on frame F.  */

static void
adjust_decode_mode_spec_buffer (struct frame *f)
{
  f->decode_mode_spec_buffer = xrealloc (f->decode_mode_spec_buffer,
					 FRAME_MESSAGE_BUF_SIZE (f) + 1);
}



/**********************************************************************
			Freeing Glyph Matrices
 **********************************************************************/

/* Free glyph memory for a frame F.  F may be null.  This function can
   be called for the same frame more than once.  The root window of
   F may be nil when this function is called.  This is the case when
   the function is called when F is destroyed.  */

void
free_glyphs (struct frame *f)
{
  if (f && f->glyphs_initialized_p)
    {
      /* Block interrupt input so that we don't get surprised by an X
         event while we're in an inconsistent state.  */
      block_input ();
      f->glyphs_initialized_p = 0;

      /* Release window sub-matrices.  */
      if (!NILP (f->root_window))
        free_window_matrices (XWINDOW (f->root_window));

      /* Free the dummy window for menu bars without X toolkit and its
	 glyph matrices.  */
      if (!NILP (f->menu_bar_window))
	{
	  struct window *w = XWINDOW (f->menu_bar_window);
	  free_glyph_matrix (w->desired_matrix);
	  free_glyph_matrix (w->current_matrix);
	  w->desired_matrix = w->current_matrix = NULL;
	  fset_menu_bar_window (f, Qnil);
	}

      /* Free the tool bar window and its glyph matrices.  */
      if (!NILP (f->tool_bar_window))
	{
	  struct window *w = XWINDOW (f->tool_bar_window);
	  free_glyph_matrix (w->desired_matrix);
	  free_glyph_matrix (w->current_matrix);
	  w->desired_matrix = w->current_matrix = NULL;
	  fset_tool_bar_window (f, Qnil);
	}

      /* Release frame glyph matrices.  Reset fields to zero in
	 case we are called a second time.  */
      if (f->desired_matrix)
	{
	  free_glyph_matrix (f->desired_matrix);
	  free_glyph_matrix (f->current_matrix);
	  f->desired_matrix = f->current_matrix = NULL;
	}

      /* Release glyph pools.  */
      if (f->desired_pool)
	{
	  free_glyph_pool (f->desired_pool);
	  free_glyph_pool (f->current_pool);
	  f->desired_pool = f->current_pool = NULL;
	}

      unblock_input ();
    }
}


/* Free glyph sub-matrices in the window tree rooted at W.  This
   function may be called with a null pointer, and it may be called on
   the same tree more than once.  */

void
free_window_matrices (struct window *w)
{
  while (w)
    {
      if (!NILP (w->hchild))
	free_window_matrices (XWINDOW (w->hchild));
      else if (!NILP (w->vchild))
	free_window_matrices (XWINDOW (w->vchild));
      else
	{
	  /* This is a leaf window.  Free its memory and reset fields
	     to zero in case this function is called a second time for
	     W.  */
	  free_glyph_matrix (w->current_matrix);
	  free_glyph_matrix (w->desired_matrix);
	  w->current_matrix = w->desired_matrix = NULL;
	}

      /* Next window on same level.  */
      w = NILP (w->next) ? 0 : XWINDOW (w->next);
    }
}


/* Check glyph memory leaks.  This function is called from
   shut_down_emacs.  Note that frames are not destroyed when Emacs
   exits.  We therefore free all glyph memory for all active frames
   explicitly and check that nothing is left allocated.  */

void
check_glyph_memory (void)
{
  Lisp_Object tail, frame;

  /* Free glyph memory for all frames.  */
  FOR_EACH_FRAME (tail, frame)
    free_glyphs (XFRAME (frame));

  /* Check that nothing is left allocated.  */
  if (glyph_matrix_count)
    emacs_abort ();
  if (glyph_pool_count)
    emacs_abort ();
}



/**********************************************************************
		       Building a Frame Matrix
 **********************************************************************/

/* Most of the redisplay code works on glyph matrices attached to
   windows.  This is a good solution most of the time, but it is not
   suitable for terminal code.  Terminal output functions cannot rely
   on being able to set an arbitrary terminal window.  Instead they
   must be provided with a view of the whole frame, i.e. the whole
   screen.  We build such a view by constructing a frame matrix from
   window matrices in this section.

   Windows that must be updated have their must_be_update_p flag set.
   For all such windows, their desired matrix is made part of the
   desired frame matrix.  For other windows, their current matrix is
   made part of the desired frame matrix.

   +-----------------+----------------+
   |     desired     |   desired      |
   |                 |                |
   +-----------------+----------------+
   |               current            |
   |                                  |
   +----------------------------------+

   Desired window matrices can be made part of the frame matrix in a
   cheap way: We exploit the fact that the desired frame matrix and
   desired window matrices share their glyph memory.  This is not
   possible for current window matrices.  Their glyphs are copied to
   the desired frame matrix.  The latter is equivalent to
   preserve_other_columns in the old redisplay.

   Used glyphs counters for frame matrix rows are the result of adding
   up glyph lengths of the window matrices.  A line in the frame
   matrix is enabled, if a corresponding line in a window matrix is
   enabled.

   After building the desired frame matrix, it will be passed to
   terminal code, which will manipulate both the desired and current
   frame matrix.  Changes applied to the frame's current matrix have
   to be visible in current window matrices afterwards, of course.

   This problem is solved like this:

   1. Window and frame matrices share glyphs.  Window matrices are
   constructed in a way that their glyph contents ARE the glyph
   contents needed in a frame matrix.  Thus, any modification of
   glyphs done in terminal code will be reflected in window matrices
   automatically.

   2. Exchanges of rows in a frame matrix done by terminal code are
   intercepted by hook functions so that corresponding row operations
   on window matrices can be performed.  This is necessary because we
   use pointers to glyphs in glyph row structures.  To satisfy the
   assumption of point 1 above that glyphs are updated implicitly in
   window matrices when they are manipulated via the frame matrix,
   window and frame matrix must of course agree where to find the
   glyphs for their rows.  Possible manipulations that must be
   mirrored are assignments of rows of the desired frame matrix to the
   current frame matrix and scrolling the current frame matrix.  */

/* Build frame F's desired matrix from window matrices.  Only windows
   which have the flag must_be_updated_p set have to be updated.  Menu
   bar lines of a frame are not covered by window matrices, so make
   sure not to touch them in this function.  */

static void
build_frame_matrix (struct frame *f)
{
  int i;

  /* F must have a frame matrix when this function is called.  */
  eassert (!FRAME_WINDOW_P (f));

  /* Clear all rows in the frame matrix covered by window matrices.
     Menu bar lines are not covered by windows.  */
  for (i = FRAME_TOP_MARGIN (f); i < f->desired_matrix->nrows; ++i)
    clear_glyph_row (MATRIX_ROW (f->desired_matrix, i));

  /* Build the matrix by walking the window tree.  */
  build_frame_matrix_from_window_tree (f->desired_matrix,
				       XWINDOW (FRAME_ROOT_WINDOW (f)));
}


/* Walk a window tree, building a frame matrix MATRIX from window
   matrices.  W is the root of a window tree.  */

static void
build_frame_matrix_from_window_tree (struct glyph_matrix *matrix, struct window *w)
{
  while (w)
    {
      if (!NILP (w->hchild))
	build_frame_matrix_from_window_tree (matrix, XWINDOW (w->hchild));
      else if (!NILP (w->vchild))
	build_frame_matrix_from_window_tree (matrix, XWINDOW (w->vchild));
      else
	build_frame_matrix_from_leaf_window (matrix, w);

      w = NILP (w->next) ? 0 : XWINDOW (w->next);
    }
}


/* Add a window's matrix to a frame matrix.  FRAME_MATRIX is the
   desired frame matrix built.  W is a leaf window whose desired or
   current matrix is to be added to FRAME_MATRIX.  W's flag
   must_be_updated_p determines which matrix it contributes to
   FRAME_MATRIX.  If W->must_be_updated_p, W's desired matrix
   is added to FRAME_MATRIX, otherwise W's current matrix is added.
   Adding a desired matrix means setting up used counters and such in
   frame rows, while adding a current window matrix to FRAME_MATRIX
   means copying glyphs.  The latter case corresponds to
   preserve_other_columns in the old redisplay.  */

static void
build_frame_matrix_from_leaf_window (struct glyph_matrix *frame_matrix, struct window *w)
{
  struct glyph_matrix *window_matrix;
  int window_y, frame_y;
  /* If non-zero, a glyph to insert at the right border of W.  */
  GLYPH right_border_glyph;

  SET_GLYPH_FROM_CHAR (right_border_glyph, 0);

  /* Set window_matrix to the matrix we have to add to FRAME_MATRIX.  */
  if (w->must_be_updated_p)
    {
      window_matrix = w->desired_matrix;

      /* Decide whether we want to add a vertical border glyph.  */
      if (!WINDOW_RIGHTMOST_P (w))
	{
	  struct Lisp_Char_Table *dp = window_display_table (w);
	  Lisp_Object gc;

	  SET_GLYPH_FROM_CHAR (right_border_glyph, '|');
	  if (dp
	      && (gc = DISP_BORDER_GLYPH (dp), GLYPH_CODE_P (gc)))
	    {
	      SET_GLYPH_FROM_GLYPH_CODE (right_border_glyph, gc);
	      spec_glyph_lookup_face (w, &right_border_glyph);
	    }

	  if (GLYPH_FACE (right_border_glyph) <= 0)
	    SET_GLYPH_FACE (right_border_glyph, VERTICAL_BORDER_FACE_ID);
	}
    }
  else
    window_matrix = w->current_matrix;

  /* For all rows in the window matrix and corresponding rows in the
     frame matrix.  */
  window_y = 0;
  frame_y = window_matrix->matrix_y;
  while (window_y < window_matrix->nrows)
    {
      struct glyph_row *frame_row = frame_matrix->rows + frame_y;
      struct glyph_row *window_row = window_matrix->rows + window_y;
      bool current_row_p = window_matrix == w->current_matrix;

      /* Fill up the frame row with spaces up to the left margin of the
	 window row.  */
      fill_up_frame_row_with_spaces (frame_row, window_matrix->matrix_x);

      /* Fill up areas in the window matrix row with spaces.  */
      fill_up_glyph_row_with_spaces (window_row);

      /* If only part of W's desired matrix has been built, and
         window_row wasn't displayed, use the corresponding current
         row instead.  */
      if (window_matrix == w->desired_matrix
	  && !window_row->enabled_p)
	{
	  window_row = w->current_matrix->rows + window_y;
	  current_row_p = 1;
	}

      if (current_row_p)
	{
	  /* Copy window row to frame row.  */
	  memcpy (frame_row->glyphs[TEXT_AREA] + window_matrix->matrix_x,
		  window_row->glyphs[0],
		  window_matrix->matrix_w * sizeof (struct glyph));
	}
      else
	{
	  eassert (window_row->enabled_p);

	  /* Only when a desired row has been displayed, we want
	     the corresponding frame row to be updated.  */
	  frame_row->enabled_p = 1;

          /* Maybe insert a vertical border between horizontally adjacent
	     windows.  */
          if (GLYPH_CHAR (right_border_glyph) != 0)
	    {
              struct glyph *border = window_row->glyphs[LAST_AREA] - 1;
	      SET_CHAR_GLYPH_FROM_GLYPH (*border, right_border_glyph);
	    }

#ifdef GLYPH_DEBUG
	  /* Window row window_y must be a slice of frame row
	     frame_y.  */
	  eassert (glyph_row_slice_p (window_row, frame_row));

	  /* If rows are in sync, we don't have to copy glyphs because
	     frame and window share glyphs.  */

	  strcpy (w->current_matrix->method, w->desired_matrix->method);
	  add_window_display_history (w, w->current_matrix->method, 0);
#endif
	}

      /* Set number of used glyphs in the frame matrix.  Since we fill
         up with spaces, and visit leaf windows from left to right it
         can be done simply.  */
      frame_row->used[TEXT_AREA]
	= window_matrix->matrix_x + window_matrix->matrix_w;

      /* Next row.  */
      ++window_y;
      ++frame_y;
    }
}

/* Given a user-specified glyph, possibly including a Lisp-level face
   ID, return a glyph that has a realized face ID.
   This is used for glyphs displayed specially and not part of the text;
   for instance, vertical separators, truncation markers, etc.  */

void
spec_glyph_lookup_face (struct window *w, GLYPH *glyph)
{
  int lface_id = GLYPH_FACE (*glyph);
  /* Convert the glyph's specified face to a realized (cache) face.  */
  if (lface_id > 0)
    {
      int face_id = merge_faces (XFRAME (w->frame),
				 Qt, lface_id, DEFAULT_FACE_ID);
      SET_GLYPH_FACE (*glyph, face_id);
    }
}

/* Add spaces to a glyph row ROW in a window matrix.

   Each row has the form:

   +---------+-----------------------------+------------+
   | left    |	text			   | right	|
   +---------+-----------------------------+------------+

   Left and right marginal areas are optional.  This function adds
   spaces to areas so that there are no empty holes between areas.
   In other words:  If the right area is not empty, the text area
   is filled up with spaces up to the right area.   If the text area
   is not empty, the left area is filled up.

   To be called for frame-based redisplay, only.  */

static void
fill_up_glyph_row_with_spaces (struct glyph_row *row)
{
  fill_up_glyph_row_area_with_spaces (row, LEFT_MARGIN_AREA);
  fill_up_glyph_row_area_with_spaces (row, TEXT_AREA);
  fill_up_glyph_row_area_with_spaces (row, RIGHT_MARGIN_AREA);
}


/* Fill area AREA of glyph row ROW with spaces.  To be called for
   frame-based redisplay only.  */

static void
fill_up_glyph_row_area_with_spaces (struct glyph_row *row, int area)
{
  if (row->glyphs[area] < row->glyphs[area + 1])
    {
      struct glyph *end = row->glyphs[area + 1];
      struct glyph *text = row->glyphs[area] + row->used[area];

      while (text < end)
	*text++ = space_glyph;
      row->used[area] = text - row->glyphs[area];
    }
}


/* Add spaces to the end of ROW in a frame matrix until index UPTO is
   reached.  In frame matrices only one area, TEXT_AREA, is used.  */

static void
fill_up_frame_row_with_spaces (struct glyph_row *row, int upto)
{
  int i = row->used[TEXT_AREA];
  struct glyph *glyph = row->glyphs[TEXT_AREA];

  while (i < upto)
    glyph[i++] = space_glyph;

  row->used[TEXT_AREA] = i;
}



/**********************************************************************
      Mirroring operations on frame matrices in window matrices
 **********************************************************************/

/* Set frame being updated via frame-based redisplay to F.  This
   function must be called before updates to make explicit that we are
   working on frame matrices or not.  */

static void
set_frame_matrix_frame (struct frame *f)
{
  frame_matrix_frame = f;
}


/* Make sure glyph row ROW in CURRENT_MATRIX is up to date.
   DESIRED_MATRIX is the desired matrix corresponding to
   CURRENT_MATRIX.  The update is done by exchanging glyph pointers
   between rows in CURRENT_MATRIX and DESIRED_MATRIX.  If
   frame_matrix_frame is non-null, this indicates that the exchange is
   done in frame matrices, and that we have to perform analogous
   operations in window matrices of frame_matrix_frame.  */

static void
make_current (struct glyph_matrix *desired_matrix, struct glyph_matrix *current_matrix, int row)
{
  struct glyph_row *current_row = MATRIX_ROW (current_matrix, row);
  struct glyph_row *desired_row = MATRIX_ROW (desired_matrix, row);
  bool mouse_face_p = current_row->mouse_face_p;

  /* Do current_row = desired_row.  This exchanges glyph pointers
     between both rows, and does a structure assignment otherwise.  */
  assign_row (current_row, desired_row);

  /* Enable current_row to mark it as valid.  */
  current_row->enabled_p = 1;
  current_row->mouse_face_p = mouse_face_p;

  /* If we are called on frame matrices, perform analogous operations
     for window matrices.  */
  if (frame_matrix_frame)
    mirror_make_current (XWINDOW (frame_matrix_frame->root_window), row);
}


/* W is the root of a window tree.  FRAME_ROW is the index of a row in
   W's frame which has been made current (by swapping pointers between
   current and desired matrix).  Perform analogous operations in the
   matrices of leaf windows in the window tree rooted at W.  */

static void
mirror_make_current (struct window *w, int frame_row)
{
  while (w)
    {
      if (!NILP (w->hchild))
 	mirror_make_current (XWINDOW (w->hchild), frame_row);
      else if (!NILP (w->vchild))
	mirror_make_current (XWINDOW (w->vchild), frame_row);
      else
	{
	  /* Row relative to window W.  Don't use FRAME_TO_WINDOW_VPOS
	     here because the checks performed in debug mode there
	     will not allow the conversion.  */
	  int row = frame_row - w->desired_matrix->matrix_y;

	  /* If FRAME_ROW is within W, assign the desired row to the
	     current row (exchanging glyph pointers).  */
	  if (row >= 0 && row < w->desired_matrix->matrix_h)
	    {
	      struct glyph_row *current_row
		= MATRIX_ROW (w->current_matrix, row);
	      struct glyph_row *desired_row
		= MATRIX_ROW (w->desired_matrix, row);

	      if (desired_row->enabled_p)
		assign_row (current_row, desired_row);
	      else
		swap_glyph_pointers (desired_row, current_row);
	      current_row->enabled_p = 1;

	      /* Set the Y coordinate of the mode/header line's row.
		 It is needed in draw_row_with_mouse_face to find the
		 screen coordinates.  (Window-based redisplay sets
		 this in update_window, but no one seems to do that
		 for frame-based redisplay.)  */
	      if (current_row->mode_line_p)
		current_row->y = row;
	    }
	}

      w = NILP (w->next) ? 0 : XWINDOW (w->next);
    }
}


/* Perform row dance after scrolling.  We are working on the range of
   lines UNCHANGED_AT_TOP + 1 to UNCHANGED_AT_TOP + NLINES (not
   including) in MATRIX.  COPY_FROM is a vector containing, for each
   row I in the range 0 <= I < NLINES, the index of the original line
   to move to I.  This index is relative to the row range, i.e. 0 <=
   index < NLINES.  RETAINED_P is a vector containing zero for each
   row 0 <= I < NLINES which is empty.

   This function is called from do_scrolling and do_direct_scrolling.  */

void
mirrored_line_dance (struct glyph_matrix *matrix, int unchanged_at_top, int nlines,
		     int *copy_from, char *retained_p)
{
  /* A copy of original rows.  */
  struct glyph_row *old_rows;

  /* Rows to assign to.  */
  struct glyph_row *new_rows = MATRIX_ROW (matrix, unchanged_at_top);

  int i;

  /* Make a copy of the original rows.  */
  old_rows = alloca (nlines * sizeof *old_rows);
  memcpy (old_rows, new_rows, nlines * sizeof *old_rows);

  /* Assign new rows, maybe clear lines.  */
  for (i = 0; i < nlines; ++i)
    {
      bool enabled_before_p = new_rows[i].enabled_p;

      eassert (i + unchanged_at_top < matrix->nrows);
      eassert (unchanged_at_top + copy_from[i] < matrix->nrows);
      new_rows[i] = old_rows[copy_from[i]];
      new_rows[i].enabled_p = enabled_before_p;

      /* RETAINED_P is zero for empty lines.  */
      if (!retained_p[copy_from[i]])
	new_rows[i].enabled_p = 0;
    }

  /* Do the same for window matrices, if MATRIX is a frame matrix.  */
  if (frame_matrix_frame)
    mirror_line_dance (XWINDOW (frame_matrix_frame->root_window),
		       unchanged_at_top, nlines, copy_from, retained_p);
}


/* Synchronize glyph pointers in the current matrix of window W with
   the current frame matrix.  */

static void
sync_window_with_frame_matrix_rows (struct window *w)
{
  struct frame *f = XFRAME (w->frame);
  struct glyph_row *window_row, *window_row_end, *frame_row;
  int left, right, x, width;

  /* Preconditions: W must be a leaf window on a tty frame.  */
  eassert (NILP (w->hchild) && NILP (w->vchild));
  eassert (!FRAME_WINDOW_P (f));

  left = margin_glyphs_to_reserve (w, 1, w->left_margin_cols);
  right = margin_glyphs_to_reserve (w, 1, w->right_margin_cols);
  x = w->current_matrix->matrix_x;
  width = w->current_matrix->matrix_w;

  window_row = w->current_matrix->rows;
  window_row_end = window_row + w->current_matrix->nrows;
  frame_row = f->current_matrix->rows + WINDOW_TOP_EDGE_LINE (w);

  for (; window_row < window_row_end; ++window_row, ++frame_row)
    {
      window_row->glyphs[LEFT_MARGIN_AREA]
	= frame_row->glyphs[0] + x;
      window_row->glyphs[TEXT_AREA]
	= window_row->glyphs[LEFT_MARGIN_AREA] + left;
      window_row->glyphs[LAST_AREA]
	= window_row->glyphs[LEFT_MARGIN_AREA] + width;
      window_row->glyphs[RIGHT_MARGIN_AREA]
	= window_row->glyphs[LAST_AREA] - right;
    }
}


/* Return the window in the window tree rooted in W containing frame
   row ROW.  Value is null if none is found.  */

static struct window *
frame_row_to_window (struct window *w, int row)
{
  struct window *found = NULL;

  while (w && !found)
    {
      if (!NILP (w->hchild))
 	found = frame_row_to_window (XWINDOW (w->hchild), row);
      else if (!NILP (w->vchild))
	found = frame_row_to_window (XWINDOW (w->vchild), row);
      else if (row >= WINDOW_TOP_EDGE_LINE (w)
	       && row < WINDOW_BOTTOM_EDGE_LINE (w))
	found = w;

      w = NILP (w->next) ? 0 : XWINDOW (w->next);
    }

  return found;
}


/* Perform a line dance in the window tree rooted at W, after
   scrolling a frame matrix in mirrored_line_dance.

   We are working on the range of lines UNCHANGED_AT_TOP + 1 to
   UNCHANGED_AT_TOP + NLINES (not including) in W's frame matrix.
   COPY_FROM is a vector containing, for each row I in the range 0 <=
   I < NLINES, the index of the original line to move to I.  This
   index is relative to the row range, i.e. 0 <= index < NLINES.
   RETAINED_P is a vector containing zero for each row 0 <= I < NLINES
   which is empty.  */

static void
mirror_line_dance (struct window *w, int unchanged_at_top, int nlines, int *copy_from, char *retained_p)
{
  while (w)
    {
      if (!NILP (w->hchild))
	mirror_line_dance (XWINDOW (w->hchild), unchanged_at_top,
			   nlines, copy_from, retained_p);
      else if (!NILP (w->vchild))
	mirror_line_dance (XWINDOW (w->vchild), unchanged_at_top,
			   nlines, copy_from, retained_p);
      else
	{
	  /* W is a leaf window, and we are working on its current
	     matrix m.  */
	  struct glyph_matrix *m = w->current_matrix;
	  int i;
	  bool sync_p = 0;
	  struct glyph_row *old_rows;

	  /* Make a copy of the original rows of matrix m.  */
	  old_rows = alloca (m->nrows * sizeof *old_rows);
	  memcpy (old_rows, m->rows, m->nrows * sizeof *old_rows);

	  for (i = 0; i < nlines; ++i)
	    {
	      /* Frame relative line assigned to.  */
	      int frame_to = i + unchanged_at_top;

	      /* Frame relative line assigned.  */
	      int frame_from = copy_from[i] + unchanged_at_top;

	      /* Window relative line assigned to.  */
	      int window_to = frame_to - m->matrix_y;

	      /* Window relative line assigned.  */
	      int window_from = frame_from - m->matrix_y;

	      /* Is assigned line inside window?  */
	      bool from_inside_window_p
		= window_from >= 0 && window_from < m->matrix_h;

	      /* Is assigned to line inside window?  */
	      bool to_inside_window_p
		= window_to >= 0 && window_to < m->matrix_h;

	      if (from_inside_window_p && to_inside_window_p)
		{
		  /* Do the assignment.  The enabled_p flag is saved
		     over the assignment because the old redisplay did
		     that.  */
		  bool enabled_before_p = m->rows[window_to].enabled_p;
		  m->rows[window_to] = old_rows[window_from];
		  m->rows[window_to].enabled_p = enabled_before_p;

		  /* If frame line is empty, window line is empty, too.  */
		  if (!retained_p[copy_from[i]])
		    m->rows[window_to].enabled_p = 0;
		}
	      else if (to_inside_window_p)
		{
		  /* A copy between windows.  This is an infrequent
		     case not worth optimizing.  */
		  struct frame *f = XFRAME (w->frame);
		  struct window *root = XWINDOW (FRAME_ROOT_WINDOW (f));
		  struct window *w2;
		  struct glyph_matrix *m2;
		  int m2_from;

		  w2 = frame_row_to_window (root, frame_from);
		  /* ttn@surf.glug.org: when enabling menu bar using `emacs
		     -nw', FROM_FRAME sometimes has no associated window.
		     This check avoids a segfault if W2 is null.  */
		  if (w2)
		    {
		      m2 = w2->current_matrix;
		      m2_from = frame_from - m2->matrix_y;
		      copy_row_except_pointers (m->rows + window_to,
						m2->rows + m2_from);

		      /* If frame line is empty, window line is empty, too.  */
		      if (!retained_p[copy_from[i]])
			m->rows[window_to].enabled_p = 0;
		    }
		  sync_p = 1;
		}
	      else if (from_inside_window_p)
		sync_p = 1;
	    }

	  /* If there was a copy between windows, make sure glyph
	     pointers are in sync with the frame matrix.  */
	  if (sync_p)
	    sync_window_with_frame_matrix_rows (w);

	  /* Check that no pointers are lost.  */
	  CHECK_MATRIX (m);
	}

      /* Next window on same level.  */
      w = NILP (w->next) ? 0 : XWINDOW (w->next);
    }
}


#ifdef GLYPH_DEBUG

/* Check that window and frame matrices agree about their
   understanding where glyphs of the rows are to find.  For each
   window in the window tree rooted at W, check that rows in the
   matrices of leaf window agree with their frame matrices about
   glyph pointers.  */

static void
check_window_matrix_pointers (struct window *w)
{
  while (w)
    {
      if (!NILP (w->hchild))
	check_window_matrix_pointers (XWINDOW (w->hchild));
      else if (!NILP (w->vchild))
	check_window_matrix_pointers (XWINDOW (w->vchild));
      else
	{
	  struct frame *f = XFRAME (w->frame);
	  check_matrix_pointers (w->desired_matrix, f->desired_matrix);
	  check_matrix_pointers (w->current_matrix, f->current_matrix);
	}

      w = NILP (w->next) ? 0 : XWINDOW (w->next);
    }
}


/* Check that window rows are slices of frame rows.  WINDOW_MATRIX is
   a window and FRAME_MATRIX is the corresponding frame matrix.  For
   each row in WINDOW_MATRIX check that it's a slice of the
   corresponding frame row.  If it isn't, abort.  */

static void
check_matrix_pointers (struct glyph_matrix *window_matrix,
		       struct glyph_matrix *frame_matrix)
{
  /* Row number in WINDOW_MATRIX.  */
  int i = 0;

  /* Row number corresponding to I in FRAME_MATRIX.  */
  int j = window_matrix->matrix_y;

  /* For all rows check that the row in the window matrix is a
     slice of the row in the frame matrix.  If it isn't we didn't
     mirror an operation on the frame matrix correctly.  */
  while (i < window_matrix->nrows)
    {
      if (!glyph_row_slice_p (window_matrix->rows + i,
			      frame_matrix->rows + j))
        emacs_abort ();
      ++i, ++j;
    }
}

#endif /* GLYPH_DEBUG */



/**********************************************************************
		      VPOS and HPOS translations
 **********************************************************************/

#ifdef GLYPH_DEBUG

/* Translate vertical position VPOS which is relative to window W to a
   vertical position relative to W's frame.  */

static int
window_to_frame_vpos (struct window *w, int vpos)
{
  eassert (!FRAME_WINDOW_P (XFRAME (w->frame)));
  eassert (vpos >= 0 && vpos <= w->desired_matrix->nrows);
  vpos += WINDOW_TOP_EDGE_LINE (w);
  eassert (vpos >= 0 && vpos <= FRAME_LINES (XFRAME (w->frame)));
  return vpos;
}


/* Translate horizontal position HPOS which is relative to window W to
   a horizontal position relative to W's frame.  */

static int
window_to_frame_hpos (struct window *w, int hpos)
{
  eassert (!FRAME_WINDOW_P (XFRAME (w->frame)));
  hpos += WINDOW_LEFT_EDGE_COL (w);
  return hpos;
}

#endif /* GLYPH_DEBUG */



/**********************************************************************
			    Redrawing Frames
 **********************************************************************/

DEFUN ("redraw-frame", Fredraw_frame, Sredraw_frame, 1, 1, 0,
       doc: /* Clear frame FRAME and output again what is supposed to appear on it.  */)
  (Lisp_Object frame)
{
  struct frame *f;

  CHECK_LIVE_FRAME (frame);
  f = XFRAME (frame);

  /* Ignore redraw requests, if frame has no glyphs yet.
     (Implementation note: It still has to be checked why we are
     called so early here).  */
  if (!glyphs_initialized_initially_p)
    return Qnil;

  update_begin (f);
#ifdef MSDOS
  if (FRAME_MSDOS_P (f))
    FRAME_TERMINAL (f)->set_terminal_modes_hook (FRAME_TERMINAL (f));
#endif
  clear_frame (f);
  clear_current_matrices (f);
  update_end (f);
  if (FRAME_TERMCAP_P (f))
    fflush (FRAME_TTY (f)->output);
  windows_or_buffers_changed++;
  /* Mark all windows as inaccurate, so that every window will have
     its redisplay done.  */
  mark_window_display_accurate (FRAME_ROOT_WINDOW (f), 0);
  set_window_update_flags (XWINDOW (FRAME_ROOT_WINDOW (f)), 1);
  f->garbaged = 0;
  return Qnil;
}


/* Redraw frame F.  This is nothing more than a call to the Lisp
   function redraw-frame.  */

void
redraw_frame (struct frame *f)
{
  Lisp_Object frame;
  XSETFRAME (frame, f);
  Fredraw_frame (frame);
}


DEFUN ("redraw-display", Fredraw_display, Sredraw_display, 0, 0, "",
       doc: /* Clear and redisplay all visible frames.  */)
  (void)
{
  Lisp_Object tail, frame;

  FOR_EACH_FRAME (tail, frame)
    if (FRAME_VISIBLE_P (XFRAME (frame)))
      Fredraw_frame (frame);

  return Qnil;
}



/***********************************************************************
			     Frame Update
 ***********************************************************************/

/* Update frame F based on the data in desired matrices.

   If FORCE_P, don't let redisplay be stopped by detecting pending input.
   If INHIBIT_HAIRY_ID_P, don't try scrolling.

   Value is true if redisplay was stopped due to pending input.  */

bool
update_frame (struct frame *f, bool force_p, bool inhibit_hairy_id_p)
{
  /* True means display has been paused because of pending input.  */
  bool paused_p;
  struct window *root_window = XWINDOW (f->root_window);

  if (redisplay_dont_pause)
    force_p = 1;
  else if (NILP (Vredisplay_preemption_period))
    force_p = 1;
  else if (!force_p && NUMBERP (Vredisplay_preemption_period))
    {
      double p = XFLOATINT (Vredisplay_preemption_period);

      if (detect_input_pending_ignore_squeezables ())
	{
	  paused_p = 1;
	  goto do_pause;
	}

      preemption_period = EMACS_TIME_FROM_DOUBLE (p);
      preemption_next_check = add_emacs_time (current_emacs_time (),
					      preemption_period);
    }

  if (FRAME_WINDOW_P (f))
    {
      /* We are working on window matrix basis.  All windows whose
	 flag must_be_updated_p is set have to be updated.  */

      /* Record that we are not working on frame matrices.  */
      set_frame_matrix_frame (NULL);

      /* Update all windows in the window tree of F, maybe stopping
	 when pending input is detected.  */
      update_begin (f);

      /* Update the menu bar on X frames that don't have toolkit
	 support.  */
      if (WINDOWP (f->menu_bar_window))
	update_window (XWINDOW (f->menu_bar_window), 1);

      /* Update the tool-bar window, if present.  */
      if (WINDOWP (f->tool_bar_window))
	{
	  struct window *w = XWINDOW (f->tool_bar_window);

	  /* Update tool-bar window.  */
	  if (w->must_be_updated_p)
	    {
	      Lisp_Object tem;

	      update_window (w, 1);
	      w->must_be_updated_p = 0;

	      /* Swap tool-bar strings.  We swap because we want to
		 reuse strings.  */
	      tem = f->current_tool_bar_string;
	      fset_current_tool_bar_string (f, f->desired_tool_bar_string);
	      fset_desired_tool_bar_string (f, tem);
	    }
	}


      /* Update windows.  */
      paused_p = update_window_tree (root_window, force_p);
      update_end (f);

      /* This flush is a performance bottleneck under X,
 	 and it doesn't seem to be necessary anyway (in general).
         It is necessary when resizing the window with the mouse, or
 	 at least the fringes are not redrawn in a timely manner.  ++kfs */
      if (f->force_flush_display_p)
 	{
     	  FRAME_RIF (f)->flush_display (f);
 	  f->force_flush_display_p = 0;
 	}
    }
  else
    {
      /* We are working on frame matrix basis.  Set the frame on whose
	 frame matrix we operate.  */
      set_frame_matrix_frame (f);

      /* Build F's desired matrix from window matrices.  */
      build_frame_matrix (f);

      /* Update the display  */
      update_begin (f);
      paused_p = update_frame_1 (f, force_p, inhibit_hairy_id_p);
      update_end (f);

      if (FRAME_TERMCAP_P (f) || FRAME_MSDOS_P (f))
        {
          if (FRAME_TTY (f)->termscript)
            fflush (FRAME_TTY (f)->termscript);
	  if (FRAME_TERMCAP_P (f))
	    fflush (FRAME_TTY (f)->output);
        }

      /* Check window matrices for lost pointers.  */
#ifdef GLYPH_DEBUG
      check_window_matrix_pointers (root_window);
      add_frame_display_history (f, paused_p);
#endif
    }

 do_pause:
  /* Reset flags indicating that a window should be updated.  */
  set_window_update_flags (root_window, 0);

  display_completed = !paused_p;
  return paused_p;
}



/************************************************************************
			 Window-based updates
 ************************************************************************/

/* Perform updates in window tree rooted at W.
   If FORCE_P, don't stop updating if input is pending.  */

static bool
update_window_tree (struct window *w, bool force_p)
{
  bool paused_p = 0;

  while (w && !paused_p)
    {
      if (!NILP (w->hchild))
	paused_p |= update_window_tree (XWINDOW (w->hchild), force_p);
      else if (!NILP (w->vchild))
	paused_p |= update_window_tree (XWINDOW (w->vchild), force_p);
      else if (w->must_be_updated_p)
	paused_p |= update_window (w, force_p);

      w = NILP (w->next) ? 0 : XWINDOW (w->next);
    }

  return paused_p;
}


/* Update window W if its flag must_be_updated_p is set.
   If FORCE_P, don't stop updating if input is pending.  */

void
update_single_window (struct window *w, bool force_p)
{
  if (w->must_be_updated_p)
    {
      struct frame *f = XFRAME (WINDOW_FRAME (w));

      /* Record that this is not a frame-based redisplay.  */
      set_frame_matrix_frame (NULL);

      if (redisplay_dont_pause)
	force_p = 1;
      else if (NILP (Vredisplay_preemption_period))
	force_p = 1;
      else if (!force_p && NUMBERP (Vredisplay_preemption_period))
	{
	  double p = XFLOATINT (Vredisplay_preemption_period);
	  preemption_period = EMACS_TIME_FROM_DOUBLE (p);
	  preemption_next_check = add_emacs_time (current_emacs_time (),
						  preemption_period);
	}

      /* Update W.  */
      update_begin (f);
      update_window (w, force_p);
      update_end (f);

      /* Reset flag in W.  */
      w->must_be_updated_p = 0;
    }
}

#ifdef HAVE_WINDOW_SYSTEM

/* Redraw lines from the current matrix of window W that are
   overlapped by other rows.  YB is bottom-most y-position in W.  */

static void
redraw_overlapped_rows (struct window *w, int yb)
{
  int i;
  struct frame *f = XFRAME (WINDOW_FRAME (w));

  /* If rows overlapping others have been changed, the rows being
     overlapped have to be redrawn.  This won't draw lines that have
     already been drawn in update_window_line because overlapped_p in
     desired rows is 0, so after row assignment overlapped_p in
     current rows is 0.  */
  for (i = 0; i < w->current_matrix->nrows; ++i)
    {
      struct glyph_row *row = w->current_matrix->rows + i;

      if (!row->enabled_p)
	break;
      else if (row->mode_line_p)
	continue;

      if (row->overlapped_p)
	{
	  enum glyph_row_area area;

	  for (area = LEFT_MARGIN_AREA; area < LAST_AREA; ++area)
	    {
	      updated_row = row;
	      updated_area = area;
	      FRAME_RIF (f)->cursor_to (i, 0, row->y,
                                        area == TEXT_AREA ? row->x : 0);
	      if (row->used[area])
		FRAME_RIF (f)->write_glyphs (row->glyphs[area],
                                             row->used[area]);
	      FRAME_RIF (f)->clear_end_of_line (-1);
	    }

	  row->overlapped_p = 0;
	}

      if (MATRIX_ROW_BOTTOM_Y (row) >= yb)
	break;
    }
}


/* Redraw lines from the current matrix of window W that overlap
   others.  YB is bottom-most y-position in W.  */

static void
redraw_overlapping_rows (struct window *w, int yb)
{
  int i, bottom_y;
  struct glyph_row *row;
  struct redisplay_interface *rif = FRAME_RIF (XFRAME (WINDOW_FRAME (w)));

  for (i = 0; i < w->current_matrix->nrows; ++i)
    {
      row = w->current_matrix->rows + i;

      if (!row->enabled_p)
	break;
      else if (row->mode_line_p)
	continue;

      bottom_y = MATRIX_ROW_BOTTOM_Y (row);

      if (row->overlapping_p)
	{
	  int overlaps = 0;

	  if (MATRIX_ROW_OVERLAPS_PRED_P (row) && i > 0
	      && !MATRIX_ROW (w->current_matrix, i - 1)->overlapped_p)
	    overlaps |= OVERLAPS_PRED;
	  if (MATRIX_ROW_OVERLAPS_SUCC_P (row) && bottom_y < yb
	      && !MATRIX_ROW (w->current_matrix, i + 1)->overlapped_p)
	    overlaps |= OVERLAPS_SUCC;

	  if (overlaps)
	    {
	      if (row->used[LEFT_MARGIN_AREA])
		rif->fix_overlapping_area (w, row, LEFT_MARGIN_AREA, overlaps);

	      if (row->used[TEXT_AREA])
		rif->fix_overlapping_area (w, row, TEXT_AREA, overlaps);

	      if (row->used[RIGHT_MARGIN_AREA])
		rif->fix_overlapping_area (w, row, RIGHT_MARGIN_AREA, overlaps);

	      /* Record in neighbor rows that ROW overwrites part of
		 their display.  */
	      if (overlaps & OVERLAPS_PRED)
		MATRIX_ROW (w->current_matrix, i - 1)->overlapped_p = 1;
	      if (overlaps & OVERLAPS_SUCC)
		MATRIX_ROW (w->current_matrix, i + 1)->overlapped_p = 1;
	    }
	}

      if (bottom_y >= yb)
	break;
    }
}

#endif /* HAVE_WINDOW_SYSTEM */


#if defined GLYPH_DEBUG && 0

/* Check that no row in the current matrix of window W is enabled
   which is below what's displayed in the window.  */

static void
check_current_matrix_flags (struct window *w)
{
  bool last_seen_p = 0;
  int i, yb = window_text_bottom_y (w);

  for (i = 0; i < w->current_matrix->nrows - 1; ++i)
    {
      struct glyph_row *row = MATRIX_ROW (w->current_matrix, i);
      if (!last_seen_p && MATRIX_ROW_BOTTOM_Y (row) >= yb)
	last_seen_p = 1;
      else if (last_seen_p && row->enabled_p)
	emacs_abort ();
    }
}

#endif /* GLYPH_DEBUG */


/* Update display of window W.
   If FORCE_P, don't stop updating when input is pending.  */

static bool
update_window (struct window *w, bool force_p)
{
  struct glyph_matrix *desired_matrix = w->desired_matrix;
  bool paused_p;
#if !PERIODIC_PREEMPTION_CHECKING
  int preempt_count = baud_rate / 2400 + 1;
#endif
  struct redisplay_interface *rif = FRAME_RIF (XFRAME (WINDOW_FRAME (w)));
#ifdef GLYPH_DEBUG
  /* Check that W's frame doesn't have glyph matrices.  */
  eassert (FRAME_WINDOW_P (XFRAME (WINDOW_FRAME (w))));
#endif

  /* Check pending input the first time so that we can quickly return.  */
#if !PERIODIC_PREEMPTION_CHECKING
  if (!force_p)
    detect_input_pending_ignore_squeezables ();
#endif

  /* If forced to complete the update, or if no input is pending, do
     the update.  */
  if (force_p || !input_pending || !NILP (do_mouse_tracking))
    {
      struct glyph_row *row, *end;
      struct glyph_row *mode_line_row;
      struct glyph_row *header_line_row;
      int yb;
      bool changed_p = 0, mouse_face_overwritten_p = 0;
#if ! PERIODIC_PREEMPTION_CHECKING
      int n_updated = 0;
#endif

      rif->update_window_begin_hook (w);
      yb = window_text_bottom_y (w);
      row = desired_matrix->rows;
      end = row + desired_matrix->nrows - 1;

      /* Take note of the header line, if there is one.  We will
	 update it below, after updating all of the window's lines.  */
      if (row->mode_line_p)
	{
	  header_line_row = row;
	  ++row;
	}
      else
	header_line_row = NULL;

      /* Update the mode line, if necessary.  */
      mode_line_row = MATRIX_MODE_LINE_ROW (desired_matrix);
      if (mode_line_row->mode_line_p && mode_line_row->enabled_p)
	{
	  mode_line_row->y = yb;
	  update_window_line (w, MATRIX_ROW_VPOS (mode_line_row,
						  desired_matrix),
			      &mouse_face_overwritten_p);
	}

      /* Find first enabled row.  Optimizations in redisplay_internal
	 may lead to an update with only one row enabled.  There may
	 be also completely empty matrices.  */
      while (row < end && !row->enabled_p)
	++row;

      /* Try reusing part of the display by copying.  */
      if (row < end && !desired_matrix->no_scrolling_p)
	{
	  int rc = scrolling_window (w, header_line_row != NULL);
	  if (rc < 0)
	    {
	      /* All rows were found to be equal.  */
	      paused_p = 0;
	      goto set_cursor;
	    }
	  else if (rc > 0)
	    {
	      /* We've scrolled the display.  */
	      force_p = 1;
	      changed_p = 1;
	    }
	}

      /* Update the rest of the lines.  */
      for (; row < end && (force_p || !input_pending); ++row)
	/* scrolling_window resets the enabled_p flag of the rows it
	   reuses from current_matrix.  */
	if (row->enabled_p)
	  {
	    int vpos = MATRIX_ROW_VPOS (row, desired_matrix);
	    int i;

	    /* We'll have to play a little bit with when to
	       detect_input_pending.  If it's done too often,
	       scrolling large windows with repeated scroll-up
	       commands will too quickly pause redisplay.  */
#if PERIODIC_PREEMPTION_CHECKING
	    if (!force_p)
	      {
		EMACS_TIME tm = current_emacs_time ();
		if (EMACS_TIME_LT (preemption_next_check, tm))
		  {
		    preemption_next_check = add_emacs_time (tm,
							    preemption_period);
		    if (detect_input_pending_ignore_squeezables ())
		      break;
		  }
	      }
#else
	    if (!force_p && ++n_updated % preempt_count == 0)
	      detect_input_pending_ignore_squeezables ();
#endif
	    changed_p |= update_window_line (w, vpos,
					     &mouse_face_overwritten_p);

	    /* Mark all rows below the last visible one in the current
	       matrix as invalid.  This is necessary because of
	       variable line heights.  Consider the case of three
	       successive redisplays, where the first displays 5
	       lines, the second 3 lines, and the third 5 lines again.
	       If the second redisplay wouldn't mark rows in the
	       current matrix invalid, the third redisplay might be
	       tempted to optimize redisplay based on lines displayed
	       in the first redisplay.  */
	    if (MATRIX_ROW_BOTTOM_Y (row) >= yb)
	      for (i = vpos + 1; i < w->current_matrix->nrows - 1; ++i)
		MATRIX_ROW (w->current_matrix, i)->enabled_p = 0;
	  }

      /* Was display preempted?  */
      paused_p = row < end;

    set_cursor:

      /* Update the header line after scrolling because a new header
	 line would otherwise overwrite lines at the top of the window
	 that can be scrolled.  */
      if (header_line_row && header_line_row->enabled_p)
	{
	  header_line_row->y = 0;
	  update_window_line (w, 0, &mouse_face_overwritten_p);
	}

      /* Fix the appearance of overlapping/overlapped rows.  */
      if (!paused_p && !w->pseudo_window_p)
	{
#ifdef HAVE_WINDOW_SYSTEM
	  if (changed_p && rif->fix_overlapping_area)
	    {
	      redraw_overlapped_rows (w, yb);
	      redraw_overlapping_rows (w, yb);
	    }
#endif

	  /* Make cursor visible at cursor position of W.  */
	  set_window_cursor_after_update (w);

#if 0 /* Check that current matrix invariants are satisfied.  This is
	 for debugging only.  See the comment of check_matrix_invariants.  */
	  IF_DEBUG (check_matrix_invariants (w));
#endif
	}

#ifdef GLYPH_DEBUG
      /* Remember the redisplay method used to display the matrix.  */
      strcpy (w->current_matrix->method, w->desired_matrix->method);
#endif

#ifdef HAVE_WINDOW_SYSTEM
      update_window_fringes (w, 0);
#endif

      /* End the update of window W.  Don't set the cursor if we
         paused updating the display because in this case,
         set_window_cursor_after_update hasn't been called, and
         output_cursor doesn't contain the cursor location.  */
      rif->update_window_end_hook (w, !paused_p, mouse_face_overwritten_p);
    }
  else
    paused_p = 1;

#ifdef GLYPH_DEBUG
  /* check_current_matrix_flags (w); */
  add_window_display_history (w, w->current_matrix->method, paused_p);
#endif

  clear_glyph_matrix (desired_matrix);

  return paused_p;
}


/* Update the display of area AREA in window W, row number VPOS.
   AREA can be either LEFT_MARGIN_AREA or RIGHT_MARGIN_AREA.  */

static void
update_marginal_area (struct window *w, int area, int vpos)
{
  struct glyph_row *desired_row = MATRIX_ROW (w->desired_matrix, vpos);
  struct redisplay_interface *rif = FRAME_RIF (XFRAME (WINDOW_FRAME (w)));

  /* Let functions in xterm.c know what area subsequent X positions
     will be relative to.  */
  updated_area = area;

  /* Set cursor to start of glyphs, write them, and clear to the end
     of the area.  I don't think that something more sophisticated is
     necessary here, since marginal areas will not be the default.  */
  rif->cursor_to (vpos, 0, desired_row->y, 0);
  if (desired_row->used[area])
    rif->write_glyphs (desired_row->glyphs[area], desired_row->used[area]);
  rif->clear_end_of_line (-1);
}


/* Update the display of the text area of row VPOS in window W.
   Value is true if display has changed.  */

static bool
update_text_area (struct window *w, int vpos)
{
  struct glyph_row *current_row = MATRIX_ROW (w->current_matrix, vpos);
  struct glyph_row *desired_row = MATRIX_ROW (w->desired_matrix, vpos);
  struct redisplay_interface *rif = FRAME_RIF (XFRAME (WINDOW_FRAME (w)));
  bool changed_p = 0;

  /* Let functions in xterm.c know what area subsequent X positions
     will be relative to.  */
  updated_area = TEXT_AREA;

  /* If rows are at different X or Y, or rows have different height,
     or the current row is marked invalid, write the entire line.  */
  if (!current_row->enabled_p
      || desired_row->y != current_row->y
      || desired_row->ascent != current_row->ascent
      || desired_row->phys_ascent != current_row->phys_ascent
      || desired_row->phys_height != current_row->phys_height
      || desired_row->visible_height != current_row->visible_height
      || current_row->overlapped_p
      /* This next line is necessary for correctly redrawing
	 mouse-face areas after scrolling and other operations.
	 However, it causes excessive flickering when mouse is moved
	 across the mode line.  Luckily, turning it off for the mode
	 line doesn't seem to hurt anything. -- cyd.
         But it is still needed for the header line. -- kfs.  */
      || (current_row->mouse_face_p
	  && !(current_row->mode_line_p && vpos > 0))
      || current_row->x != desired_row->x)
    {
      rif->cursor_to (vpos, 0, desired_row->y, desired_row->x);

      if (desired_row->used[TEXT_AREA])
	rif->write_glyphs (desired_row->glyphs[TEXT_AREA],
			   desired_row->used[TEXT_AREA]);

      /* Clear to end of window.  */
      rif->clear_end_of_line (-1);
      changed_p = 1;

      /* This erases the cursor.  We do this here because
         notice_overwritten_cursor cannot easily check this, which
         might indicate that the whole functionality of
         notice_overwritten_cursor would better be implemented here.
         On the other hand, we need notice_overwritten_cursor as long
         as mouse highlighting is done asynchronously outside of
         redisplay.  */
      if (vpos == w->phys_cursor.vpos)
	w->phys_cursor_on_p = 0;
    }
  else
    {
      int stop, i, x;
      struct glyph *current_glyph = current_row->glyphs[TEXT_AREA];
      struct glyph *desired_glyph = desired_row->glyphs[TEXT_AREA];
      bool overlapping_glyphs_p = current_row->contains_overlapping_glyphs_p;
      int desired_stop_pos = desired_row->used[TEXT_AREA];
      bool abort_skipping = 0;

      /* If the desired row extends its face to the text area end, and
	 unless the current row also does so at the same position,
	 make sure we write at least one glyph, so that the face
	 extension actually takes place.  */
      if (MATRIX_ROW_EXTENDS_FACE_P (desired_row)
	  && (desired_stop_pos < current_row->used[TEXT_AREA]
	      || (desired_stop_pos == current_row->used[TEXT_AREA]
		  && !MATRIX_ROW_EXTENDS_FACE_P (current_row))))
	--desired_stop_pos;

      stop = min (current_row->used[TEXT_AREA], desired_stop_pos);
      i = 0;
      x = desired_row->x;

      /* Loop over glyphs that current and desired row may have
	 in common.  */
      while (i < stop)
	{
	  bool can_skip_p = !abort_skipping;

	  /* Skip over glyphs that both rows have in common.  These
	     don't have to be written.  We can't skip if the last
	     current glyph overlaps the glyph to its right.  For
	     example, consider a current row of `if ' with the `f' in
	     Courier bold so that it overlaps the ` ' to its right.
	     If the desired row is ` ', we would skip over the space
	     after the `if' and there would remain a pixel from the
	     `f' on the screen.  */
	  if (overlapping_glyphs_p && i > 0)
	    {
	      struct glyph *glyph = &current_row->glyphs[TEXT_AREA][i - 1];
	      int left, right;

	      rif->get_glyph_overhangs (glyph, XFRAME (w->frame),
					&left, &right);
	      can_skip_p = (right == 0 && !abort_skipping);
	    }

	  if (can_skip_p)
	    {
	      int start_hpos = i;

	      while (i < stop
		     && GLYPH_EQUAL_P (desired_glyph, current_glyph))
		{
		  x += desired_glyph->pixel_width;
		  ++desired_glyph, ++current_glyph, ++i;
		}

	      /* Consider the case that the current row contains "xxx
		 ppp ggg" in italic Courier font, and the desired row
		 is "xxx ggg".  The character `p' has lbearing, `g'
		 has not.  The loop above will stop in front of the
		 first `p' in the current row.  If we would start
		 writing glyphs there, we wouldn't erase the lbearing
		 of the `p'.  The rest of the lbearing problem is then
		 taken care of by draw_glyphs.  */
	      if (overlapping_glyphs_p
		  && i > 0
		  && i < current_row->used[TEXT_AREA]
		  && (current_row->used[TEXT_AREA]
		      != desired_row->used[TEXT_AREA]))
		{
		  int left, right;

		  rif->get_glyph_overhangs (current_glyph,
					    XFRAME (w->frame),
					    &left, &right);
		  while (left > 0 && i > 0)
		    {
		      --i, --desired_glyph, --current_glyph;
		      x -= desired_glyph->pixel_width;
		      left -= desired_glyph->pixel_width;
		    }

		  /* Abort the skipping algorithm if we end up before
		     our starting point, to avoid looping (bug#1070).
		     This can happen when the lbearing is larger than
		     the pixel width.  */
		  abort_skipping = (i < start_hpos);
		}
	    }

	  /* Try to avoid writing the entire rest of the desired row
	     by looking for a resync point.  This mainly prevents
	     mode line flickering in the case the mode line is in
	     fixed-pitch font, which it usually will be.  */
	  if (i < desired_row->used[TEXT_AREA])
	    {
	      int start_x = x, start_hpos = i;
	      struct glyph *start = desired_glyph;
	      int current_x = x;
	      bool skip_first_p = !can_skip_p;

	      /* Find the next glyph that's equal again.  */
	      while (i < stop
		     && (skip_first_p
			 || !GLYPH_EQUAL_P (desired_glyph, current_glyph))
		     && x == current_x)
		{
		  x += desired_glyph->pixel_width;
		  current_x += current_glyph->pixel_width;
		  ++desired_glyph, ++current_glyph, ++i;
		  skip_first_p = 0;
		}

	      if (i == start_hpos || x != current_x)
		{
		  i = start_hpos;
		  x = start_x;
		  desired_glyph = start;
		  break;
		}

	      rif->cursor_to (vpos, start_hpos, desired_row->y, start_x);
	      rif->write_glyphs (start, i - start_hpos);
	      changed_p = 1;
	    }
	}

      /* Write the rest.  */
      if (i < desired_row->used[TEXT_AREA])
	{
	  rif->cursor_to (vpos, i, desired_row->y, x);
	  rif->write_glyphs (desired_glyph, desired_row->used[TEXT_AREA] - i);
	  changed_p = 1;
	}

      /* Maybe clear to end of line.  */
      if (MATRIX_ROW_EXTENDS_FACE_P (desired_row))
	{
	  /* If new row extends to the end of the text area, nothing
	     has to be cleared, if and only if we did a write_glyphs
	     above.  This is made sure by setting desired_stop_pos
	     appropriately above.  */
	  eassert (i < desired_row->used[TEXT_AREA]
		   || ((desired_row->used[TEXT_AREA]
			== current_row->used[TEXT_AREA])
		       && MATRIX_ROW_EXTENDS_FACE_P (current_row)));
	}
      else if (MATRIX_ROW_EXTENDS_FACE_P (current_row))
	{
	  /* If old row extends to the end of the text area, clear.  */
	  if (i >= desired_row->used[TEXT_AREA])
	    rif->cursor_to (vpos, i, desired_row->y,
			    desired_row->pixel_width);
	  rif->clear_end_of_line (-1);
	  changed_p = 1;
	}
      else if (desired_row->pixel_width < current_row->pixel_width)
	{
	  /* Otherwise clear to the end of the old row.  Everything
	     after that position should be clear already.  */
	  int xlim;

	  if (i >= desired_row->used[TEXT_AREA])
	    rif->cursor_to (vpos, i, desired_row->y,
			    desired_row->pixel_width);

	  /* If cursor is displayed at the end of the line, make sure
	     it's cleared.  Nowadays we don't have a phys_cursor_glyph
	     with which to erase the cursor (because this method
	     doesn't work with lbearing/rbearing), so we must do it
	     this way.  */
	  if (vpos == w->phys_cursor.vpos
	      && (desired_row->reversed_p
		  ? (w->phys_cursor.hpos < 0)
		  : (w->phys_cursor.hpos >= desired_row->used[TEXT_AREA])))
	    {
	      w->phys_cursor_on_p = 0;
	      xlim = -1;
	    }
	  else
	    xlim = current_row->pixel_width;
	  rif->clear_end_of_line (xlim);
	  changed_p = 1;
	}
    }

  return changed_p;
}


/* Update row VPOS in window W.  Value is true if display has been changed.  */

static bool
update_window_line (struct window *w, int vpos, bool *mouse_face_overwritten_p)
{
  struct glyph_row *current_row = MATRIX_ROW (w->current_matrix, vpos);
  struct glyph_row *desired_row = MATRIX_ROW (w->desired_matrix, vpos);
  struct redisplay_interface *rif = FRAME_RIF (XFRAME (WINDOW_FRAME (w)));
  bool changed_p = 0;

  /* Set the row being updated.  This is important to let xterm.c
     know what line height values are in effect.  */
  updated_row = desired_row;

  /* A row can be completely invisible in case a desired matrix was
     built with a vscroll and then make_cursor_line_fully_visible shifts
     the matrix.  Make sure to make such rows current anyway, since
     we need the correct y-position, for example, in the current matrix.  */
  if (desired_row->mode_line_p
      || desired_row->visible_height > 0)
    {
      eassert (desired_row->enabled_p);

      /* Update display of the left margin area, if there is one.  */
      if (!desired_row->full_width_p
	  && !NILP (w->left_margin_cols))
	{
	  changed_p = 1;
	  update_marginal_area (w, LEFT_MARGIN_AREA, vpos);
	  /* Setting this flag will ensure the vertical border, if
	     any, between this window and the one on its left will be
	     redrawn.  This is necessary because updating the left
	     margin area can potentially draw over the border.  */
	  current_row->redraw_fringe_bitmaps_p = 1;
	}

      /* Update the display of the text area.  */
      if (update_text_area (w, vpos))
	{
	  changed_p = 1;
	  if (current_row->mouse_face_p)
	    *mouse_face_overwritten_p = 1;
	}

      /* Update display of the right margin area, if there is one.  */
      if (!desired_row->full_width_p
	  && !NILP (w->right_margin_cols))
	{
	  changed_p = 1;
	  update_marginal_area (w, RIGHT_MARGIN_AREA, vpos);
	}

      /* Draw truncation marks etc.  */
      if (!current_row->enabled_p
	  || desired_row->y != current_row->y
	  || desired_row->visible_height != current_row->visible_height
	  || desired_row->cursor_in_fringe_p != current_row->cursor_in_fringe_p
	  || desired_row->overlay_arrow_bitmap != current_row->overlay_arrow_bitmap
	  || current_row->redraw_fringe_bitmaps_p
	  || desired_row->mode_line_p != current_row->mode_line_p
	  || desired_row->exact_window_width_line_p != current_row->exact_window_width_line_p
	  || (MATRIX_ROW_CONTINUATION_LINE_P (desired_row)
	      != MATRIX_ROW_CONTINUATION_LINE_P (current_row)))
	rif->after_update_window_line_hook (desired_row);
    }

  /* Update current_row from desired_row.  */
  make_current (w->desired_matrix, w->current_matrix, vpos);
  updated_row = NULL;
  return changed_p;
}


/* Set the cursor after an update of window W.  This function may only
   be called from update_window.  */

static void
set_window_cursor_after_update (struct window *w)
{
  struct frame *f = XFRAME (w->frame);
  struct redisplay_interface *rif = FRAME_RIF (f);
  int cx, cy, vpos, hpos;

  /* Not intended for frame matrix updates.  */
  eassert (FRAME_WINDOW_P (f));

  if (cursor_in_echo_area
      && !NILP (echo_area_buffer[0])
      /* If we are showing a message instead of the mini-buffer,
	 show the cursor for the message instead.  */
      && XWINDOW (minibuf_window) == w
      && EQ (minibuf_window, echo_area_window)
      /* These cases apply only to the frame that contains
	 the active mini-buffer window.  */
      && FRAME_HAS_MINIBUF_P (f)
      && EQ (FRAME_MINIBUF_WINDOW (f), echo_area_window))
    {
      cx = cy = vpos = hpos = 0;

      if (cursor_in_echo_area >= 0)
	{
	  /* If the mini-buffer is several lines high, find the last
	     line that has any text on it.  Note: either all lines
	     are enabled or none.  Otherwise we wouldn't be able to
	     determine Y.  */
	  struct glyph_row *row, *last_row;
	  struct glyph *glyph;
	  int yb = window_text_bottom_y (w);

	  last_row = NULL;
	  row = w->current_matrix->rows;
	  while (row->enabled_p
		 && (last_row == NULL
		     || MATRIX_ROW_BOTTOM_Y (row) <= yb))
	    {
	      if (row->used[TEXT_AREA]
		  && row->glyphs[TEXT_AREA][0].charpos >= 0)
		last_row = row;
	      ++row;
	    }

	  if (last_row)
	    {
	      struct glyph *start = last_row->glyphs[TEXT_AREA];
	      struct glyph *last = start + last_row->used[TEXT_AREA] - 1;

	      while (last > start && last->charpos < 0)
		--last;

	      for (glyph = start; glyph < last; ++glyph)
		{
		  cx += glyph->pixel_width;
		  ++hpos;
		}

	      cy = last_row->y;
	      vpos = MATRIX_ROW_VPOS (last_row, w->current_matrix);
	    }
	}
    }
  else
    {
      cx = w->cursor.x;
      cy = w->cursor.y;
      hpos = w->cursor.hpos;
      vpos = w->cursor.vpos;
    }

  /* Window cursor can be out of sync for horizontally split windows.  */
  hpos = max (-1, hpos); /* -1 is for when cursor is on the left fringe */
  hpos = min (w->current_matrix->matrix_w - 1, hpos);
  vpos = max (0, vpos);
  vpos = min (w->current_matrix->nrows - 1, vpos);
  rif->cursor_to (vpos, hpos, cy, cx);
}


/* Set WINDOW->must_be_updated_p to ON_P for all windows in the window
   tree rooted at W.  */

void
set_window_update_flags (struct window *w, bool on_p)
{
  while (w)
    {
      if (!NILP (w->hchild))
	set_window_update_flags (XWINDOW (w->hchild), on_p);
      else if (!NILP (w->vchild))
	set_window_update_flags (XWINDOW (w->vchild), on_p);
      else
	w->must_be_updated_p = on_p;

      w = NILP (w->next) ? 0 : XWINDOW (w->next);
    }
}



/***********************************************************************
			Window-Based Scrolling
 ***********************************************************************/

/* Structure describing rows in scrolling_window.  */

struct row_entry
{
  /* Number of occurrences of this row in desired and current matrix.  */
  int old_uses, new_uses;

  /* Vpos of row in new matrix.  */
  int new_line_number;

  /* Bucket index of this row_entry in the hash table row_table.  */
  ptrdiff_t bucket;

  /* The row described by this entry.  */
  struct glyph_row *row;

  /* Hash collision chain.  */
  struct row_entry *next;
};

/* A pool to allocate row_entry structures from, and the size of the
   pool.  The pool is reallocated in scrolling_window when we find
   that we need a larger one.  */

static struct row_entry *row_entry_pool;
static ptrdiff_t row_entry_pool_size;

/* Index of next free entry in row_entry_pool.  */

static ptrdiff_t row_entry_idx;

/* The hash table used during scrolling, and the table's size.  This
   table is used to quickly identify equal rows in the desired and
   current matrix.  */

static struct row_entry **row_table;
static ptrdiff_t row_table_size;

/* Vectors of pointers to row_entry structures belonging to the
   current and desired matrix, and the size of the vectors.  */

static struct row_entry **old_lines, **new_lines;
static ptrdiff_t old_lines_size, new_lines_size;

/* A pool to allocate run structures from, and its size.  */

static struct run *run_pool;
static ptrdiff_t runs_size;

/* A vector of runs of lines found during scrolling.  */

static struct run **runs;

/* Add glyph row ROW to the scrolling hash table.  */

static struct row_entry *
add_row_entry (struct glyph_row *row)
{
  struct row_entry *entry;
  ptrdiff_t i = row->hash % row_table_size;

  entry = row_table[i];
  eassert (entry || verify_row_hash (row));
  while (entry && !row_equal_p (entry->row, row, 1))
    entry = entry->next;

  if (entry == NULL)
    {
      entry = row_entry_pool + row_entry_idx++;
      entry->row = row;
      entry->old_uses = entry->new_uses = 0;
      entry->new_line_number = 0;
      entry->bucket = i;
      entry->next = row_table[i];
      row_table[i] = entry;
    }

  return entry;
}


/* Try to reuse part of the current display of W by scrolling lines.
   HEADER_LINE_P means W has a header line.

   The algorithm is taken from Communications of the ACM, Apr78 "A
   Technique for Isolating Differences Between Files."  It should take
   O(N) time.

   A short outline of the steps of the algorithm

   1. Skip lines equal at the start and end of both matrices.

   2. Enter rows in the current and desired matrix into a symbol
   table, counting how often they appear in both matrices.

   3. Rows that appear exactly once in both matrices serve as anchors,
   i.e. we assume that such lines are likely to have been moved.

   4. Starting from anchor lines, extend regions to be scrolled both
   forward and backward.

   Value is

   -1	if all rows were found to be equal.
   0	to indicate that we did not scroll the display, or
   1	if we did scroll.  */

static int
scrolling_window (struct window *w, bool header_line_p)
{
  struct glyph_matrix *desired_matrix = w->desired_matrix;
  struct glyph_matrix *current_matrix = w->current_matrix;
  int yb = window_text_bottom_y (w);
  ptrdiff_t i;
  int j, first_old, first_new, last_old, last_new;
  int nruns, run_idx;
  ptrdiff_t n;
  struct row_entry *entry;
  struct redisplay_interface *rif = FRAME_RIF (XFRAME (WINDOW_FRAME (w)));

  /* Skip over rows equal at the start.  */
  for (i = header_line_p; i < current_matrix->nrows - 1; ++i)
    {
      struct glyph_row *d = MATRIX_ROW (desired_matrix, i);
      struct glyph_row *c = MATRIX_ROW (current_matrix, i);

      if (c->enabled_p
	  && d->enabled_p
	  && !d->redraw_fringe_bitmaps_p
	  && c->y == d->y
	  && MATRIX_ROW_BOTTOM_Y (c) <= yb
	  && MATRIX_ROW_BOTTOM_Y (d) <= yb
	  && row_equal_p (c, d, 1))
	{
	  assign_row (c, d);
	  d->enabled_p = 0;
	}
      else
	break;
    }

  /* Give up if some rows in the desired matrix are not enabled.  */
  if (!MATRIX_ROW (desired_matrix, i)->enabled_p)
    return -1;

  first_old = first_new = i;

  /* Set last_new to the index + 1 of the row that reaches the
     bottom boundary in the desired matrix.  Give up if we find a
     disabled row before we reach the bottom boundary.  */
  i = first_new + 1;
  while (i < desired_matrix->nrows - 1)
    {
      int bottom;

      if (!MATRIX_ROW (desired_matrix, i)->enabled_p)
	return 0;
      bottom = MATRIX_ROW_BOTTOM_Y (MATRIX_ROW (desired_matrix, i));
      if (bottom <= yb)
	++i;
      if (bottom >= yb)
	break;
    }

  last_new = i;

  /* Set last_old to the index + 1 of the row that reaches the bottom
     boundary in the current matrix.  We don't look at the enabled
     flag here because we plan to reuse part of the display even if
     other parts are disabled.  */
  i = first_old + 1;
  while (i < current_matrix->nrows - 1)
    {
      int bottom = MATRIX_ROW_BOTTOM_Y (MATRIX_ROW (current_matrix, i));
      if (bottom <= yb)
	++i;
      if (bottom >= yb)
	break;
    }

  last_old = i;

  /* Skip over rows equal at the bottom.  */
  i = last_new;
  j = last_old;
  while (i - 1 > first_new
         && j - 1 > first_old
         && MATRIX_ROW (current_matrix, j - 1)->enabled_p
	 && (MATRIX_ROW (current_matrix, j - 1)->y
	     == MATRIX_ROW (desired_matrix, i - 1)->y)
	 && !MATRIX_ROW (desired_matrix, i - 1)->redraw_fringe_bitmaps_p
         && row_equal_p (MATRIX_ROW (desired_matrix, i - 1),
                         MATRIX_ROW (current_matrix, j - 1), 1))
    --i, --j;
  last_new = i;
  last_old = j;

  /* Nothing to do if all rows are equal.  */
  if (last_new == first_new)
    return 0;

  /* Check for integer overflow in size calculation.

     If next_almost_prime checks (N) for divisibility by 2..10, then
     it can return at most N + 10, e.g., next_almost_prime (1) == 11.
     So, set next_almost_prime_increment_max to 10.

     It's just a coincidence that next_almost_prime_increment_max ==
     NEXT_ALMOST_PRIME_LIMIT - 1.  If NEXT_ALMOST_PRIME_LIMIT were
     13, then next_almost_prime_increment_max would be 14, e.g.,
     because next_almost_prime (113) would be 127.  */
  {
    verify (NEXT_ALMOST_PRIME_LIMIT == 11);
    enum { next_almost_prime_increment_max = 10 };
    ptrdiff_t row_table_max =
      (min (PTRDIFF_MAX, SIZE_MAX) / (3 * sizeof *row_table)
       - next_almost_prime_increment_max);
    ptrdiff_t current_nrows_max = row_table_max - desired_matrix->nrows;
    if (current_nrows_max < current_matrix->nrows)
      memory_full (SIZE_MAX);
  }

  /* Reallocate vectors, tables etc. if necessary.  */

  if (current_matrix->nrows > old_lines_size)
    old_lines = xpalloc (old_lines, &old_lines_size,
			 current_matrix->nrows - old_lines_size,
			 INT_MAX, sizeof *old_lines);

  if (desired_matrix->nrows > new_lines_size)
    new_lines = xpalloc (new_lines, &new_lines_size,
			 desired_matrix->nrows - new_lines_size,
			 INT_MAX, sizeof *new_lines);

  n = desired_matrix->nrows;
  n += current_matrix->nrows;
  if (row_table_size < 3 * n)
    {
      ptrdiff_t size = next_almost_prime (3 * n);
      row_table = xnrealloc (row_table, size, sizeof *row_table);
      row_table_size = size;
      memset (row_table, 0, size * sizeof *row_table);
    }

  if (n > row_entry_pool_size)
    row_entry_pool = xpalloc (row_entry_pool, &row_entry_pool_size,
			      n - row_entry_pool_size,
			      -1, sizeof *row_entry_pool);

  if (desired_matrix->nrows > runs_size)
    {
      runs = xnrealloc (runs, desired_matrix->nrows, sizeof *runs);
      run_pool = xnrealloc (run_pool, desired_matrix->nrows, sizeof *run_pool);
      runs_size = desired_matrix->nrows;
    }

  nruns = run_idx = 0;
  row_entry_idx = 0;

  /* Add rows from the current and desired matrix to the hash table
     row_hash_table to be able to find equal ones quickly.  */

  for (i = first_old; i < last_old; ++i)
    {
      if (MATRIX_ROW (current_matrix, i)->enabled_p)
	{
	  entry = add_row_entry (MATRIX_ROW (current_matrix, i));
	  old_lines[i] = entry;
	  ++entry->old_uses;
	}
      else
	old_lines[i] = NULL;
    }

  for (i = first_new; i < last_new; ++i)
    {
      eassert (MATRIX_ROW_ENABLED_P (desired_matrix, i));
      entry = add_row_entry (MATRIX_ROW (desired_matrix, i));
      ++entry->new_uses;
      entry->new_line_number = i;
      new_lines[i] = entry;
    }

  /* Identify moves based on lines that are unique and equal
     in both matrices.  */
  for (i = first_old; i < last_old;)
    if (old_lines[i]
	&& old_lines[i]->old_uses == 1
        && old_lines[i]->new_uses == 1)
      {
	int p, q;
	int new_line = old_lines[i]->new_line_number;
	struct run *run = run_pool + run_idx++;

	/* Record move.  */
	run->current_vpos = i;
	run->current_y = MATRIX_ROW (current_matrix, i)->y;
	run->desired_vpos = new_line;
	run->desired_y = MATRIX_ROW (desired_matrix, new_line)->y;
	run->nrows = 1;
	run->height = MATRIX_ROW (current_matrix, i)->height;

	/* Extend backward.  */
	p = i - 1;
	q = new_line - 1;
	while (p > first_old
	       && q > first_new
	       && old_lines[p] == new_lines[q])
	  {
	    int h = MATRIX_ROW (current_matrix, p)->height;
	    --run->current_vpos;
	    --run->desired_vpos;
	    ++run->nrows;
	    run->height += h;
	    run->desired_y -= h;
	    run->current_y -= h;
	    --p, --q;
	  }

	/* Extend forward.  */
	p = i + 1;
	q = new_line + 1;
	while (p < last_old
	       && q < last_new
	       && old_lines[p] == new_lines[q])
	  {
	    int h = MATRIX_ROW (current_matrix, p)->height;
	    ++run->nrows;
	    run->height += h;
	    ++p, ++q;
	  }

	/* Insert run into list of all runs.  Order runs by copied
	   pixel lines.  Note that we record runs that don't have to
	   be copied because they are already in place.  This is done
	   because we can avoid calling update_window_line in this
	   case.  */
	for (p = 0; p < nruns && runs[p]->height > run->height; ++p)
	  ;
	for (q = nruns; q > p; --q)
	  runs[q] = runs[q - 1];
	runs[p] = run;
	++nruns;

	i += run->nrows;
      }
    else
      ++i;

  /* Do the moves.  Do it in a way that we don't overwrite something
     we want to copy later on.  This is not solvable in general
     because there is only one display and we don't have a way to
     exchange areas on this display.  Example:

          +-----------+       +-----------+
          |     A     |       |     B     |
          +-----------+  -->  +-----------+
          |     B     |       |     A     |
          +-----------+       +-----------+

     Instead, prefer bigger moves, and invalidate moves that would
     copy from where we copied to.  */

  for (i = 0; i < nruns; ++i)
    if (runs[i]->nrows > 0)
      {
	struct run *r = runs[i];

	/* Copy on the display.  */
	if (r->current_y != r->desired_y)
	  {
	    rif->clear_window_mouse_face (w);
	    rif->scroll_run_hook (w, r);
	  }

	/* Truncate runs that copy to where we copied to, and
	   invalidate runs that copy from where we copied to.  */
	for (j = nruns - 1; j > i; --j)
	  {
	    struct run *p = runs[j];
	    bool truncated_p = 0;

	    if (p->nrows > 0
		&& p->desired_y < r->desired_y + r->height
		&& p->desired_y + p->height > r->desired_y)
	      {
		if (p->desired_y < r->desired_y)
		  {
		    p->nrows = r->desired_vpos - p->desired_vpos;
		    p->height = r->desired_y - p->desired_y;
		    truncated_p = 1;
		  }
		else
		  {
		    int nrows_copied = (r->desired_vpos + r->nrows
					- p->desired_vpos);

		    if (p->nrows <= nrows_copied)
		      p->nrows = 0;
		    else
		      {
			int height_copied = (r->desired_y + r->height
					     - p->desired_y);

			p->current_vpos += nrows_copied;
			p->desired_vpos += nrows_copied;
			p->nrows -= nrows_copied;
			p->current_y += height_copied;
			p->desired_y += height_copied;
			p->height -= height_copied;
			truncated_p = 1;
		      }
		  }
	      }

	    if (r->current_y != r->desired_y
		/* The condition below is equivalent to
		   ((p->current_y >= r->desired_y
		     && p->current_y < r->desired_y + r->height)
		    || (p->current_y + p->height > r->desired_y
			&& (p->current_y + p->height
			    <= r->desired_y + r->height)))
		   because we have 0 < p->height <= r->height.  */
		&& p->current_y < r->desired_y + r->height
		&& p->current_y + p->height > r->desired_y)
	      p->nrows = 0;

	    /* Reorder runs by copied pixel lines if truncated.  */
	    if (truncated_p && p->nrows > 0)
	      {
		int k = nruns - 1;

		while (runs[k]->nrows == 0 || runs[k]->height < p->height)
		  k--;
		memmove (runs + j, runs + j + 1, (k - j) * sizeof (*runs));
		runs[k] = p;
	      }
	  }

	/* Assign matrix rows.  */
	for (j = 0; j < r->nrows; ++j)
	  {
	    struct glyph_row *from, *to;
	    bool to_overlapped_p;

	    to = MATRIX_ROW (current_matrix, r->desired_vpos + j);
	    from = MATRIX_ROW (desired_matrix, r->desired_vpos + j);
	    to_overlapped_p = to->overlapped_p;
	    from->redraw_fringe_bitmaps_p = from->fringe_bitmap_periodic_p;
	    assign_row (to, from);
	    /* The above `assign_row' actually does swap, so if we had
	       an overlap in the copy destination of two runs, then
	       the second run would assign a previously disabled bogus
	       row.  But thanks to the truncation code in the
	       preceding for-loop, we no longer have such an overlap,
	       and thus the assigned row should always be enabled.  */
	    eassert (to->enabled_p);
	    from->enabled_p = 0;
	    to->overlapped_p = to_overlapped_p;
	  }
      }

  /* Clear the hash table, for the next time.  */
  for (i = 0; i < row_entry_idx; ++i)
    row_table[row_entry_pool[i].bucket] = NULL;

  /* Value is 1 to indicate that we scrolled the display.  */
  return 0 < nruns;
}



/************************************************************************
			 Frame-Based Updates
 ************************************************************************/

/* Update the desired frame matrix of frame F.

   FORCE_P means that the update should not be stopped by pending input.
   INHIBIT_HAIRY_ID_P means that scrolling should not be tried.

   Value is true if update was stopped due to pending input.  */

static bool
update_frame_1 (struct frame *f, bool force_p, bool inhibit_id_p)
{
  /* Frame matrices to work on.  */
  struct glyph_matrix *current_matrix = f->current_matrix;
  struct glyph_matrix *desired_matrix = f->desired_matrix;
  int i;
  bool pause_p;
  int preempt_count = baud_rate / 2400 + 1;

  eassert (current_matrix && desired_matrix);

  if (baud_rate != FRAME_COST_BAUD_RATE (f))
    calculate_costs (f);

  if (preempt_count <= 0)
    preempt_count = 1;

#if !PERIODIC_PREEMPTION_CHECKING
  if (!force_p && detect_input_pending_ignore_squeezables ())
    {
      pause_p = 1;
      goto do_pause;
    }
#endif

  /* If we cannot insert/delete lines, it's no use trying it.  */
  if (!FRAME_LINE_INS_DEL_OK (f))
    inhibit_id_p = 1;

  /* See if any of the desired lines are enabled; don't compute for
     i/d line if just want cursor motion.  */
  for (i = 0; i < desired_matrix->nrows; i++)
    if (MATRIX_ROW_ENABLED_P (desired_matrix, i))
      break;

  /* Try doing i/d line, if not yet inhibited.  */
  if (!inhibit_id_p && i < desired_matrix->nrows)
    force_p |= scrolling (f);

  /* Update the individual lines as needed.  Do bottom line first.  */
  if (MATRIX_ROW_ENABLED_P (desired_matrix, desired_matrix->nrows - 1))
    update_frame_line (f, desired_matrix->nrows - 1);

  /* Now update the rest of the lines.  */
  for (i = 0; i < desired_matrix->nrows - 1 && (force_p || !input_pending); i++)
    {
      if (MATRIX_ROW_ENABLED_P (desired_matrix, i))
	{
	  if (FRAME_TERMCAP_P (f))
	    {
	      /* Flush out every so many lines.
		 Also flush out if likely to have more than 1k buffered
		 otherwise.   I'm told that some telnet connections get
		 really screwed by more than 1k output at once.  */
	      FILE *display_output = FRAME_TTY (f)->output;
	      if (display_output)
		{
		  int outq = PENDING_OUTPUT_COUNT (display_output);
		  if (outq > 900
		      || (outq > 20 && ((i - 1) % preempt_count == 0)))
		    {
		      fflush (display_output);
		      if (preempt_count == 1)
			{
#ifdef EMACS_OUTQSIZE
			  if (EMACS_OUTQSIZE (0, &outq) < 0)
			    /* Probably not a tty.  Ignore the error and reset
			       the outq count.  */
			    outq = PENDING_OUTPUT_COUNT (FRAME_TTY (f->output));
#endif
			  outq *= 10;
			  if (baud_rate <= outq && baud_rate > 0)
			    sleep (outq / baud_rate);
			}
		    }
		}
	    }

#if PERIODIC_PREEMPTION_CHECKING
	  if (!force_p)
	    {
	      EMACS_TIME tm = current_emacs_time ();
	      if (EMACS_TIME_LT (preemption_next_check, tm))
		{
		  preemption_next_check = add_emacs_time (tm, preemption_period);
		  if (detect_input_pending_ignore_squeezables ())
		    break;
		}
	    }
#else
	  if (!force_p && (i - 1) % preempt_count == 0)
	    detect_input_pending_ignore_squeezables ();
#endif

	  update_frame_line (f, i);
	}
    }

  lint_assume (0 <= FRAME_LINES (f));
  pause_p = 0 < i && i < FRAME_LINES (f) - 1;

  /* Now just clean up termcap drivers and set cursor, etc.  */
  if (!pause_p)
    {
      if ((cursor_in_echo_area
	   /* If we are showing a message instead of the mini-buffer,
	      show the cursor for the message instead of for the
	      (now hidden) mini-buffer contents.  */
	   || (EQ (minibuf_window, selected_window)
	       && EQ (minibuf_window, echo_area_window)
	       && !NILP (echo_area_buffer[0])))
	  /* These cases apply only to the frame that contains
	     the active mini-buffer window.  */
	  && FRAME_HAS_MINIBUF_P (f)
	  && EQ (FRAME_MINIBUF_WINDOW (f), echo_area_window))
	{
	  int top = WINDOW_TOP_EDGE_LINE (XWINDOW (FRAME_MINIBUF_WINDOW (f)));
	  int row, col;

	  if (cursor_in_echo_area < 0)
	    {
	      /* Negative value of cursor_in_echo_area means put
                 cursor at beginning of line.  */
	      row = top;
	      col = 0;
	    }
	  else
	    {
	      /* Positive value of cursor_in_echo_area means put
		 cursor at the end of the prompt.  If the mini-buffer
		 is several lines high, find the last line that has
		 any text on it.  */
	      row = FRAME_LINES (f);
	      do
		{
		  --row;
		  col = 0;

		  if (MATRIX_ROW_ENABLED_P (current_matrix, row))
		    {
		      /* Frame rows are filled up with spaces that
			 must be ignored here.  */
		      struct glyph_row *r = MATRIX_ROW (current_matrix,
							row);
		      struct glyph *start = r->glyphs[TEXT_AREA];
		      struct glyph *last = start + r->used[TEXT_AREA];

		      while (last > start
			     && (last - 1)->charpos < 0)
			--last;

		      col = last - start;
		    }
		}
	      while (row > top && col == 0);

	      /* Make sure COL is not out of range.  */
	      if (col >= FRAME_CURSOR_X_LIMIT (f))
		{
		  /* If we have another row, advance cursor into it.  */
		  if (row < FRAME_LINES (f) - 1)
		    {
		      col = FRAME_LEFT_SCROLL_BAR_COLS (f);
		      row++;
		    }
		  /* Otherwise move it back in range.  */
		  else
		    col = FRAME_CURSOR_X_LIMIT (f) - 1;
		}
	    }

	  cursor_to (f, row, col);
	}
      else
	{
	  /* We have only one cursor on terminal frames.  Use it to
	     display the cursor of the selected window.  */
	  struct window *w = XWINDOW (FRAME_SELECTED_WINDOW (f));
	  if (w->cursor.vpos >= 0
	      /* The cursor vpos may be temporarily out of bounds
	         in the following situation:  There is one window,
		 with the cursor in the lower half of it.  The window
		 is split, and a message causes a redisplay before
	         a new cursor position has been computed.  */
	      && w->cursor.vpos < WINDOW_TOTAL_LINES (w))
	    {
	      int x = WINDOW_TO_FRAME_HPOS (w, w->cursor.hpos);
	      int y = WINDOW_TO_FRAME_VPOS (w, w->cursor.vpos);

	      if (INTEGERP (w->left_margin_cols))
		x += XFASTINT (w->left_margin_cols);

	      /* x = max (min (x, FRAME_TOTAL_COLS (f) - 1), 0); */
	      cursor_to (f, y, x);
	    }
	}
    }

#if !PERIODIC_PREEMPTION_CHECKING
 do_pause:
#endif

  clear_desired_matrices (f);
  return pause_p;
}


/* Do line insertions/deletions on frame F for frame-based redisplay.  */

static bool
scrolling (struct frame *frame)
{
  int unchanged_at_top, unchanged_at_bottom;
  int window_size;
  int changed_lines;
  int *old_hash = alloca (FRAME_LINES (frame) * sizeof (int));
  int *new_hash = alloca (FRAME_LINES (frame) * sizeof (int));
  int *draw_cost = alloca (FRAME_LINES (frame) * sizeof (int));
  int *old_draw_cost = alloca (FRAME_LINES (frame) * sizeof (int));
  register int i;
  int free_at_end_vpos = FRAME_LINES (frame);
  struct glyph_matrix *current_matrix = frame->current_matrix;
  struct glyph_matrix *desired_matrix = frame->desired_matrix;

  if (!current_matrix)
    emacs_abort ();

  /* Compute hash codes of all the lines.  Also calculate number of
     changed lines, number of unchanged lines at the beginning, and
     number of unchanged lines at the end.  */
  changed_lines = 0;
  unchanged_at_top = 0;
  unchanged_at_bottom = FRAME_LINES (frame);
  for (i = 0; i < FRAME_LINES (frame); i++)
    {
      /* Give up on this scrolling if some old lines are not enabled.  */
      if (!MATRIX_ROW_ENABLED_P (current_matrix, i))
	return 0;
      old_hash[i] = line_hash_code (MATRIX_ROW (current_matrix, i));
      if (! MATRIX_ROW_ENABLED_P (desired_matrix, i))
	{
	  /* This line cannot be redrawn, so don't let scrolling mess it.  */
	  new_hash[i] = old_hash[i];
#define INFINITY 1000000	/* Taken from scroll.c */
	  draw_cost[i] = INFINITY;
	}
      else
	{
	  new_hash[i] = line_hash_code (MATRIX_ROW (desired_matrix, i));
	  draw_cost[i] = line_draw_cost (desired_matrix, i);
	}

      if (old_hash[i] != new_hash[i])
	{
	  changed_lines++;
	  unchanged_at_bottom = FRAME_LINES (frame) - i - 1;
	}
      else if (i == unchanged_at_top)
	unchanged_at_top++;
      old_draw_cost[i] = line_draw_cost (current_matrix, i);
    }

  /* If changed lines are few, don't allow preemption, don't scroll.  */
  if ((!FRAME_SCROLL_REGION_OK (frame)
       && changed_lines < baud_rate / 2400)
      || unchanged_at_bottom == FRAME_LINES (frame))
    return 1;

  window_size = (FRAME_LINES (frame) - unchanged_at_top
		 - unchanged_at_bottom);

  if (FRAME_SCROLL_REGION_OK (frame))
    free_at_end_vpos -= unchanged_at_bottom;
  else if (FRAME_MEMORY_BELOW_FRAME (frame))
    free_at_end_vpos = -1;

  /* If large window, fast terminal and few lines in common between
     current frame and desired frame, don't bother with i/d calc.  */
  if (!FRAME_SCROLL_REGION_OK (frame)
      && window_size >= 18 && baud_rate > 2400
      && (window_size >=
	  10 * scrolling_max_lines_saved (unchanged_at_top,
					  FRAME_LINES (frame) - unchanged_at_bottom,
					  old_hash, new_hash, draw_cost)))
    return 0;

  if (window_size < 2)
    return 0;

  scrolling_1 (frame, window_size, unchanged_at_top, unchanged_at_bottom,
	       draw_cost + unchanged_at_top - 1,
	       old_draw_cost + unchanged_at_top - 1,
	       old_hash + unchanged_at_top - 1,
	       new_hash + unchanged_at_top - 1,
	       free_at_end_vpos - unchanged_at_top);

  return 0;
}


/* Count the number of blanks at the start of the vector of glyphs R
   which is LEN glyphs long.  */

static int
count_blanks (struct glyph *r, int len)
{
  int i;

  for (i = 0; i < len; ++i)
    if (!CHAR_GLYPH_SPACE_P (r[i]))
      break;

  return i;
}


/* Count the number of glyphs in common at the start of the glyph
   vectors STR1 and STR2.  END1 is the end of STR1 and END2 is the end
   of STR2.  Value is the number of equal glyphs equal at the start.  */

static int
count_match (struct glyph *str1, struct glyph *end1, struct glyph *str2, struct glyph *end2)
{
  struct glyph *p1 = str1;
  struct glyph *p2 = str2;

  while (p1 < end1
	 && p2 < end2
	 && GLYPH_CHAR_AND_FACE_EQUAL_P (p1, p2))
    ++p1, ++p2;

  return p1 - str1;
}


/* Char insertion/deletion cost vector, from term.c */

#define char_ins_del_cost(f) (&char_ins_del_vector[FRAME_TOTAL_COLS ((f))])


/* Perform a frame-based update on line VPOS in frame FRAME.  */

static void
update_frame_line (struct frame *f, int vpos)
{
  struct glyph *obody, *nbody, *op1, *op2, *np1, *nend;
  int tem;
  int osp, nsp, begmatch, endmatch, olen, nlen;
  struct glyph_matrix *current_matrix = f->current_matrix;
  struct glyph_matrix *desired_matrix = f->desired_matrix;
  struct glyph_row *current_row = MATRIX_ROW (current_matrix, vpos);
  struct glyph_row *desired_row = MATRIX_ROW (desired_matrix, vpos);
  bool must_write_whole_line_p;
  bool write_spaces_p = FRAME_MUST_WRITE_SPACES (f);
  bool colored_spaces_p = (FACE_FROM_ID (f, DEFAULT_FACE_ID)->background
			   != FACE_TTY_DEFAULT_BG_COLOR);

  if (colored_spaces_p)
    write_spaces_p = 1;

  /* Current row not enabled means it has unknown contents.  We must
     write the whole desired line in that case.  */
  must_write_whole_line_p = !current_row->enabled_p;
  if (must_write_whole_line_p)
    {
      obody = 0;
      olen = 0;
    }
  else
    {
      obody = MATRIX_ROW_GLYPH_START (current_matrix, vpos);
      olen = current_row->used[TEXT_AREA];

      /* Ignore trailing spaces, if we can.  */
      if (!write_spaces_p)
	while (olen > 0 && CHAR_GLYPH_SPACE_P (obody[olen-1]))
	  olen--;
    }

  current_row->enabled_p = 1;
  current_row->used[TEXT_AREA] = desired_row->used[TEXT_AREA];

  /* If desired line is empty, just clear the line.  */
  if (!desired_row->enabled_p)
    {
      nlen = 0;
      goto just_erase;
    }

  nbody = desired_row->glyphs[TEXT_AREA];
  nlen = desired_row->used[TEXT_AREA];
  nend = nbody + nlen;

  /* If display line has unknown contents, write the whole line.  */
  if (must_write_whole_line_p)
    {
      /* Ignore spaces at the end, if we can.  */
      if (!write_spaces_p)
	while (nlen > 0 && CHAR_GLYPH_SPACE_P (nbody[nlen - 1]))
	  --nlen;

      /* Write the contents of the desired line.  */
      if (nlen)
	{
          cursor_to (f, vpos, 0);
	  write_glyphs (f, nbody, nlen);
	}

      /* Don't call clear_end_of_line if we already wrote the whole
	 line.  The cursor will not be at the right margin in that
	 case but in the line below.  */
      if (nlen < FRAME_TOTAL_COLS (f))
	{
	  cursor_to (f, vpos, nlen);
          clear_end_of_line (f, FRAME_TOTAL_COLS (f));
	}
      else
	/* Make sure we are in the right row, otherwise cursor movement
	   with cmgoto might use `ch' in the wrong row.  */
	cursor_to (f, vpos, 0);

      make_current (desired_matrix, current_matrix, vpos);
      return;
    }

  /* Pretend trailing spaces are not there at all,
     unless for one reason or another we must write all spaces.  */
  if (!write_spaces_p)
    while (nlen > 0 && CHAR_GLYPH_SPACE_P (nbody[nlen - 1]))
      nlen--;

  /* If there's no i/d char, quickly do the best we can without it.  */
  if (!FRAME_CHAR_INS_DEL_OK (f))
    {
      int i, j;

      /* Find the first glyph in desired row that doesn't agree with
	 a glyph in the current row, and write the rest from there on.  */
      for (i = 0; i < nlen; i++)
	{
	  if (i >= olen || !GLYPH_EQUAL_P (nbody + i, obody + i))
	    {
	      /* Find the end of the run of different glyphs.  */
	      j = i + 1;
	      while (j < nlen
		     && (j >= olen
			 || !GLYPH_EQUAL_P (nbody + j, obody + j)
			 || CHAR_GLYPH_PADDING_P (nbody[j])))
		++j;

	      /* Output this run of non-matching chars.  */
	      cursor_to (f, vpos, i);
	      write_glyphs (f, nbody + i, j - i);
	      i = j - 1;

	      /* Now find the next non-match.  */
	    }
	}

      /* Clear the rest of the line, or the non-clear part of it.  */
      if (olen > nlen)
	{
	  cursor_to (f, vpos, nlen);
	  clear_end_of_line (f, olen);
	}

      /* Make current row = desired row.  */
      make_current (desired_matrix, current_matrix, vpos);
      return;
    }

  /* Here when CHAR_INS_DEL_OK != 0, i.e. we can insert or delete
     characters in a row.  */

  if (!olen)
    {
      /* If current line is blank, skip over initial spaces, if
	 possible, and write the rest.  */
      if (write_spaces_p)
	nsp = 0;
      else
	nsp = count_blanks (nbody, nlen);

      if (nlen > nsp)
	{
	  cursor_to (f, vpos, nsp);
	  write_glyphs (f, nbody + nsp, nlen - nsp);
	}

      /* Exchange contents between current_frame and new_frame.  */
      make_current (desired_matrix, current_matrix, vpos);
      return;
    }

  /* Compute number of leading blanks in old and new contents.  */
  osp = count_blanks (obody, olen);
  nsp = (colored_spaces_p ? 0 : count_blanks (nbody, nlen));

  /* Compute number of matching chars starting with first non-blank.  */
  begmatch = count_match (obody + osp, obody + olen,
			  nbody + nsp, nbody + nlen);

  /* Spaces in new match implicit space past the end of old.  */
  /* A bug causing this to be a no-op was fixed in 18.29.  */
  if (!write_spaces_p && osp + begmatch == olen)
    {
      np1 = nbody + nsp;
      while (np1 + begmatch < nend && CHAR_GLYPH_SPACE_P (np1[begmatch]))
	++begmatch;
    }

  /* Avoid doing insert/delete char
     just cause number of leading spaces differs
     when the following text does not match.  */
  if (begmatch == 0 && osp != nsp)
    osp = nsp = min (osp, nsp);

  /* Find matching characters at end of line */
  op1 = obody + olen;
  np1 = nbody + nlen;
  op2 = op1 + begmatch - min (olen - osp, nlen - nsp);
  while (op1 > op2
	 && GLYPH_EQUAL_P (op1 - 1, np1 - 1))
    {
      op1--;
      np1--;
    }
  endmatch = obody + olen - op1;

  /* tem gets the distance to insert or delete.
     endmatch is how many characters we save by doing so.
     Is it worth it?  */

  tem = (nlen - nsp) - (olen - osp);
  if (endmatch && tem
      && (!FRAME_CHAR_INS_DEL_OK (f)
          || endmatch <= char_ins_del_cost (f)[tem]))
    endmatch = 0;

  /* nsp - osp is the distance to insert or delete.
     If that is nonzero, begmatch is known to be nonzero also.
     begmatch + endmatch is how much we save by doing the ins/del.
     Is it worth it?  */

  if (nsp != osp
      && (!FRAME_CHAR_INS_DEL_OK (f)
	  || begmatch + endmatch <= char_ins_del_cost (f)[nsp - osp]))
    {
      begmatch = 0;
      endmatch = 0;
      osp = nsp = min (osp, nsp);
    }

  /* Now go through the line, inserting, writing and
     deleting as appropriate.  */

  if (osp > nsp)
    {
      cursor_to (f, vpos, nsp);
      delete_glyphs (f, osp - nsp);
    }
  else if (nsp > osp)
    {
      /* If going to delete chars later in line
	 and insert earlier in the line,
	 must delete first to avoid losing data in the insert */
      if (endmatch && nlen < olen + nsp - osp)
	{
	  cursor_to (f, vpos, nlen - endmatch + osp - nsp);
	  delete_glyphs (f, olen + nsp - osp - nlen);
	  olen = nlen - (nsp - osp);
	}
      cursor_to (f, vpos, osp);
      insert_glyphs (f, 0, nsp - osp);
    }
  olen += nsp - osp;

  tem = nsp + begmatch + endmatch;
  if (nlen != tem || olen != tem)
    {
      if (!endmatch || nlen == olen)
	{
	  /* If new text being written reaches right margin, there is
	     no need to do clear-to-eol at the end of this function
	     (and it would not be safe, since cursor is not going to
	     be "at the margin" after the text is done).  */
	  if (nlen == FRAME_TOTAL_COLS (f))
	    olen = 0;

	  /* Function write_glyphs is prepared to do nothing
	     if passed a length <= 0.  Check it here to avoid
	     unnecessary cursor movement.  */
	  if (nlen - tem > 0)
	    {
	      cursor_to (f, vpos, nsp + begmatch);
	      write_glyphs (f, nbody + nsp + begmatch, nlen - tem);
	    }
	}
      else if (nlen > olen)
	{
	  /* Here, we used to have the following simple code:
	     ----------------------------------------
	     write_glyphs (nbody + nsp + begmatch, olen - tem);
	     insert_glyphs (nbody + nsp + begmatch + olen - tem, nlen - olen);
	     ----------------------------------------
	     but it doesn't work if nbody[nsp + begmatch + olen - tem]
	     is a padding glyph.  */
	  int out = olen - tem;	/* Columns to be overwritten originally.  */
	  int del;

	  cursor_to (f, vpos, nsp + begmatch);

	  /* Calculate columns we can actually overwrite.  */
	  while (CHAR_GLYPH_PADDING_P (nbody[nsp + begmatch + out]))
	    out--;
	  write_glyphs (f, nbody + nsp + begmatch, out);

	  /* If we left columns to be overwritten, we must delete them.  */
	  del = olen - tem - out;
	  if (del > 0)
	    delete_glyphs (f, del);

	  /* At last, we insert columns not yet written out.  */
	  insert_glyphs (f, nbody + nsp + begmatch + out, nlen - olen + del);
	  olen = nlen;
	}
      else if (olen > nlen)
	{
	  cursor_to (f, vpos, nsp + begmatch);
	  write_glyphs (f, nbody + nsp + begmatch, nlen - tem);
	  delete_glyphs (f, olen - nlen);
	  olen = nlen;
	}
    }

 just_erase:
  /* If any unerased characters remain after the new line, erase them.  */
  if (olen > nlen)
    {
      cursor_to (f, vpos, nlen);
      clear_end_of_line (f, olen);
    }

  /* Exchange contents between current_frame and new_frame.  */
  make_current (desired_matrix, current_matrix, vpos);
}



/***********************************************************************
		   X/Y Position -> Buffer Position
 ***********************************************************************/

/* Determine what's under window-relative pixel position (*X, *Y).
   Return the OBJECT (string or buffer) that's there.
   Return in *POS the position in that object.
   Adjust *X and *Y to character positions.
   Return in *DX and *DY the pixel coordinates of the click,
   relative to the top left corner of OBJECT, or relative to
   the top left corner of the character glyph at (*X, *Y)
   if OBJECT is nil.
   Return WIDTH and HEIGHT of the object at (*X, *Y), or zero
   if the coordinates point to an empty area of the display.  */

Lisp_Object
buffer_posn_from_coords (struct window *w, int *x, int *y, struct display_pos *pos, Lisp_Object *object, int *dx, int *dy, int *width, int *height)
{
  struct it it;
  Lisp_Object old_current_buffer = Fcurrent_buffer ();
  struct text_pos startp;
  Lisp_Object string;
  struct glyph_row *row;
#ifdef HAVE_WINDOW_SYSTEM
  struct image *img = 0;
#endif
  int x0, x1, to_x;
  void *itdata = NULL;

  /* We used to set current_buffer directly here, but that does the
     wrong thing with `face-remapping-alist' (bug#2044).  */
  Fset_buffer (w->buffer);
  itdata = bidi_shelve_cache ();
  SET_TEXT_POS_FROM_MARKER (startp, w->start);
  CHARPOS (startp) = min (ZV, max (BEGV, CHARPOS (startp)));
  BYTEPOS (startp) = min (ZV_BYTE, max (BEGV_BYTE, BYTEPOS (startp)));
  start_display (&it, w, startp);
  /* start_display takes into account the header-line row, but IT's
     vpos still counts from the glyph row that includes the window's
     start position.  Adjust for a possible header-line row.  */
  it.vpos += WINDOW_WANTS_HEADER_LINE_P (w);

  x0 = *x;

  /* First, move to the beginning of the row corresponding to *Y.  We
     need to be in that row to get the correct value of base paragraph
     direction for the text at (*X, *Y).  */
  move_it_to (&it, -1, 0, *y, -1, MOVE_TO_X | MOVE_TO_Y);

  /* TO_X is the pixel position that the iterator will compute for the
     glyph at *X.  We add it.first_visible_x because iterator
     positions include the hscroll.  */
  to_x = x0 + it.first_visible_x;
  if (it.bidi_it.paragraph_dir == R2L)
    /* For lines in an R2L paragraph, we need to mirror TO_X wrt the
       text area.  This is because the iterator, even in R2L
       paragraphs, delivers glyphs as if they started at the left
       margin of the window.  (When we actually produce glyphs for
       display, we reverse their order in PRODUCE_GLYPHS, but the
       iterator doesn't know about that.)  The following line adjusts
       the pixel position to the iterator geometry, which is what
       move_it_* routines use.  (The -1 is because in a window whose
       text-area width is W, the rightmost pixel position is W-1, and
       it should be mirrored into zero pixel position.)  */
    to_x = window_box_width (w, TEXT_AREA) - to_x - 1;

  /* Now move horizontally in the row to the glyph under *X.  Second
     argument is ZV to prevent move_it_in_display_line from matching
     based on buffer positions.  */
  move_it_in_display_line (&it, ZV, to_x, MOVE_TO_X);
  bidi_unshelve_cache (itdata, 0);

  Fset_buffer (old_current_buffer);

  *dx = x0 + it.first_visible_x - it.current_x;
  *dy = *y - it.current_y;

  string =  w->buffer;
  if (STRINGP (it.string))
    string = it.string;
  *pos = it.current;
  if (it.what == IT_COMPOSITION
      && it.cmp_it.nchars > 1
      && it.cmp_it.reversed_p)
    {
      /* The current display element is a grapheme cluster in a
	 composition.  In that case, we need the position of the first
	 character of the cluster.  But, as it.cmp_it.reversed_p is 1,
	 it.current points to the last character of the cluster, thus
	 we must move back to the first character of the same
	 cluster.  */
      CHARPOS (pos->pos) -= it.cmp_it.nchars - 1;
      if (STRINGP (it.string))
	BYTEPOS (pos->pos) = string_char_to_byte (string, CHARPOS (pos->pos));
      else
	BYTEPOS (pos->pos) = buf_charpos_to_bytepos (XBUFFER (w->buffer),
						     CHARPOS (pos->pos));
    }

#ifdef HAVE_WINDOW_SYSTEM
  if (it.what == IT_IMAGE)
    {
      if ((img = IMAGE_FROM_ID (it.f, it.image_id)) != NULL
	  && !NILP (img->spec))
	*object = img->spec;
    }
#endif

  if (it.vpos < w->current_matrix->nrows
      && (row = MATRIX_ROW (w->current_matrix, it.vpos),
	  row->enabled_p))
    {
      if (it.hpos < row->used[TEXT_AREA])
	{
	  struct glyph *glyph = row->glyphs[TEXT_AREA] + it.hpos;
#ifdef HAVE_WINDOW_SYSTEM
	  if (img)
	    {
	      *dy -= row->ascent - glyph->ascent;
	      *dx += glyph->slice.img.x;
	      *dy += glyph->slice.img.y;
	      /* Image slices positions are still relative to the entire image */
	      *width = img->width;
	      *height = img->height;
	    }
	  else
#endif
	    {
	      *width = glyph->pixel_width;
	      *height = glyph->ascent + glyph->descent;
	    }
	}
      else
	{
	  *width = 0;
	  *height = row->height;
	}
    }
  else
    {
      *width = *height = 0;
    }

  /* Add extra (default width) columns if clicked after EOL. */
  x1 = max (0, it.current_x + it.pixel_width - it.first_visible_x);
  if (x0 > x1)
    it.hpos += (x0 - x1) / WINDOW_FRAME_COLUMN_WIDTH (w);

  *x = it.hpos;
  *y = it.vpos;

  return string;
}


/* Value is the string under window-relative coordinates X/Y in the
   mode line or header line (PART says which) of window W, or nil if none.
   *CHARPOS is set to the position in the string returned.  */

Lisp_Object
mode_line_string (struct window *w, enum window_part part,
		  int *x, int *y, ptrdiff_t *charpos, Lisp_Object *object,
		  int *dx, int *dy, int *width, int *height)
{
  struct glyph_row *row;
  struct glyph *glyph, *end;
  int x0, y0;
  Lisp_Object string = Qnil;

  if (part == ON_MODE_LINE)
    row = MATRIX_MODE_LINE_ROW (w->current_matrix);
  else
    row = MATRIX_HEADER_LINE_ROW (w->current_matrix);
  y0 = *y - row->y;
  *y = row - MATRIX_FIRST_TEXT_ROW (w->current_matrix);

  if (row->mode_line_p && row->enabled_p)
    {
      /* Find the glyph under X.  If we find one with a string object,
         it's the one we were looking for.  */
      glyph = row->glyphs[TEXT_AREA];
      end = glyph + row->used[TEXT_AREA];
      for (x0 = *x; glyph < end && x0 >= glyph->pixel_width; ++glyph)
	x0 -= glyph->pixel_width;
      *x = glyph - row->glyphs[TEXT_AREA];
      if (glyph < end)
	{
	  string = glyph->object;
	  *charpos = glyph->charpos;
	  *width = glyph->pixel_width;
	  *height = glyph->ascent + glyph->descent;
#ifdef HAVE_WINDOW_SYSTEM
	  if (glyph->type == IMAGE_GLYPH)
	    {
	      struct image *img;
	      img = IMAGE_FROM_ID (WINDOW_XFRAME (w), glyph->u.img_id);
	      if (img != NULL)
		*object = img->spec;
	      y0 -= row->ascent - glyph->ascent;
	    }
#endif
	}
      else
	{
	  /* Add extra (default width) columns if clicked after EOL. */
	  *x += x0 / WINDOW_FRAME_COLUMN_WIDTH (w);
	  *width = 0;
	  *height = row->height;
	}
    }
  else
    {
      *x = 0;
      x0 = 0;
      *width = *height = 0;
    }

  *dx = x0;
  *dy = y0;

  return string;
}


/* Value is the string under window-relative coordinates X/Y in either
   marginal area, or nil if none.  *CHARPOS is set to the position in
   the string returned.  */

Lisp_Object
marginal_area_string (struct window *w, enum window_part part,
		      int *x, int *y, ptrdiff_t *charpos, Lisp_Object *object,
		      int *dx, int *dy, int *width, int *height)
{
  struct glyph_row *row = w->current_matrix->rows;
  struct glyph *glyph, *end;
  int x0, y0, i, wy = *y;
  int area;
  Lisp_Object string = Qnil;

  if (part == ON_LEFT_MARGIN)
    area = LEFT_MARGIN_AREA;
  else if (part == ON_RIGHT_MARGIN)
    area = RIGHT_MARGIN_AREA;
  else
    emacs_abort ();

  for (i = 0; row->enabled_p && i < w->current_matrix->nrows; ++i, ++row)
    if (wy >= row->y && wy < MATRIX_ROW_BOTTOM_Y (row))
      break;
  y0 = *y - row->y;
  *y = row - MATRIX_FIRST_TEXT_ROW (w->current_matrix);

  if (row->enabled_p)
    {
      /* Find the glyph under X.  If we find one with a string object,
	 it's the one we were looking for.  */
      if (area == RIGHT_MARGIN_AREA)
	x0 = ((WINDOW_HAS_FRINGES_OUTSIDE_MARGINS (w)
	       ? WINDOW_LEFT_FRINGE_WIDTH (w)
	       : WINDOW_TOTAL_FRINGE_WIDTH (w))
	      + window_box_width (w, LEFT_MARGIN_AREA)
	      + window_box_width (w, TEXT_AREA));
      else
	x0 = (WINDOW_HAS_FRINGES_OUTSIDE_MARGINS (w)
	      ? WINDOW_LEFT_FRINGE_WIDTH (w)
	      : 0);

      glyph = row->glyphs[area];
      end = glyph + row->used[area];
      for (x0 = *x - x0; glyph < end && x0 >= glyph->pixel_width; ++glyph)
	x0 -= glyph->pixel_width;
      *x = glyph - row->glyphs[area];
      if (glyph < end)
	{
	  string = glyph->object;
	  *charpos = glyph->charpos;
	  *width = glyph->pixel_width;
	  *height = glyph->ascent + glyph->descent;
#ifdef HAVE_WINDOW_SYSTEM
	  if (glyph->type == IMAGE_GLYPH)
	    {
	      struct image *img;
	      img = IMAGE_FROM_ID (WINDOW_XFRAME (w), glyph->u.img_id);
	      if (img != NULL)
		*object = img->spec;
	      y0 -= row->ascent - glyph->ascent;
	      x0 += glyph->slice.img.x;
	      y0 += glyph->slice.img.y;
	    }
#endif
	}
      else
	{
	  /* Add extra (default width) columns if clicked after EOL. */
	  *x += x0 / WINDOW_FRAME_COLUMN_WIDTH (w);
	  *width = 0;
	  *height = row->height;
	}
    }
  else
    {
      x0 = 0;
      *x = 0;
      *width = *height = 0;
    }

  *dx = x0;
  *dy = y0;

  return string;
}


/***********************************************************************
			 Changing Frame Sizes
 ***********************************************************************/

#ifdef SIGWINCH

static void deliver_window_change_signal (int);

static void
handle_window_change_signal (int sig)
{
  int width, height;
  struct tty_display_info *tty;

  /* The frame size change obviously applies to a single
     termcap-controlled terminal, but we can't decide which.
     Therefore, we resize the frames corresponding to each tty.
  */
  for (tty = tty_list; tty; tty = tty->next) {

    if (! tty->term_initted)
      continue;

    /* Suspended tty frames have tty->input == NULL avoid trying to
       use it.  */
    if (!tty->input)
      continue;

    get_tty_size (fileno (tty->input), &width, &height);

    if (width > 5 && height > 2) {
      Lisp_Object tail, frame;

      FOR_EACH_FRAME (tail, frame)
        if (FRAME_TERMCAP_P (XFRAME (frame)) && FRAME_TTY (XFRAME (frame)) == tty)
          /* Record the new sizes, but don't reallocate the data
             structures now.  Let that be done later outside of the
             signal handler.  */
          change_frame_size (XFRAME (frame), height, width, 0, 1, 0);
    }
  }
}

static void
deliver_window_change_signal (int sig)
{
  deliver_process_signal (sig, handle_window_change_signal);
}
#endif /* SIGWINCH */


/* Do any change in frame size that was requested by a signal.
   SAFE means this function is called from a place where it is
   safe to change frame sizes while a redisplay is in progress.  */

void
do_pending_window_change (bool safe)
{
  /* If window change signal handler should have run before, run it now.  */
  if (redisplaying_p && !safe)
    return;

  while (delayed_size_change)
    {
      Lisp_Object tail, frame;

      delayed_size_change = 0;

      FOR_EACH_FRAME (tail, frame)
	{
	  struct frame *f = XFRAME (frame);

	  if (f->new_text_lines != 0 || f->new_text_cols != 0)
	    change_frame_size (f, f->new_text_lines, f->new_text_cols,
			       0, 0, safe);
	}
    }
}


/* Change the frame height and/or width.  Values may be given as zero to
   indicate no change is to take place.

   If DELAY, assume we're being called from a signal handler, and
   queue the change for later - perhaps the next redisplay.
   Since this tries to resize windows, we can't call it
   from a signal handler.

   SAFE means this function is called from a place where it's
   safe to change frame sizes while a redisplay is in progress.  */

void
change_frame_size (struct frame *f, int newheight, int newwidth,
		   bool pretend, bool delay, bool safe)
{
  Lisp_Object tail, frame;

  if (FRAME_MSDOS_P (f))
    {
      /* On MS-DOS, all frames use the same screen, so a change in
         size affects all frames.  Termcap now supports multiple
         ttys. */
      FOR_EACH_FRAME (tail, frame)
	if (! FRAME_WINDOW_P (XFRAME (frame)))
	  change_frame_size_1 (XFRAME (frame), newheight, newwidth,
			       pretend, delay, safe);
    }
  else
    change_frame_size_1 (f, newheight, newwidth, pretend, delay, safe);
}

static void
change_frame_size_1 (struct frame *f, int newheight, int newwidth,
		     bool pretend, bool delay, bool safe)
{
  int new_frame_total_cols;
  ptrdiff_t count = SPECPDL_INDEX ();

  /* If we can't deal with the change now, queue it for later.  */
  if (delay || (redisplaying_p && !safe))
    {
      f->new_text_lines = newheight;
      f->new_text_cols = newwidth;
      delayed_size_change = 1;
      return;
    }

  /* This size-change overrides any pending one for this frame.  */
  f->new_text_lines = 0;
  f->new_text_cols = 0;

  /* If an argument is zero, set it to the current value.  */
  if (newheight == 0)
    newheight = FRAME_LINES (f);
  if (newwidth == 0)
    newwidth  = FRAME_COLS  (f);

  /* Compute width of windows in F.  */
  /* Round up to the smallest acceptable size.  */
  check_frame_size (f, &newheight, &newwidth);

  /* This is the width of the frame with vertical scroll bars and fringe
     columns.  Do this after rounding - see discussion of bug#9723.  */
  new_frame_total_cols = FRAME_TOTAL_COLS_ARG (f, newwidth);

  /* If we're not changing the frame size, quit now.  */
  /* Frame width may be unchanged but the text portion may change, for
     example, fullscreen and remove/add scroll bar.  */
  if (newheight == FRAME_LINES (f)
      /* Text portion unchanged?  */
      && newwidth == FRAME_COLS  (f)
      /* Frame width unchanged?  */
      && new_frame_total_cols == FRAME_TOTAL_COLS (f))
    return;

  block_input ();

#ifdef MSDOS
  /* We only can set screen dimensions to certain values supported
     by our video hardware.  Try to find the smallest size greater
     or equal to the requested dimensions.  */
  dos_set_window_size (&newheight, &newwidth);
#endif

  if (newheight != FRAME_LINES (f))
    {
      resize_frame_windows (f, newheight, 0);

      /* MSDOS frames cannot PRETEND, as they change frame size by
	 manipulating video hardware.  */
      if ((FRAME_TERMCAP_P (f) && !pretend) || FRAME_MSDOS_P (f))
	FrameRows (FRAME_TTY (f)) = newheight;
    }

  if (new_frame_total_cols != FRAME_TOTAL_COLS (f))
    {
      resize_frame_windows (f, new_frame_total_cols, 1);

      /* MSDOS frames cannot PRETEND, as they change frame size by
	 manipulating video hardware.  */
      if ((FRAME_TERMCAP_P (f) && !pretend) || FRAME_MSDOS_P (f))
	FrameCols (FRAME_TTY (f)) = newwidth;

      if (WINDOWP (f->tool_bar_window))
	wset_total_cols (XWINDOW (f->tool_bar_window), make_number (newwidth));
    }

  FRAME_LINES (f) = newheight;
  SET_FRAME_COLS (f, newwidth);

  {
    struct window *w = XWINDOW (FRAME_SELECTED_WINDOW (f));
    int text_area_x, text_area_y, text_area_width, text_area_height;

    window_box (w, TEXT_AREA, &text_area_x, &text_area_y, &text_area_width,
		&text_area_height);
    if (w->cursor.x >= text_area_x + text_area_width)
      w->cursor.hpos = w->cursor.x = 0;
    if (w->cursor.y >= text_area_y + text_area_height)
      w->cursor.vpos = w->cursor.y = 0;
  }

  adjust_glyphs (f);
  calculate_costs (f);
  SET_FRAME_GARBAGED (f);
  f->resized_p = 1;

  unblock_input ();

  record_unwind_current_buffer ();

  run_window_configuration_change_hook (f);

  unbind_to (count, Qnil);
}



/***********************************************************************
		   Terminal Related Lisp Functions
 ***********************************************************************/

DEFUN ("open-termscript", Fopen_termscript, Sopen_termscript,
       1, 1, "FOpen termscript file: ",
       doc: /* Start writing all terminal output to FILE as well as the terminal.
FILE = nil means just close any termscript file currently open.  */)
  (Lisp_Object file)
{
  struct tty_display_info *tty;

  if (! FRAME_TERMCAP_P (SELECTED_FRAME ())
      && ! FRAME_MSDOS_P (SELECTED_FRAME ()))
    error ("Current frame is not on a tty device");

  tty = CURTTY ();

  if (tty->termscript != 0)
  {
    block_input ();
    fclose (tty->termscript);
    unblock_input ();
  }
  tty->termscript = 0;

  if (! NILP (file))
    {
      file = Fexpand_file_name (file, Qnil);
      tty->termscript = fopen (SSDATA (file), "w");
      if (tty->termscript == 0)
	report_file_error ("Opening termscript", Fcons (file, Qnil));
    }
  return Qnil;
}


DEFUN ("send-string-to-terminal", Fsend_string_to_terminal,
       Ssend_string_to_terminal, 1, 2, 0,
       doc: /* Send STRING to the terminal without alteration.
Control characters in STRING will have terminal-dependent effects.

Optional parameter TERMINAL specifies the tty terminal device to use.
It may be a terminal object, a frame, or nil for the terminal used by
the currently selected frame.  In batch mode, STRING is sent to stdout
when TERMINAL is nil.  */)
  (Lisp_Object string, Lisp_Object terminal)
{
  struct terminal *t = get_terminal (terminal, 1);
  FILE *out;

  /* ??? Perhaps we should do something special for multibyte strings here.  */
  CHECK_STRING (string);
  block_input ();

  if (!t)
    error ("Unknown terminal device");

  if (t->type == output_initial)
    out = stdout;
  else if (t->type != output_termcap && t->type != output_msdos_raw)
    error ("Device %d is not a termcap terminal device", t->id);
  else
    {
      struct tty_display_info *tty = t->display_info.tty;

      if (! tty->output)
	error ("Terminal is currently suspended");

      if (tty->termscript)
	{
	  fwrite (SDATA (string), 1, SBYTES (string), tty->termscript);
	  fflush (tty->termscript);
	}
      out = tty->output;
    }
  fwrite (SDATA (string), 1, SBYTES (string), out);
  fflush (out);
  unblock_input ();
  return Qnil;
}


DEFUN ("ding", Fding, Sding, 0, 1, 0,
       doc: /* Beep, or flash the screen.
Also, unless an argument is given,
terminate any keyboard macro currently executing.  */)
  (Lisp_Object arg)
{
  if (!NILP (arg))
    {
      if (noninteractive)
	putchar (07);
      else
	ring_bell (XFRAME (selected_frame));
    }
  else
    bitch_at_user ();

  return Qnil;
}

void
bitch_at_user (void)
{
  if (noninteractive)
    putchar (07);
  else if (!INTERACTIVE)  /* Stop executing a keyboard macro.  */
    error ("Keyboard macro terminated by a command ringing the bell");
  else
    ring_bell (XFRAME (selected_frame));
}



/***********************************************************************
			  Sleeping, Waiting
 ***********************************************************************/

DEFUN ("sleep-for", Fsleep_for, Ssleep_for, 1, 2, 0,
       doc: /* Pause, without updating display, for SECONDS seconds.
SECONDS may be a floating-point value, meaning that you can wait for a
fraction of a second.  Optional second arg MILLISECONDS specifies an
additional wait period, in milliseconds; this is for backwards compatibility.
\(Not all operating systems support waiting for a fraction of a second.)  */)
  (Lisp_Object seconds, Lisp_Object milliseconds)
{
  double duration = extract_float (seconds);

  if (!NILP (milliseconds))
    {
      CHECK_NUMBER (milliseconds);
      duration += XINT (milliseconds) / 1000.0;
    }

  if (0 < duration)
    {
      EMACS_TIME t = EMACS_TIME_FROM_DOUBLE (duration);
      wait_reading_process_output (min (EMACS_SECS (t), WAIT_READING_MAX),
				   EMACS_NSECS (t), 0, 0, Qnil, NULL, 0);
    }

  return Qnil;
}


/* This is just like wait_reading_process_output, except that
   it does redisplay.

   TIMEOUT is number of seconds to wait (float or integer),
   or t to wait forever.
   READING is true if reading input.
   If DISPLAY_OPTION is >0 display process output while waiting.
   If DISPLAY_OPTION is >1 perform an initial redisplay before waiting.
*/

Lisp_Object
sit_for (Lisp_Object timeout, bool reading, int display_option)
{
  intmax_t sec;
  int nsec;
  bool do_display = display_option > 0;

  swallow_events (do_display);

  if ((detect_input_pending_run_timers (do_display))
      || !NILP (Vexecuting_kbd_macro))
    return Qnil;

  if (display_option > 1)
    redisplay_preserve_echo_area (2);

  if (INTEGERP (timeout))
    {
      sec = XINT (timeout);
      if (! (0 < sec))
	return Qt;
      nsec = 0;
    }
  else if (FLOATP (timeout))
    {
      double seconds = XFLOAT_DATA (timeout);
      if (! (0 < seconds))
	return Qt;
      else
	{
	  EMACS_TIME t = EMACS_TIME_FROM_DOUBLE (seconds);
	  sec = min (EMACS_SECS (t), WAIT_READING_MAX);
	  nsec = EMACS_NSECS (t);
	}
    }
  else if (EQ (timeout, Qt))
    {
      sec = 0;
      nsec = 0;
    }
  else
    wrong_type_argument (Qnumberp, timeout);


#ifdef USABLE_SIGIO
  gobble_input ();
#endif

  wait_reading_process_output (sec, nsec, reading ? -1 : 1, do_display,
			       Qnil, NULL, 0);

  return detect_input_pending () ? Qnil : Qt;
}


DEFUN ("redisplay", Fredisplay, Sredisplay, 0, 1, 0,
       doc: /* Perform redisplay.
Optional arg FORCE, if non-nil, prevents redisplay from being
preempted by arriving input, even if `redisplay-dont-pause' is nil.
If `redisplay-dont-pause' is non-nil (the default), redisplay is never
preempted by arriving input, so FORCE does nothing.

Return t if redisplay was performed, nil if redisplay was preempted
immediately by pending input.  */)
  (Lisp_Object force)
{
  ptrdiff_t count;

  swallow_events (1);
  if ((detect_input_pending_run_timers (1)
       && NILP (force) && !redisplay_dont_pause)
      || !NILP (Vexecuting_kbd_macro))
    return Qnil;

  count = SPECPDL_INDEX ();
  if (!NILP (force) && !redisplay_dont_pause)
    specbind (Qredisplay_dont_pause, Qt);
  redisplay_preserve_echo_area (2);
  unbind_to (count, Qnil);
  return Qt;
}



/***********************************************************************
			 Other Lisp Functions
 ***********************************************************************/

/* A vector of size >= 2 * NFRAMES + 3 * NBUFFERS + 1, containing the
   session's frames, frame names, buffers, buffer-read-only flags, and
   buffer-modified-flags.  */

static Lisp_Object frame_and_buffer_state;


DEFUN ("frame-or-buffer-changed-p", Fframe_or_buffer_changed_p,
       Sframe_or_buffer_changed_p, 0, 1, 0,
       doc: /* Return non-nil if the frame and buffer state appears to have changed.
VARIABLE is a variable name whose value is either nil or a state vector
that will be updated to contain all frames and buffers,
aside from buffers whose names start with space,
along with the buffers' read-only and modified flags.  This allows a fast
check to see whether buffer menus might need to be recomputed.
If this function returns non-nil, it updates the internal vector to reflect
the current state.

If VARIABLE is nil, an internal variable is used.  Users should not
pass nil for VARIABLE.  */)
  (Lisp_Object variable)
{
  Lisp_Object state, tail, frame, buf;
  ptrdiff_t n, idx;

  if (! NILP (variable))
    {
      CHECK_SYMBOL (variable);
      state = Fsymbol_value (variable);
      if (! VECTORP (state))
	goto changed;
    }
  else
    state = frame_and_buffer_state;

  idx = 0;
  FOR_EACH_FRAME (tail, frame)
    {
      if (idx == ASIZE (state))
	goto changed;
      if (!EQ (AREF (state, idx++), frame))
	goto changed;
      if (idx == ASIZE (state))
	goto changed;
      if (!EQ (AREF (state, idx++), XFRAME (frame)->name))
	goto changed;
    }
  /* Check that the buffer info matches.  */
  for (tail = Vbuffer_alist; CONSP (tail); tail = XCDR (tail))
    {
      buf = XCDR (XCAR (tail));
      /* Ignore buffers that aren't included in buffer lists.  */
      if (SREF (BVAR (XBUFFER (buf), name), 0) == ' ')
	continue;
      if (idx == ASIZE (state))
	goto changed;
      if (!EQ (AREF (state, idx++), buf))
	goto changed;
      if (idx == ASIZE (state))
	goto changed;
      if (!EQ (AREF (state, idx++), BVAR (XBUFFER (buf), read_only)))
	goto changed;
      if (idx == ASIZE (state))
	goto changed;
      if (!EQ (AREF (state, idx++), Fbuffer_modified_p (buf)))
	goto changed;
    }
  if (idx == ASIZE (state))
    goto changed;
  /* Detect deletion of a buffer at the end of the list.  */
  if (EQ (AREF (state, idx), Qlambda))
    return Qnil;

  /* Come here if we decide the data has changed.  */
 changed:
  /* Count the size we will need.
     Start with 1 so there is room for at least one lambda at the end.  */
  n = 1;
  FOR_EACH_FRAME (tail, frame)
    n += 2;
  for (tail = Vbuffer_alist; CONSP (tail); tail = XCDR (tail))
    n += 3;
  /* Reallocate the vector if data has grown to need it,
     or if it has shrunk a lot.  */
  if (! VECTORP (state)
      || n > ASIZE (state)
      || n + 20 < ASIZE (state) / 2)
    /* Add 20 extra so we grow it less often.  */
    {
      state = Fmake_vector (make_number (n + 20), Qlambda);
      if (! NILP (variable))
	Fset (variable, state);
      else
	frame_and_buffer_state = state;
    }

  /* Record the new data in the (possibly reallocated) vector.  */
  idx = 0;
  FOR_EACH_FRAME (tail, frame)
    {
      ASET (state, idx, frame);
      idx++;
      ASET (state, idx, XFRAME (frame)->name);
      idx++;
    }
  for (tail = Vbuffer_alist; CONSP (tail); tail = XCDR (tail))
    {
      buf = XCDR (XCAR (tail));
      /* Ignore buffers that aren't included in buffer lists.  */
      if (SREF (BVAR (XBUFFER (buf), name), 0) == ' ')
	continue;
      ASET (state, idx, buf);
      idx++;
      ASET (state, idx, BVAR (XBUFFER (buf), read_only));
      idx++;
      ASET (state, idx, Fbuffer_modified_p (buf));
      idx++;
    }
  /* Fill up the vector with lambdas (always at least one).  */
  ASET (state, idx, Qlambda);
  idx++;
  while (idx < ASIZE (state))
    {
      ASET (state, idx, Qlambda);
      idx++;
    }
  /* Make sure we didn't overflow the vector.  */
  eassert (idx <= ASIZE (state));
  return Qt;
}



/***********************************************************************
			    Initialization
***********************************************************************/

/* Initialization done when Emacs fork is started, before doing stty.
   Determine terminal type and set terminal_driver.  Then invoke its
   decoding routine to set up variables in the terminal package.  */

void
init_display (void)
{
  char *terminal_type;

  /* Construct the space glyph.  */
  space_glyph.type = CHAR_GLYPH;
  SET_CHAR_GLYPH (space_glyph, ' ', DEFAULT_FACE_ID, 0);
  space_glyph.charpos = -1;

  inverse_video = 0;
  cursor_in_echo_area = 0;
  terminal_type = (char *) 0;

  /* Now is the time to initialize this; it's used by init_sys_modes
     during startup.  */
  Vinitial_window_system = Qnil;

  /* SIGWINCH needs to be handled no matter what display we start
     with.  Otherwise newly opened tty frames will not resize
     automatically. */
#ifdef SIGWINCH
#ifndef CANNOT_DUMP
  if (initialized)
#endif /* CANNOT_DUMP */
    {
      struct sigaction action;
      emacs_sigaction_init (&action, deliver_window_change_signal);
      sigaction (SIGWINCH, &action, 0);
    }
#endif /* SIGWINCH */

  /* If running as a daemon, no need to initialize any frames/terminal. */
  if (IS_DAEMON)
      return;

  /* If the user wants to use a window system, we shouldn't bother
     initializing the terminal.  This is especially important when the
     terminal is so dumb that emacs gives up before and doesn't bother
     using the window system.

     If the DISPLAY environment variable is set and nonempty,
     try to use X, and die with an error message if that doesn't work.  */

#ifdef HAVE_X_WINDOWS
  if (! inhibit_window_system && ! display_arg)
    {
      char *display;
      display = getenv ("DISPLAY");
      display_arg = (display != 0 && *display != 0);

      if (display_arg && !x_display_ok (display))
	{
	  fprintf (stderr, "Display %s unavailable, simulating -nw\n",
		   display);
	  inhibit_window_system = 1;
	}
    }

  if (!inhibit_window_system && display_arg)
    {
      Vinitial_window_system = Qx;
#ifdef HAVE_X11
      Vwindow_system_version = make_number (11);
#endif
#ifdef GNU_LINUX
      /* In some versions of ncurses,
	 tputs crashes if we have not called tgetent.
	 So call tgetent.  */
      { char b[2044]; tgetent (b, "xterm");}
#endif
      adjust_frame_glyphs_initially ();
      return;
    }
#endif /* HAVE_X_WINDOWS */

#ifdef HAVE_NTGUI
  if (!inhibit_window_system)
    {
      Vinitial_window_system = Qw32;
      Vwindow_system_version = make_number (1);
      adjust_frame_glyphs_initially ();
      return;
    }
#endif /* HAVE_NTGUI */

#ifdef HAVE_MACGUI
  if (!inhibit_window_system)
    {
      Vinitial_window_system = Qmac;
      Vwindow_system_version = make_number (10);
      adjust_frame_glyphs_initially ();
      return;
    }
#endif /* HAVE_MACGUI */

#ifdef HAVE_NS
  if (!inhibit_window_system
#ifndef CANNOT_DUMP
     && initialized
#endif
      )
    {
      Vinitial_window_system = Qns;
      Vwindow_system_version = make_number (10);
      adjust_frame_glyphs_initially ();
      return;
    }
#endif

  /* If no window system has been specified, try to use the terminal.  */
  if (! isatty (0))
    {
      fatal ("standard input is not a tty");
      exit (1);
    }

#ifdef WINDOWSNT
  terminal_type = "w32console";
#else
  /* Look at the TERM variable.  */
  terminal_type = (char *) getenv ("TERM");
#endif
  if (!terminal_type)
    {
#ifdef HAVE_WINDOW_SYSTEM
      if (! inhibit_window_system)
	fprintf (stderr, "Please set the environment variable DISPLAY or TERM (see `tset').\n");
      else
#endif /* HAVE_WINDOW_SYSTEM */
	fprintf (stderr, "Please set the environment variable TERM; see `tset'.\n");
      exit (1);
    }

  {
    struct terminal *t;
    struct frame *f = XFRAME (selected_frame);

    init_foreground_group ();

    /* Open a display on the controlling tty. */
    t = init_tty (0, terminal_type, 1); /* Errors are fatal. */

    /* Convert the initial frame to use the new display. */
    if (f->output_method != output_initial)
      emacs_abort ();
    f->output_method = t->type;
    f->terminal = t;

    t->reference_count++;
#ifdef MSDOS
    f->output_data.tty->display_info = &the_only_display_info;
#else
    if (f->output_method == output_termcap)
      create_tty_output (f);
#endif
    t->display_info.tty->top_frame = selected_frame;
    change_frame_size (XFRAME (selected_frame),
                       FrameRows (t->display_info.tty),
                       FrameCols (t->display_info.tty), 0, 0, 1);

    /* Delete the initial terminal. */
    if (--initial_terminal->reference_count == 0
        && initial_terminal->delete_terminal_hook)
      (*initial_terminal->delete_terminal_hook) (initial_terminal);

    /* Update frame parameters to reflect the new type. */
    Fmodify_frame_parameters
      (selected_frame, Fcons (Fcons (Qtty_type,
                                     Ftty_type (selected_frame)), Qnil));
    if (t->display_info.tty->name)
      Fmodify_frame_parameters (selected_frame,
				Fcons (Fcons (Qtty, build_string (t->display_info.tty->name)),
				       Qnil));
    else
      Fmodify_frame_parameters (selected_frame, Fcons (Fcons (Qtty, Qnil),
						       Qnil));
  }

  {
    struct frame *sf = SELECTED_FRAME ();
    int width = FRAME_TOTAL_COLS (sf);
    int height = FRAME_LINES (sf);

    /* If these sizes are so big they cause overflow, just ignore the
       change.  It's not clear what better we could do.  The rest of
       the code assumes that (width + 2) * height * sizeof (struct glyph)
       does not overflow and does not exceed PTRDIFF_MAX or SIZE_MAX.  */
    if (INT_ADD_RANGE_OVERFLOW (width, 2, INT_MIN, INT_MAX)
	|| INT_MULTIPLY_RANGE_OVERFLOW (width + 2, height, INT_MIN, INT_MAX)
	|| (min (PTRDIFF_MAX, SIZE_MAX) / sizeof (struct glyph)
	    < (width + 2) * height))
      fatal ("screen size %dx%d too big", width, height);
  }

  adjust_frame_glyphs_initially ();
  calculate_costs (XFRAME (selected_frame));

  /* Set up faces of the initial terminal frame of a dumped Emacs.  */
  if (initialized
      && !noninteractive
      && NILP (Vinitial_window_system))
    {
      /* For the initial frame, we don't have any way of knowing what
	 are the foreground and background colors of the terminal.  */
      struct frame *sf = SELECTED_FRAME ();

      FRAME_FOREGROUND_PIXEL (sf) = FACE_TTY_DEFAULT_FG_COLOR;
      FRAME_BACKGROUND_PIXEL (sf) = FACE_TTY_DEFAULT_BG_COLOR;
      call0 (intern ("tty-set-up-initial-frame-faces"));
    }
}



/***********************************************************************
			   Blinking cursor
 ***********************************************************************/

DEFUN ("internal-show-cursor", Finternal_show_cursor,
       Sinternal_show_cursor, 2, 2, 0,
       doc: /* Set the cursor-visibility flag of WINDOW to SHOW.
WINDOW nil means use the selected window.  SHOW non-nil means
show a cursor in WINDOW in the next redisplay.  SHOW nil means
don't show a cursor.  */)
  (Lisp_Object window, Lisp_Object show)
{
  /* Don't change cursor state while redisplaying.  This could confuse
     output routines.  */
  if (!redisplaying_p)
    {
      if (NILP (window))
	window = selected_window;
      else
	CHECK_WINDOW (window);

      XWINDOW (window)->cursor_off_p = NILP (show);
    }

  return Qnil;
}


DEFUN ("internal-show-cursor-p", Finternal_show_cursor_p,
       Sinternal_show_cursor_p, 0, 1, 0,
       doc: /* Value is non-nil if next redisplay will display a cursor in WINDOW.
WINDOW nil or omitted means report on the selected window.  */)
  (Lisp_Object window)
{
  struct window *w;

  if (NILP (window))
    window = selected_window;
  else
    CHECK_WINDOW (window);

  w = XWINDOW (window);
  return w->cursor_off_p ? Qnil : Qt;
}

DEFUN ("last-nonminibuffer-frame", Flast_nonminibuf_frame,
       Slast_nonminibuf_frame, 0, 0, 0,
       doc: /* Value is last nonminibuffer frame. */)
  (void)
{
  Lisp_Object frame = Qnil;

  if (last_nonminibuf_frame)
    XSETFRAME (frame, last_nonminibuf_frame);

  return frame;
}

/***********************************************************************
			    Initialization
 ***********************************************************************/

void
syms_of_display (void)
{
  defsubr (&Sredraw_frame);
  defsubr (&Sredraw_display);
  defsubr (&Sframe_or_buffer_changed_p);
  defsubr (&Sopen_termscript);
  defsubr (&Sding);
  defsubr (&Sredisplay);
  defsubr (&Ssleep_for);
  defsubr (&Ssend_string_to_terminal);
  defsubr (&Sinternal_show_cursor);
  defsubr (&Sinternal_show_cursor_p);
  defsubr (&Slast_nonminibuf_frame);

#ifdef GLYPH_DEBUG
  defsubr (&Sdump_redisplay_history);
#endif

  frame_and_buffer_state = Fmake_vector (make_number (20), Qlambda);
  staticpro (&frame_and_buffer_state);

  DEFSYM (Qdisplay_table, "display-table");
  DEFSYM (Qredisplay_dont_pause, "redisplay-dont-pause");

  DEFVAR_INT ("baud-rate", baud_rate,
	      doc: /* The output baud rate of the terminal.
On most systems, changing this value will affect the amount of padding
and the other strategic decisions made during redisplay.  */);

  DEFVAR_BOOL ("inverse-video", inverse_video,
	       doc: /* Non-nil means invert the entire frame display.
This means everything is in inverse video which otherwise would not be.  */);

  DEFVAR_BOOL ("visible-bell", visible_bell,
	       doc: /* Non-nil means try to flash the frame to represent a bell.

See also `ring-bell-function'.  */);

  DEFVAR_BOOL ("no-redraw-on-reenter", no_redraw_on_reenter,
	       doc: /* Non-nil means no need to redraw entire frame after suspending.
A non-nil value is useful if the terminal can automatically preserve
Emacs's frame display when you reenter Emacs.
It is up to you to set this variable if your terminal can do that.  */);

  DEFVAR_LISP ("initial-window-system", Vinitial_window_system,
	       doc: /* Name of the window system that Emacs uses for the first frame.
The value is a symbol:
 nil for a termcap frame (a character-only terminal),
 'x' for an Emacs frame that is really an X window,
 'w32' for an Emacs frame that is a window on MS-Windows display,
 'mac' for an Emacs frame on a Mac display,
 'ns' for an Emacs frame on a GNUstep or Macintosh Cocoa display,
 'pc' for a direct-write MS-DOS frame.

Use of this variable as a boolean is deprecated.  Instead,
use `display-graphic-p' or any of the other `display-*-p'
predicates which report frame's specific UI-related capabilities.  */);

  DEFVAR_KBOARD ("window-system", Vwindow_system,
		 doc: /* Name of window system through which the selected frame is displayed.
The value is a symbol:
 nil for a termcap frame (a character-only terminal),
 'x' for an Emacs frame that is really an X window,
 'w32' for an Emacs frame that is a window on MS-Windows display,
 'mac' for an Emacs frame on a Mac display,
 'ns' for an Emacs frame on a GNUstep or Macintosh Cocoa display,
 'pc' for a direct-write MS-DOS frame.

Use of this variable as a boolean is deprecated.  Instead,
use `display-graphic-p' or any of the other `display-*-p'
predicates which report frame's specific UI-related capabilities.  */);

  DEFVAR_LISP ("window-system-version", Vwindow_system_version,
	       doc: /* The version number of the window system in use.
For X windows, this is 11.  */);

  DEFVAR_BOOL ("cursor-in-echo-area", cursor_in_echo_area,
	       doc: /* Non-nil means put cursor in minibuffer, at end of any message there.  */);

  DEFVAR_LISP ("glyph-table", Vglyph_table,
	       doc: /* Table defining how to output a glyph code to the frame.
If not nil, this is a vector indexed by glyph code to define the glyph.
Each element can be:
 integer: a glyph code which this glyph is an alias for.
 string: output this glyph using that string (not impl. in X windows).
 nil: this glyph mod 524288 is the code of a character to output,
    and this glyph / 524288 is the face number (see `face-id') to use
    while outputting it.  */);
  Vglyph_table = Qnil;

  DEFVAR_LISP ("standard-display-table", Vstandard_display_table,
	       doc: /* Display table to use for buffers that specify none.
See `buffer-display-table' for more information.  */);
  Vstandard_display_table = Qnil;

  DEFVAR_BOOL ("redisplay-dont-pause", redisplay_dont_pause,
	       doc: /* Non-nil means display update isn't paused when input is detected.  */);
  redisplay_dont_pause = 1;

#if PERIODIC_PREEMPTION_CHECKING
  DEFVAR_LISP ("redisplay-preemption-period", Vredisplay_preemption_period,
	       doc: /* Period in seconds between checking for input during redisplay.
This has an effect only if `redisplay-dont-pause' is nil; in that
case, arriving input preempts redisplay until the input is processed.
If the value is nil, redisplay is never preempted.  */);
  Vredisplay_preemption_period = make_float (0.10);
#endif

#ifdef CANNOT_DUMP
  if (noninteractive)
#endif
    {
      Vinitial_window_system = Qnil;
      Vwindow_system_version = Qnil;
    }
}<|MERGE_RESOLUTION|>--- conflicted
+++ resolved
@@ -44,27 +44,9 @@
 
 #include "syssignal.h"
 
-<<<<<<< HEAD
-#ifdef HAVE_X_WINDOWS
-#include "xterm.h"
-#endif /* HAVE_X_WINDOWS */
-
-#ifdef HAVE_NTGUI
-#include "w32term.h"
-#endif /* HAVE_NTGUI */
-
-#ifdef HAVE_MACGUI
-#include "macterm.h"
-#endif /* HAVE_MACGUI */
-
-#ifdef HAVE_NS
-#include "nsterm.h"
-#endif
-=======
 #ifdef HAVE_WINDOW_SYSTEM
 #include TERM_HEADER
 #endif /* HAVE_WINDOW_SYSTEM */
->>>>>>> ea0d348b
 
 /* Include systime.h after xterm.h to avoid double inclusion of time.h.  */
 
