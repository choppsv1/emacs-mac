--- conflicted
+++ resolved
@@ -5058,11 +5058,7 @@
   j = last_old;
   while (i - 1 > first_new
          && j - 1 > first_old
-<<<<<<< HEAD
-         && MATRIX_ROW (current_matrix, j - 1)->enabled_p
-=======
 	 && MATRIX_ROW (current_matrix, j - 1)->enabled_p
->>>>>>> 61591580
 	 && (MATRIX_ROW (current_matrix, j - 1)->y
 	     == MATRIX_ROW (desired_matrix, i - 1)->y)
 	 && !MATRIX_ROW (desired_matrix, i - 1)->redraw_fringe_bitmaps_p
@@ -5236,7 +5232,6 @@
 	    rif->clear_window_mouse_face (w);
 	    rif->scroll_run_hook (w, r);
 	  }
-<<<<<<< HEAD
 
 	/* Truncate runs that copy to where we copied to, and
 	   invalidate runs that copy from where we copied to.  */
@@ -5245,16 +5240,6 @@
 	    struct run *p = runs[j];
 	    int truncated_p = 0;
 
-=======
-
-	/* Truncate runs that copy to where we copied to, and
-	   invalidate runs that copy from where we copied to.  */
-	for (j = nruns - 1; j > i; --j)
-	  {
-	    struct run *p = runs[j];
-	    int truncated_p = 0;
-
->>>>>>> 61591580
 	    if (p->nrows > 0
 		&& p->desired_y < r->desired_y + r->height
 		&& p->desired_y + p->height > r->desired_y)
