--- conflicted
+++ resolved
@@ -1270,7 +1270,6 @@
 Lisp_Object
 command_loop_1 (void)
 {
-<<<<<<< HEAD
 #if MAC_USE_AUTORELEASE_LOOP
 #define BLOCK __block
 #else
@@ -1280,11 +1279,6 @@
   struct buffer * BLOCK prev_buffer = NULL;
   bool BLOCK already_adjusted = 0;
 #undef BLOCK
-=======
-  EMACS_INT prev_modiff = 0;
-  struct buffer *prev_buffer = NULL;
-  bool already_adjusted = 0;
->>>>>>> ef33bc7f
 
   kset_prefix_arg (current_kboard, Qnil);
   kset_last_prefix_arg (current_kboard, Qnil);
@@ -1329,12 +1323,9 @@
   while (1)
 #endif
     {
-<<<<<<< HEAD
 #if defined (HAVE_MACGUI) && !MAC_USE_AUTORELEASE_LOOP
       void *pool = mac_alloc_autorelease_pool ();
 #endif
-=======
->>>>>>> ef33bc7f
       Lisp_Object cmd;
       Lisp_Object keybuf[30];
       int i;
@@ -7263,10 +7254,7 @@
 /* List of user signals.  */
 static struct user_signal_info *user_signals = NULL;
 
-<<<<<<< HEAD
-=======
 /* Function called when handling user signals.  */
->>>>>>> ef33bc7f
 void (*handle_user_signal_hook) (int);
 
 void
