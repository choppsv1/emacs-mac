/* Asynchronous subprocess control for GNU Emacs.
   Copyright (C) 1985, 1986, 1987, 1988, 1993, 1994, 1995,
		 1996, 1998, 1999, 2001, 2002, 2003, 2004,
		 2005, 2006, 2007, 2008, 2009, 2010 Free Software Foundation, Inc.

This file is part of GNU Emacs.

GNU Emacs is free software: you can redistribute it and/or modify
it under the terms of the GNU General Public License as published by
the Free Software Foundation, either version 3 of the License, or
(at your option) any later version.

GNU Emacs is distributed in the hope that it will be useful,
but WITHOUT ANY WARRANTY; without even the implied warranty of
MERCHANTABILITY or FITNESS FOR A PARTICULAR PURPOSE.  See the
GNU General Public License for more details.

You should have received a copy of the GNU General Public License
along with GNU Emacs.  If not, see <http://www.gnu.org/licenses/>.  */


#include <config.h>
#include <signal.h>

/* This file is split into two parts by the following preprocessor
   conditional.  The 'then' clause contains all of the support for
   asynchronous subprocesses.  The 'else' clause contains stub
   versions of some of the asynchronous subprocess routines that are
   often called elsewhere in Emacs, so we don't have to #ifdef the
   sections that call them.  */


#ifdef subprocesses

#include <stdio.h>
#include <errno.h>
#include <setjmp.h>
#include <sys/types.h>		/* some typedefs are used in sys/file.h */
#include <sys/file.h>
#include <sys/stat.h>
#include <setjmp.h>
#ifdef HAVE_INTTYPES_H
#include <inttypes.h>
#endif
#ifdef STDC_HEADERS
#include <stdlib.h>
#endif

#ifdef HAVE_UNISTD_H
#include <unistd.h>
#endif
#include <fcntl.h>

#ifdef HAVE_SOCKETS	/* TCP connection support, if kernel can do it */
#include <sys/socket.h>
#include <netdb.h>
#include <netinet/in.h>
#include <arpa/inet.h>

/* Are local (unix) sockets supported?  */
#if defined (HAVE_SYS_UN_H)
#if !defined (AF_LOCAL) && defined (AF_UNIX)
#define AF_LOCAL AF_UNIX
#endif
#ifdef AF_LOCAL
#define HAVE_LOCAL_SOCKETS
#include <sys/un.h>
#endif
#endif
#endif /* HAVE_SOCKETS */

#if defined(BSD_SYSTEM)
#include <sys/ioctl.h>
#if !defined (O_NDELAY) && defined (HAVE_PTYS) && !defined(USG5)
#include <fcntl.h>
#endif /* HAVE_PTYS and no O_NDELAY */
#endif /* BSD_SYSTEM */

#ifdef NEED_BSDTTY
#include <bsdtty.h>
#endif

/* Can we use SIOCGIFCONF and/or SIOCGIFADDR */
#ifdef HAVE_SOCKETS
#if defined(HAVE_SYS_IOCTL_H) && defined(HAVE_NET_IF_H)
/* sys/ioctl.h may have been included already */
#ifndef SIOCGIFADDR
#include <sys/ioctl.h>
#endif
#include <net/if.h>
#endif
#endif

#ifdef HAVE_SYS_WAIT
#include <sys/wait.h>
#endif

#ifdef HAVE_RES_INIT
#include <netinet/in.h>
#include <arpa/nameser.h>
#include <resolv.h>
#endif

#include "lisp.h"
#include "systime.h"
#include "systty.h"

#include "window.h"
#include "buffer.h"
#include "character.h"
#include "coding.h"
#include "process.h"
#include "frame.h"
#include "termhooks.h"
#include "termopts.h"
#include "commands.h"
#include "keyboard.h"
#include "blockinput.h"
#include "dispextern.h"
#include "composite.h"
#include "atimer.h"

#if defined (USE_GTK) || defined (HAVE_GCONF)
#include "xgselect.h"
#endif /* defined (USE_GTK) || defined (HAVE_GCONF) */

Lisp_Object Qprocessp;
Lisp_Object Qrun, Qstop, Qsignal;
Lisp_Object Qopen, Qclosed, Qconnect, Qfailed, Qlisten;
Lisp_Object Qlocal, Qipv4, Qdatagram, Qseqpacket;
Lisp_Object Qreal, Qnetwork, Qserial;
#ifdef AF_INET6
Lisp_Object Qipv6;
#endif
Lisp_Object QCport, QCspeed, QCprocess;
Lisp_Object QCbytesize, QCstopbits, QCparity, Qodd, Qeven;
Lisp_Object QCflowcontrol, Qhw, Qsw, QCsummary;
Lisp_Object QCname, QCbuffer, QChost, QCservice, QCtype;
Lisp_Object QClocal, QCremote, QCcoding;
Lisp_Object QCserver, QCnowait, QCnoquery, QCstop;
Lisp_Object QCsentinel, QClog, QCoptions, QCplist;
Lisp_Object Qlast_nonmenu_event;
/* QCfamily is declared and initialized in xfaces.c,
   QCfilter in keyboard.c.  */
extern Lisp_Object QCfamily, QCfilter;

/* Qexit is declared and initialized in eval.c.  */

/* QCfamily is defined in xfaces.c.  */
extern Lisp_Object QCfamily;
/* QCfilter is defined in keyboard.c.  */
extern Lisp_Object QCfilter;

Lisp_Object Qeuid, Qegid, Qcomm, Qstate, Qppid, Qpgrp, Qsess, Qttname, Qtpgid;
Lisp_Object Qminflt, Qmajflt, Qcminflt, Qcmajflt, Qutime, Qstime, Qcstime;
Lisp_Object Qcutime, Qpri, Qnice, Qthcount, Qstart, Qvsize, Qrss, Qargs;
Lisp_Object Quser, Qgroup, Qetime, Qpcpu, Qpmem, Qtime, Qctime;

#ifdef HAVE_SOCKETS
#define NETCONN_P(p) (EQ (XPROCESS (p)->type, Qnetwork))
#define NETCONN1_P(p) (EQ ((p)->type, Qnetwork))
#define SERIALCONN_P(p) (EQ (XPROCESS (p)->type, Qserial))
#define SERIALCONN1_P(p) (EQ ((p)->type, Qserial))
#else
#define NETCONN_P(p) 0
#define NETCONN1_P(p) 0
#define SERIALCONN_P(p) 0
#define SERIALCONN1_P(p) 0
#endif /* HAVE_SOCKETS */

/* Define first descriptor number available for subprocesses.  */
#define FIRST_PROC_DESC 3

/* Define SIGCHLD as an alias for SIGCLD.  There are many conditionals
   testing SIGCHLD.  */

#if !defined (SIGCHLD) && defined (SIGCLD)
#define SIGCHLD SIGCLD
#endif /* SIGCLD */

#include "syssignal.h"

#include "syswait.h"

extern char *get_operating_system_release ();

/* Serial processes require termios or Windows.  */
#if defined (HAVE_TERMIOS) || defined (WINDOWSNT)
#define HAVE_SERIAL
#endif

#ifdef HAVE_SERIAL
/* From sysdep.c or w32.c  */
extern int serial_open (char *port);
extern void serial_configure (struct Lisp_Process *p, Lisp_Object contact);
#endif

#ifndef USE_CRT_DLL
extern int errno;
#endif

#ifndef HAVE_H_ERRNO
extern int h_errno;
#endif

/* t means use pty, nil means use a pipe,
   maybe other values to come.  */
static Lisp_Object Vprocess_connection_type;

/* These next two vars are non-static since sysdep.c uses them in the
   emulation of `select'.  */
/* Number of events of change of status of a process.  */
int process_tick;
/* Number of events for which the user or sentinel has been notified.  */
int update_tick;

/* Define NON_BLOCKING_CONNECT if we can support non-blocking connects.  */

#ifdef BROKEN_NON_BLOCKING_CONNECT
#undef NON_BLOCKING_CONNECT
#else
#ifndef NON_BLOCKING_CONNECT
#ifdef HAVE_SOCKETS
#ifdef HAVE_SELECT
#if defined (HAVE_GETPEERNAME) || defined (GNU_LINUX)
#if defined (O_NONBLOCK) || defined (O_NDELAY)
#if defined (EWOULDBLOCK) || defined (EINPROGRESS)
#define NON_BLOCKING_CONNECT
#endif /* EWOULDBLOCK || EINPROGRESS */
#endif /* O_NONBLOCK || O_NDELAY */
#endif /* HAVE_GETPEERNAME || GNU_LINUX */
#endif /* HAVE_SELECT */
#endif /* HAVE_SOCKETS */
#endif /* NON_BLOCKING_CONNECT */
#endif /* BROKEN_NON_BLOCKING_CONNECT */

/* Define DATAGRAM_SOCKETS if datagrams can be used safely on
   this system.  We need to read full packets, so we need a
   "non-destructive" select.  So we require either native select,
   or emulation of select using FIONREAD.  */

#ifdef BROKEN_DATAGRAM_SOCKETS
#undef DATAGRAM_SOCKETS
#else
#ifndef DATAGRAM_SOCKETS
#ifdef HAVE_SOCKETS
#if defined (HAVE_SELECT) || defined (FIONREAD)
#if defined (HAVE_SENDTO) && defined (HAVE_RECVFROM) && defined (EMSGSIZE)
#define DATAGRAM_SOCKETS
#endif /* HAVE_SENDTO && HAVE_RECVFROM && EMSGSIZE */
#endif /* HAVE_SELECT || FIONREAD */
#endif /* HAVE_SOCKETS */
#endif /* DATAGRAM_SOCKETS */
#endif /* BROKEN_DATAGRAM_SOCKETS */

#if defined HAVE_LOCAL_SOCKETS && defined DATAGRAM_SOCKETS
# define HAVE_SEQPACKET
#endif

#if !defined (ADAPTIVE_READ_BUFFERING) && !defined (NO_ADAPTIVE_READ_BUFFERING)
#ifdef EMACS_HAS_USECS
#define ADAPTIVE_READ_BUFFERING
#endif
#endif

#ifdef ADAPTIVE_READ_BUFFERING
#define READ_OUTPUT_DELAY_INCREMENT 10000
#define READ_OUTPUT_DELAY_MAX       (READ_OUTPUT_DELAY_INCREMENT * 5)
#define READ_OUTPUT_DELAY_MAX_MAX   (READ_OUTPUT_DELAY_INCREMENT * 7)

/* Number of processes which have a non-zero read_output_delay,
   and therefore might be delayed for adaptive read buffering.  */

static int process_output_delay_count;

/* Non-zero if any process has non-nil read_output_skip.  */

static int process_output_skip;

/* Non-nil means to delay reading process output to improve buffering.
   A value of t means that delay is reset after each send, any other
   non-nil value does not reset the delay.  A value of nil disables
   adaptive read buffering completely.  */
static Lisp_Object Vprocess_adaptive_read_buffering;
#else
#define process_output_delay_count 0
#endif


#include "sysselect.h"

static int keyboard_bit_set P_ ((SELECT_TYPE *));
static void deactivate_process P_ ((Lisp_Object));
static void status_notify P_ ((struct Lisp_Process *));
static int read_process_output P_ ((Lisp_Object, int));
static void create_pty P_ ((Lisp_Object));

/* If we support a window system, turn on the code to poll periodically
   to detect C-g.  It isn't actually used when doing interrupt input.  */
#ifdef HAVE_WINDOW_SYSTEM
#define POLL_FOR_INPUT
#endif

static Lisp_Object get_process ();
static void exec_sentinel ();

extern int timers_run;

/* Mask of bits indicating the descriptors that we wait for input on.  */

static SELECT_TYPE input_wait_mask;

/* Mask that excludes keyboard input descriptor(s).  */

static SELECT_TYPE non_keyboard_wait_mask;

/* Mask that excludes process input descriptor(s).  */

static SELECT_TYPE non_process_wait_mask;

/* Mask for the gpm mouse input descriptor.  */

static SELECT_TYPE gpm_wait_mask;

#ifdef NON_BLOCKING_CONNECT
/* Mask of bits indicating the descriptors that we wait for connect to
   complete on.  Once they complete, they are removed from this mask
   and added to the input_wait_mask and non_keyboard_wait_mask.  */

static SELECT_TYPE connect_wait_mask;

/* Number of bits set in connect_wait_mask.  */
static int num_pending_connects;

#define IF_NON_BLOCKING_CONNECT(s) s
#else
#define IF_NON_BLOCKING_CONNECT(s)
#endif

/* The largest descriptor currently in use for a process object.  */
static int max_process_desc;

/* The largest descriptor currently in use for keyboard input.  */
static int max_keyboard_desc;

/* The largest descriptor currently in use for gpm mouse input.  */
static int max_gpm_desc;

/* Non-zero if keyboard input is on hold, zero otherwise.  */
static int kbd_is_on_hold;

/* Nonzero means delete a process right away if it exits.  */
static int delete_exited_processes;

/* Indexed by descriptor, gives the process (if any) for that descriptor */
Lisp_Object chan_process[MAXDESC];

/* Alist of elements (NAME . PROCESS) */
Lisp_Object Vprocess_alist;

/* Buffered-ahead input char from process, indexed by channel.
   -1 means empty (no char is buffered).
   Used on sys V where the only way to tell if there is any
   output from the process is to read at least one char.
   Always -1 on systems that support FIONREAD.  */

/* Don't make static; need to access externally.  */
int proc_buffered_char[MAXDESC];

/* Table of `struct coding-system' for each process.  */
static struct coding_system *proc_decode_coding_system[MAXDESC];
static struct coding_system *proc_encode_coding_system[MAXDESC];

#ifdef DATAGRAM_SOCKETS
/* Table of `partner address' for datagram sockets.  */
struct sockaddr_and_len {
  struct sockaddr *sa;
  int len;
} datagram_address[MAXDESC];
#define DATAGRAM_CHAN_P(chan)	(datagram_address[chan].sa != 0)
#define DATAGRAM_CONN_P(proc)	(PROCESSP (proc) && datagram_address[XPROCESS (proc)->infd].sa != 0)
#else
#define DATAGRAM_CHAN_P(chan)	(0)
#define DATAGRAM_CONN_P(proc)	(0)
#endif

/* Maximum number of bytes to send to a pty without an eof.  */
static int pty_max_bytes;

/* Nonzero means don't run process sentinels.  This is used
   when exiting.  */
int inhibit_sentinels;

#ifdef HAVE_PTYS
#ifdef HAVE_PTY_H
#include <pty.h>
#endif
/* The file name of the pty opened by allocate_pty.  */

static char pty_name[24];
#endif

/* Compute the Lisp form of the process status, p->status, from
   the numeric status that was returned by `wait'.  */

static Lisp_Object status_convert (int);

static void
update_status (p)
     struct Lisp_Process *p;
{
  eassert (p->raw_status_new);
  p->status = status_convert (p->raw_status);
  p->raw_status_new = 0;
}

/*  Convert a process status word in Unix format to
    the list that we use internally.  */

static Lisp_Object
status_convert (int w)
{
  if (WIFSTOPPED (w))
    return Fcons (Qstop, Fcons (make_number (WSTOPSIG (w)), Qnil));
  else if (WIFEXITED (w))
    return Fcons (Qexit, Fcons (make_number (WRETCODE (w)),
				WCOREDUMP (w) ? Qt : Qnil));
  else if (WIFSIGNALED (w))
    return Fcons (Qsignal, Fcons (make_number (WTERMSIG (w)),
				  WCOREDUMP (w) ? Qt : Qnil));
  else
    return Qrun;
}

/* Given a status-list, extract the three pieces of information
   and store them individually through the three pointers.  */

static void
decode_status (l, symbol, code, coredump)
     Lisp_Object l;
     Lisp_Object *symbol;
     int *code;
     int *coredump;
{
  Lisp_Object tem;

  if (SYMBOLP (l))
    {
      *symbol = l;
      *code = 0;
      *coredump = 0;
    }
  else
    {
      *symbol = XCAR (l);
      tem = XCDR (l);
      *code = XFASTINT (XCAR (tem));
      tem = XCDR (tem);
      *coredump = !NILP (tem);
    }
}

/* Return a string describing a process status list.  */

static Lisp_Object
status_message (p)
     struct Lisp_Process *p;
{
  Lisp_Object status = p->status;
  Lisp_Object symbol;
  int code, coredump;
  Lisp_Object string, string2;

  decode_status (status, &symbol, &code, &coredump);

  if (EQ (symbol, Qsignal) || EQ (symbol, Qstop))
    {
      char *signame;
      synchronize_system_messages_locale ();
      signame = strsignal (code);
      if (signame == 0)
	string = build_string ("unknown");
      else
	{
	  int c1, c2;

	  string = make_unibyte_string (signame, strlen (signame));
	  if (! NILP (Vlocale_coding_system))
	    string = (code_convert_string_norecord
		      (string, Vlocale_coding_system, 0));
	  c1 = STRING_CHAR ((char *) SDATA (string));
	  c2 = DOWNCASE (c1);
	  if (c1 != c2)
	    Faset (string, make_number (0), make_number (c2));
	}
      string2 = build_string (coredump ? " (core dumped)\n" : "\n");
      return concat2 (string, string2);
    }
  else if (EQ (symbol, Qexit))
    {
      if (NETCONN1_P (p))
	return build_string (code == 0 ? "deleted\n" : "connection broken by remote peer\n");
      if (code == 0)
	return build_string ("finished\n");
      string = Fnumber_to_string (make_number (code));
      string2 = build_string (coredump ? " (core dumped)\n" : "\n");
      return concat3 (build_string ("exited abnormally with code "),
		      string, string2);
    }
  else if (EQ (symbol, Qfailed))
    {
      string = Fnumber_to_string (make_number (code));
      string2 = build_string ("\n");
      return concat3 (build_string ("failed with code "),
		      string, string2);
    }
  else
    return Fcopy_sequence (Fsymbol_name (symbol));
}

#ifdef HAVE_PTYS

/* Open an available pty, returning a file descriptor.
   Return -1 on failure.
   The file name of the terminal corresponding to the pty
   is left in the variable pty_name.  */

static int
allocate_pty ()
{
  register int c, i;
  int fd;

#ifdef PTY_ITERATION
  PTY_ITERATION
#else
  for (c = FIRST_PTY_LETTER; c <= 'z'; c++)
    for (i = 0; i < 16; i++)
#endif
      {
	struct stat stb;	/* Used in some PTY_OPEN.  */
#ifdef PTY_NAME_SPRINTF
	PTY_NAME_SPRINTF
#else
	sprintf (pty_name, "/dev/pty%c%x", c, i);
#endif /* no PTY_NAME_SPRINTF */

#ifdef PTY_OPEN
	PTY_OPEN;
#else /* no PTY_OPEN */
	{
	  { /* Some systems name their pseudoterminals so that there are gaps in
	       the usual sequence - for example, on HP9000/S700 systems, there
	       are no pseudoterminals with names ending in 'f'.  So we wait for
	       three failures in a row before deciding that we've reached the
	       end of the ptys.  */
	    int failed_count = 0;

	    if (stat (pty_name, &stb) < 0)
	      {
		failed_count++;
		if (failed_count >= 3)
		  return -1;
	      }
	    else
	      failed_count = 0;
	  }
#  ifdef O_NONBLOCK
	  fd = emacs_open (pty_name, O_RDWR | O_NONBLOCK, 0);
#  else
	  fd = emacs_open (pty_name, O_RDWR | O_NDELAY, 0);
#  endif
	}
#endif /* no PTY_OPEN */

	if (fd >= 0)
	  {
	    /* check to make certain that both sides are available
	       this avoids a nasty yet stupid bug in rlogins */
#ifdef PTY_TTY_NAME_SPRINTF
	    PTY_TTY_NAME_SPRINTF
#else
	    sprintf (pty_name, "/dev/tty%c%x", c, i);
#endif /* no PTY_TTY_NAME_SPRINTF */
	    if (access (pty_name, 6) != 0)
	      {
		emacs_close (fd);
# ifndef __sgi
		continue;
# else
		return -1;
# endif /* __sgi */
	      }
	    setup_pty (fd);
	    return fd;
	  }
      }
  return -1;
}
#endif /* HAVE_PTYS */

static Lisp_Object
make_process (name)
     Lisp_Object name;
{
  register Lisp_Object val, tem, name1;
  register struct Lisp_Process *p;
  char suffix[10];
  register int i;

  p = allocate_process ();

  p->infd = -1;
  p->outfd = -1;
  p->tick = 0;
  p->update_tick = 0;
  p->pid = 0;
  p->pty_flag = 0;
  p->raw_status_new = 0;
  p->status = Qrun;
  p->mark = Fmake_marker ();
  p->kill_without_query = 0;

#ifdef ADAPTIVE_READ_BUFFERING
  p->adaptive_read_buffering = 0;
  p->read_output_delay = 0;
  p->read_output_skip = 0;
#endif

  /* If name is already in use, modify it until it is unused.  */

  name1 = name;
  for (i = 1; ; i++)
    {
      tem = Fget_process (name1);
      if (NILP (tem)) break;
      sprintf (suffix, "<%d>", i);
      name1 = concat2 (name, build_string (suffix));
    }
  name = name1;
  p->name = name;
  XSETPROCESS (val, p);
  Vprocess_alist = Fcons (Fcons (name, val), Vprocess_alist);
  return val;
}

static void
remove_process (proc)
     register Lisp_Object proc;
{
  register Lisp_Object pair;

  pair = Frassq (proc, Vprocess_alist);
  Vprocess_alist = Fdelq (pair, Vprocess_alist);

  deactivate_process (proc);
}

/* Setup coding systems of PROCESS.  */

void
setup_process_coding_systems (process)
     Lisp_Object process;
{
  struct Lisp_Process *p = XPROCESS (process);
  int inch = p->infd;
  int outch = p->outfd;
  Lisp_Object coding_system;

  if (inch < 0 || outch < 0)
    return;

  if (!proc_decode_coding_system[inch])
    proc_decode_coding_system[inch]
      = (struct coding_system *) xmalloc (sizeof (struct coding_system));
  coding_system = p->decode_coding_system;
  if (! NILP (p->filter))
    ;
  else if (BUFFERP (p->buffer))
    {
      if (NILP (XBUFFER (p->buffer)->enable_multibyte_characters))
	coding_system = raw_text_coding_system (coding_system);
    }
  setup_coding_system (coding_system, proc_decode_coding_system[inch]);

  if (!proc_encode_coding_system[outch])
    proc_encode_coding_system[outch]
      = (struct coding_system *) xmalloc (sizeof (struct coding_system));
  setup_coding_system (p->encode_coding_system,
		       proc_encode_coding_system[outch]);
}

DEFUN ("processp", Fprocessp, Sprocessp, 1, 1, 0,
       doc: /* Return t if OBJECT is a process.  */)
     (object)
     Lisp_Object object;
{
  return PROCESSP (object) ? Qt : Qnil;
}

DEFUN ("get-process", Fget_process, Sget_process, 1, 1, 0,
       doc: /* Return the process named NAME, or nil if there is none.  */)
     (name)
     register Lisp_Object name;
{
  if (PROCESSP (name))
    return name;
  CHECK_STRING (name);
  return Fcdr (Fassoc (name, Vprocess_alist));
}

DEFUN ("get-buffer-process", Fget_buffer_process, Sget_buffer_process, 1, 1, 0,
       doc: /* Return the (or a) process associated with BUFFER.
BUFFER may be a buffer or the name of one.  */)
     (buffer)
     register Lisp_Object buffer;
{
  register Lisp_Object buf, tail, proc;

  if (NILP (buffer)) return Qnil;
  buf = Fget_buffer (buffer);
  if (NILP (buf)) return Qnil;

  for (tail = Vprocess_alist; CONSP (tail); tail = XCDR (tail))
    {
      proc = Fcdr (XCAR (tail));
      if (PROCESSP (proc) && EQ (XPROCESS (proc)->buffer, buf))
	return proc;
    }
  return Qnil;
}

/* This is how commands for the user decode process arguments.  It
   accepts a process, a process name, a buffer, a buffer name, or nil.
   Buffers denote the first process in the buffer, and nil denotes the
   current buffer.  */

static Lisp_Object
get_process (name)
     register Lisp_Object name;
{
  register Lisp_Object proc, obj;
  if (STRINGP (name))
    {
      obj = Fget_process (name);
      if (NILP (obj))
	obj = Fget_buffer (name);
      if (NILP (obj))
	error ("Process %s does not exist", SDATA (name));
    }
  else if (NILP (name))
    obj = Fcurrent_buffer ();
  else
    obj = name;

  /* Now obj should be either a buffer object or a process object.
   */
  if (BUFFERP (obj))
    {
      proc = Fget_buffer_process (obj);
      if (NILP (proc))
	error ("Buffer %s has no process", SDATA (XBUFFER (obj)->name));
    }
  else
    {
      CHECK_PROCESS (obj);
      proc = obj;
    }
  return proc;
}


#ifdef SIGCHLD
/* Fdelete_process promises to immediately forget about the process, but in
   reality, Emacs needs to remember those processes until they have been
   treated by sigchld_handler; otherwise this handler would consider the
   process as being synchronous and say that the synchronous process is
   dead.  */
static Lisp_Object deleted_pid_list;
#endif

DEFUN ("delete-process", Fdelete_process, Sdelete_process, 1, 1, 0,
       doc: /* Delete PROCESS: kill it and forget about it immediately.
PROCESS may be a process, a buffer, the name of a process or buffer, or
nil, indicating the current buffer's process.  */)
     (process)
     register Lisp_Object process;
{
  register struct Lisp_Process *p;

  process = get_process (process);
  p = XPROCESS (process);

  p->raw_status_new = 0;
  if (NETCONN1_P (p) || SERIALCONN1_P (p))
    {
      p->status = Fcons (Qexit, Fcons (make_number (0), Qnil));
      p->tick = ++process_tick;
      status_notify (p);
      redisplay_preserve_echo_area (13);
    }
  else if (p->infd >= 0)
    {
#ifdef SIGCHLD
      Lisp_Object symbol;
      /* Assignment to EMACS_INT stops GCC whining about limited range
	 of data type.  */
      EMACS_INT pid = p->pid;

      /* No problem storing the pid here, as it is still in Vprocess_alist.  */
      deleted_pid_list = Fcons (make_fixnum_or_float (pid),
				/* GC treated elements set to nil.  */
				Fdelq (Qnil, deleted_pid_list));
      /* If the process has already signaled, remove it from the list.  */
      if (p->raw_status_new)
	update_status (p);
      symbol = p->status;
      if (CONSP (p->status))
	symbol = XCAR (p->status);
      if (EQ (symbol, Qsignal) || EQ (symbol, Qexit))
	deleted_pid_list
	  = Fdelete (make_fixnum_or_float (pid), deleted_pid_list);
      else
#endif
	{
	  Fkill_process (process, Qnil);
	  /* Do this now, since remove_process will make sigchld_handler do nothing.  */
	  p->status
	    = Fcons (Qsignal, Fcons (make_number (SIGKILL), Qnil));
	  p->tick = ++process_tick;
	  status_notify (p);
	  redisplay_preserve_echo_area (13);
	}
    }
  remove_process (process);
  return Qnil;
}

DEFUN ("process-status", Fprocess_status, Sprocess_status, 1, 1, 0,
       doc: /* Return the status of PROCESS.
The returned value is one of the following symbols:
run  -- for a process that is running.
stop -- for a process stopped but continuable.
exit -- for a process that has exited.
signal -- for a process that has got a fatal signal.
open -- for a network stream connection that is open.
listen -- for a network stream server that is listening.
closed -- for a network stream connection that is closed.
connect -- when waiting for a non-blocking connection to complete.
failed -- when a non-blocking connection has failed.
nil -- if arg is a process name and no such process exists.
PROCESS may be a process, a buffer, the name of a process, or
nil, indicating the current buffer's process.  */)
     (process)
     register Lisp_Object process;
{
  register struct Lisp_Process *p;
  register Lisp_Object status;

  if (STRINGP (process))
    process = Fget_process (process);
  else
    process = get_process (process);

  if (NILP (process))
    return process;

  p = XPROCESS (process);
  if (p->raw_status_new)
    update_status (p);
  status = p->status;
  if (CONSP (status))
    status = XCAR (status);
  if (NETCONN1_P (p) || SERIALCONN1_P (p))
    {
      if (EQ (status, Qexit))
	status = Qclosed;
      else if (EQ (p->command, Qt))
	status = Qstop;
      else if (EQ (status, Qrun))
	status = Qopen;
    }
  return status;
}

DEFUN ("process-exit-status", Fprocess_exit_status, Sprocess_exit_status,
       1, 1, 0,
       doc: /* Return the exit status of PROCESS or the signal number that killed it.
If PROCESS has not yet exited or died, return 0.  */)
     (process)
     register Lisp_Object process;
{
  CHECK_PROCESS (process);
  if (XPROCESS (process)->raw_status_new)
    update_status (XPROCESS (process));
  if (CONSP (XPROCESS (process)->status))
    return XCAR (XCDR (XPROCESS (process)->status));
  return make_number (0);
}

DEFUN ("process-id", Fprocess_id, Sprocess_id, 1, 1, 0,
       doc: /* Return the process id of PROCESS.
This is the pid of the external process which PROCESS uses or talks to.
For a network connection, this value is nil.  */)
     (process)
     register Lisp_Object process;
{
  /* Assignment to EMACS_INT stops GCC whining about limited range of
     data type.  */
  EMACS_INT pid;

  CHECK_PROCESS (process);
  pid = XPROCESS (process)->pid;
  return (pid ? make_fixnum_or_float (pid) : Qnil);
}

DEFUN ("process-name", Fprocess_name, Sprocess_name, 1, 1, 0,
       doc: /* Return the name of PROCESS, as a string.
This is the name of the program invoked in PROCESS,
possibly modified to make it unique among process names.  */)
     (process)
     register Lisp_Object process;
{
  CHECK_PROCESS (process);
  return XPROCESS (process)->name;
}

DEFUN ("process-command", Fprocess_command, Sprocess_command, 1, 1, 0,
       doc: /* Return the command that was executed to start PROCESS.
This is a list of strings, the first string being the program executed
and the rest of the strings being the arguments given to it.
For a network or serial process, this is nil (process is running) or t
\(process is stopped).  */)
     (process)
     register Lisp_Object process;
{
  CHECK_PROCESS (process);
  return XPROCESS (process)->command;
}

DEFUN ("process-tty-name", Fprocess_tty_name, Sprocess_tty_name, 1, 1, 0,
       doc: /* Return the name of the terminal PROCESS uses, or nil if none.
This is the terminal that the process itself reads and writes on,
not the name of the pty that Emacs uses to talk with that terminal.  */)
     (process)
     register Lisp_Object process;
{
  CHECK_PROCESS (process);
  return XPROCESS (process)->tty_name;
}

DEFUN ("set-process-buffer", Fset_process_buffer, Sset_process_buffer,
       2, 2, 0,
       doc: /* Set buffer associated with PROCESS to BUFFER (a buffer, or nil).  */)
     (process, buffer)
     register Lisp_Object process, buffer;
{
  struct Lisp_Process *p;

  CHECK_PROCESS (process);
  if (!NILP (buffer))
    CHECK_BUFFER (buffer);
  p = XPROCESS (process);
  p->buffer = buffer;
  if (NETCONN1_P (p) || SERIALCONN1_P (p))
    p->childp = Fplist_put (p->childp, QCbuffer, buffer);
  setup_process_coding_systems (process);
  return buffer;
}

DEFUN ("process-buffer", Fprocess_buffer, Sprocess_buffer,
       1, 1, 0,
       doc: /* Return the buffer PROCESS is associated with.
Output from PROCESS is inserted in this buffer unless PROCESS has a filter.  */)
     (process)
     register Lisp_Object process;
{
  CHECK_PROCESS (process);
  return XPROCESS (process)->buffer;
}

DEFUN ("process-mark", Fprocess_mark, Sprocess_mark,
       1, 1, 0,
       doc: /* Return the marker for the end of the last output from PROCESS.  */)
     (process)
     register Lisp_Object process;
{
  CHECK_PROCESS (process);
  return XPROCESS (process)->mark;
}

DEFUN ("set-process-filter", Fset_process_filter, Sset_process_filter,
       2, 2, 0,
       doc: /* Give PROCESS the filter function FILTER; nil means no filter.
A value of t means stop accepting output from the process.

When a process has a filter, its buffer is not used for output.
Instead, each time it does output, the entire string of output is
passed to the filter.

The filter gets two arguments: the process and the string of output.
The string argument is normally a multibyte string, except:
- if the process' input coding system is no-conversion or raw-text,
  it is a unibyte string (the non-converted input), or else
- if `default-enable-multibyte-characters' is nil, it is a unibyte
  string (the result of converting the decoded input multibyte
  string to unibyte with `string-make-unibyte').  */)
     (process, filter)
     register Lisp_Object process, filter;
{
  struct Lisp_Process *p;

  CHECK_PROCESS (process);
  p = XPROCESS (process);

  /* Don't signal an error if the process' input file descriptor
     is closed.  This could make debugging Lisp more difficult,
     for example when doing something like

     (setq process (start-process ...))
     (debug)
     (set-process-filter process ...)  */

  if (p->infd >= 0)
    {
      if (EQ (filter, Qt) && !EQ (p->status, Qlisten))
	{
	  FD_CLR (p->infd, &input_wait_mask);
	  FD_CLR (p->infd, &non_keyboard_wait_mask);
	}
      else if (EQ (p->filter, Qt)
	       /* Network or serial process not stopped:  */
	       && !EQ (p->command, Qt))
	{
	  FD_SET (p->infd, &input_wait_mask);
	  FD_SET (p->infd, &non_keyboard_wait_mask);
	}
    }

  p->filter = filter;
  if (NETCONN1_P (p) || SERIALCONN1_P (p))
    p->childp = Fplist_put (p->childp, QCfilter, filter);
  setup_process_coding_systems (process);
  return filter;
}

DEFUN ("process-filter", Fprocess_filter, Sprocess_filter,
       1, 1, 0,
       doc: /* Returns the filter function of PROCESS; nil if none.
See `set-process-filter' for more info on filter functions.  */)
     (process)
     register Lisp_Object process;
{
  CHECK_PROCESS (process);
  return XPROCESS (process)->filter;
}

DEFUN ("set-process-sentinel", Fset_process_sentinel, Sset_process_sentinel,
       2, 2, 0,
       doc: /* Give PROCESS the sentinel SENTINEL; nil for none.
The sentinel is called as a function when the process changes state.
It gets two arguments: the process, and a string describing the change.  */)
     (process, sentinel)
     register Lisp_Object process, sentinel;
{
  struct Lisp_Process *p;

  CHECK_PROCESS (process);
  p = XPROCESS (process);

  p->sentinel = sentinel;
  if (NETCONN1_P (p) || SERIALCONN1_P (p))
    p->childp = Fplist_put (p->childp, QCsentinel, sentinel);
  return sentinel;
}

DEFUN ("process-sentinel", Fprocess_sentinel, Sprocess_sentinel,
       1, 1, 0,
       doc: /* Return the sentinel of PROCESS; nil if none.
See `set-process-sentinel' for more info on sentinels.  */)
     (process)
     register Lisp_Object process;
{
  CHECK_PROCESS (process);
  return XPROCESS (process)->sentinel;
}

DEFUN ("set-process-window-size", Fset_process_window_size,
       Sset_process_window_size, 3, 3, 0,
       doc: /* Tell PROCESS that it has logical window size HEIGHT and WIDTH.  */)
     (process, height, width)
     register Lisp_Object process, height, width;
{
  CHECK_PROCESS (process);
  CHECK_NATNUM (height);
  CHECK_NATNUM (width);

  if (XPROCESS (process)->infd < 0
      || set_window_size (XPROCESS (process)->infd,
			  XINT (height), XINT (width)) <= 0)
    return Qnil;
  else
    return Qt;
}

DEFUN ("set-process-inherit-coding-system-flag",
       Fset_process_inherit_coding_system_flag,
       Sset_process_inherit_coding_system_flag, 2, 2, 0,
       doc: /* Determine whether buffer of PROCESS will inherit coding-system.
If the second argument FLAG is non-nil, then the variable
`buffer-file-coding-system' of the buffer associated with PROCESS
will be bound to the value of the coding system used to decode
the process output.

This is useful when the coding system specified for the process buffer
leaves either the character code conversion or the end-of-line conversion
unspecified, or if the coding system used to decode the process output
is more appropriate for saving the process buffer.

Binding the variable `inherit-process-coding-system' to non-nil before
starting the process is an alternative way of setting the inherit flag
for the process which will run.  */)
     (process, flag)
     register Lisp_Object process, flag;
{
  CHECK_PROCESS (process);
  XPROCESS (process)->inherit_coding_system_flag = !NILP (flag);
  return flag;
}

DEFUN ("process-inherit-coding-system-flag",
       Fprocess_inherit_coding_system_flag, Sprocess_inherit_coding_system_flag,
       1, 1, 0,
       doc: /* Return the value of inherit-coding-system flag for PROCESS.
If this flag is t, `buffer-file-coding-system' of the buffer
associated with PROCESS will inherit the coding system used to decode
the process output.  */)
     (process)
     register Lisp_Object process;
{
  CHECK_PROCESS (process);
  return XPROCESS (process)->inherit_coding_system_flag ? Qt : Qnil;
}

DEFUN ("set-process-query-on-exit-flag",
       Fset_process_query_on_exit_flag, Sset_process_query_on_exit_flag,
       2, 2, 0,
       doc: /* Specify if query is needed for PROCESS when Emacs is exited.
If the second argument FLAG is non-nil, Emacs will query the user before
exiting or killing a buffer if PROCESS is running.  */)
     (process, flag)
     register Lisp_Object process, flag;
{
  CHECK_PROCESS (process);
  XPROCESS (process)->kill_without_query = NILP (flag);
  return flag;
}

DEFUN ("process-query-on-exit-flag",
       Fprocess_query_on_exit_flag, Sprocess_query_on_exit_flag,
       1, 1, 0,
       doc: /* Return the current value of query-on-exit flag for PROCESS.  */)
     (process)
     register Lisp_Object process;
{
  CHECK_PROCESS (process);
  return (XPROCESS (process)->kill_without_query ? Qnil : Qt);
}

#ifdef DATAGRAM_SOCKETS
Lisp_Object Fprocess_datagram_address ();
#endif

DEFUN ("process-contact", Fprocess_contact, Sprocess_contact,
       1, 2, 0,
       doc: /* Return the contact info of PROCESS; t for a real child.
For a network or serial connection, the value depends on the optional
KEY arg.  If KEY is nil, value is a cons cell of the form (HOST
SERVICE) for a network connection or (PORT SPEED) for a serial
connection.  If KEY is t, the complete contact information for the
connection is returned, else the specific value for the keyword KEY is
returned.  See `make-network-process' or `make-serial-process' for a
list of keywords.  */)
     (process, key)
     register Lisp_Object process, key;
{
  Lisp_Object contact;

  CHECK_PROCESS (process);
  contact = XPROCESS (process)->childp;

#ifdef DATAGRAM_SOCKETS
  if (DATAGRAM_CONN_P (process)
      && (EQ (key, Qt) || EQ (key, QCremote)))
    contact = Fplist_put (contact, QCremote,
			  Fprocess_datagram_address (process));
#endif

  if ((!NETCONN_P (process) && !SERIALCONN_P (process)) || EQ (key, Qt))
    return contact;
  if (NILP (key) && NETCONN_P (process))
    return Fcons (Fplist_get (contact, QChost),
		  Fcons (Fplist_get (contact, QCservice), Qnil));
  if (NILP (key) && SERIALCONN_P (process))
    return Fcons (Fplist_get (contact, QCport),
		  Fcons (Fplist_get (contact, QCspeed), Qnil));
  return Fplist_get (contact, key);
}

DEFUN ("process-plist", Fprocess_plist, Sprocess_plist,
       1, 1, 0,
       doc: /* Return the plist of PROCESS.  */)
     (process)
     register Lisp_Object process;
{
  CHECK_PROCESS (process);
  return XPROCESS (process)->plist;
}

DEFUN ("set-process-plist", Fset_process_plist, Sset_process_plist,
       2, 2, 0,
       doc: /* Replace the plist of PROCESS with PLIST.  Returns PLIST.  */)
     (process, plist)
     register Lisp_Object process, plist;
{
  CHECK_PROCESS (process);
  CHECK_LIST (plist);

  XPROCESS (process)->plist = plist;
  return plist;
}

#if 0 /* Turned off because we don't currently record this info
	 in the process.  Perhaps add it.  */
DEFUN ("process-connection", Fprocess_connection, Sprocess_connection, 1, 1, 0,
       doc: /* Return the connection type of PROCESS.
The value is nil for a pipe, t or `pty' for a pty, or `stream' for
a socket connection.  */)
     (process)
     Lisp_Object process;
{
  return XPROCESS (process)->type;
}
#endif

DEFUN ("process-type", Fprocess_type, Sprocess_type, 1, 1, 0,
       doc: /* Return the connection type of PROCESS.
The value is either the symbol `real', `network', or `serial'.
PROCESS may be a process, a buffer, the name of a process or buffer, or
nil, indicating the current buffer's process.  */)
     (process)
     Lisp_Object process;
{
  Lisp_Object proc;
  proc = get_process (process);
  return XPROCESS (proc)->type;
}

#ifdef HAVE_SOCKETS
DEFUN ("format-network-address", Fformat_network_address, Sformat_network_address,
       1, 2, 0,
       doc: /* Convert network ADDRESS from internal format to a string.
A 4 or 5 element vector represents an IPv4 address (with port number).
An 8 or 9 element vector represents an IPv6 address (with port number).
If optional second argument OMIT-PORT is non-nil, don't include a port
number in the string, even when present in ADDRESS.
Returns nil if format of ADDRESS is invalid.  */)
     (address, omit_port)
     Lisp_Object address, omit_port;
{
  if (NILP (address))
    return Qnil;

  if (STRINGP (address))  /* AF_LOCAL */
    return address;

  if (VECTORP (address))  /* AF_INET or AF_INET6 */
    {
      register struct Lisp_Vector *p = XVECTOR (address);
      Lisp_Object args[10];
      int nargs, i;

      if (p->size == 4 || (p->size == 5 && !NILP (omit_port)))
	{
	  args[0] = build_string ("%d.%d.%d.%d");
	  nargs = 4;
	}
      else if (p->size == 5)
	{
	  args[0] = build_string ("%d.%d.%d.%d:%d");
	  nargs = 5;
	}
      else if (p->size == 8 || (p->size == 9 && !NILP (omit_port)))
	{
	  args[0] = build_string ("%x:%x:%x:%x:%x:%x:%x:%x");
	  nargs = 8;
	}
      else if (p->size == 9)
	{
	  args[0] = build_string ("[%x:%x:%x:%x:%x:%x:%x:%x]:%d");
	  nargs = 9;
	}
      else
	return Qnil;

      for (i = 0; i < nargs; i++)
	{
	  EMACS_INT element = XINT (p->contents[i]);

	  if (element < 0 || element > 65535)
	    return Qnil;

	  if (nargs <= 5         /* IPv4 */
	      && i < 4           /* host, not port */
	      && element > 255)
	    return Qnil;

	  args[i+1] = p->contents[i];
	}

      return Fformat (nargs+1, args);
    }

  if (CONSP (address))
    {
      Lisp_Object args[2];
      args[0] = build_string ("<Family %d>");
      args[1] = Fcar (address);
      return Fformat (2, args);
    }

  return Qnil;
}
#endif

static Lisp_Object
list_processes_1 (query_only)
     Lisp_Object query_only;
{
  register Lisp_Object tail, tem;
  Lisp_Object proc, minspace, tem1;
  register struct Lisp_Process *p;
  char tembuf[300];
  int w_proc, w_buffer, w_tty;
  int exited = 0;
  Lisp_Object i_status, i_buffer, i_tty, i_command;

  w_proc = 4;    /* Proc   */
  w_buffer = 6;  /* Buffer */
  w_tty = 0;     /* Omit if no ttys */

  for (tail = Vprocess_alist; CONSP (tail); tail = XCDR (tail))
    {
      int i;

      proc = Fcdr (XCAR (tail));
      p = XPROCESS (proc);
      if (NILP (p->type))
	continue;
      if (!NILP (query_only) && p->kill_without_query)
	continue;
      if (STRINGP (p->name)
	  && ( i = SCHARS (p->name), (i > w_proc)))
	w_proc = i;
      if (!NILP (p->buffer))
	{
	  if (NILP (XBUFFER (p->buffer)->name))
	    {
	      if (w_buffer < 8)
		w_buffer = 8;  /* (Killed) */
	    }
	  else if ((i = SCHARS (XBUFFER (p->buffer)->name), (i > w_buffer)))
	    w_buffer = i;
	}
      if (STRINGP (p->tty_name)
	  && (i = SCHARS (p->tty_name), (i > w_tty)))
	w_tty = i;
    }

  XSETFASTINT (i_status, w_proc + 1);
  XSETFASTINT (i_buffer, XFASTINT (i_status) + 9);
  if (w_tty)
    {
      XSETFASTINT (i_tty, XFASTINT (i_buffer) + w_buffer + 1);
      XSETFASTINT (i_command, XFASTINT (i_tty) + w_tty + 1);
    }
  else
    {
      i_tty = Qnil;
      XSETFASTINT (i_command, XFASTINT (i_buffer) + w_buffer + 1);
    }

  XSETFASTINT (minspace, 1);

  set_buffer_internal (XBUFFER (Vstandard_output));
  current_buffer->undo_list = Qt;

  current_buffer->truncate_lines = Qt;

  write_string ("Proc", -1);
  Findent_to (i_status, minspace); write_string ("Status", -1);
  Findent_to (i_buffer, minspace); write_string ("Buffer", -1);
  if (!NILP (i_tty))
    {
      Findent_to (i_tty, minspace); write_string ("Tty", -1);
    }
  Findent_to (i_command, minspace); write_string ("Command", -1);
  write_string ("\n", -1);

  write_string ("----", -1);
  Findent_to (i_status, minspace); write_string ("------", -1);
  Findent_to (i_buffer, minspace); write_string ("------", -1);
  if (!NILP (i_tty))
    {
      Findent_to (i_tty, minspace); write_string ("---", -1);
    }
  Findent_to (i_command, minspace); write_string ("-------", -1);
  write_string ("\n", -1);

  for (tail = Vprocess_alist; CONSP (tail); tail = XCDR (tail))
    {
      Lisp_Object symbol;

      proc = Fcdr (XCAR (tail));
      p = XPROCESS (proc);
      if (NILP (p->type))
	continue;
      if (!NILP (query_only) && p->kill_without_query)
	continue;

      Finsert (1, &p->name);
      Findent_to (i_status, minspace);

      if (p->raw_status_new)
	update_status (p);
      symbol = p->status;
      if (CONSP (p->status))
	symbol = XCAR (p->status);

      if (EQ (symbol, Qsignal))
	{
	  Lisp_Object tem;
	  tem = Fcar (Fcdr (p->status));
	  Fprinc (symbol, Qnil);
	}
      else if (NETCONN1_P (p) || SERIALCONN1_P (p))
	{
	  if (EQ (symbol, Qexit))
	    write_string ("closed", -1);
	  else if (EQ (p->command, Qt))
	    write_string ("stopped", -1);
	  else if (EQ (symbol, Qrun))
	    write_string ("open", -1);
	  else
	    Fprinc (symbol, Qnil);
	}
      else if (SERIALCONN1_P (p))
	{
	  write_string ("running", -1);
	}
      else
	Fprinc (symbol, Qnil);

      if (EQ (symbol, Qexit))
	{
	  Lisp_Object tem;
	  tem = Fcar (Fcdr (p->status));
	  if (XFASTINT (tem))
	    {
	      sprintf (tembuf, " %d", (int) XFASTINT (tem));
	      write_string (tembuf, -1);
	    }
	}

      if (EQ (symbol, Qsignal) || EQ (symbol, Qexit) || EQ (symbol, Qclosed))
	exited++;

      Findent_to (i_buffer, minspace);
      if (NILP (p->buffer))
	insert_string ("(none)");
      else if (NILP (XBUFFER (p->buffer)->name))
	insert_string ("(Killed)");
      else
	Finsert (1, &XBUFFER (p->buffer)->name);

      if (!NILP (i_tty))
	{
	  Findent_to (i_tty, minspace);
	  if (STRINGP (p->tty_name))
	    Finsert (1, &p->tty_name);
	}

      Findent_to (i_command, minspace);

      if (EQ (p->status, Qlisten))
	{
	  Lisp_Object port = Fplist_get (p->childp, QCservice);
	  if (INTEGERP (port))
	    port = Fnumber_to_string (port);
	  if (NILP (port))
	    port = Fformat_network_address (Fplist_get (p->childp, QClocal), Qnil);
	  sprintf (tembuf, "(network %s server on %s)\n",
		   (DATAGRAM_CHAN_P (p->infd) ? "datagram" : "stream"),
		   (STRINGP (port) ? (char *)SDATA (port) : "?"));
	  insert_string (tembuf);
	}
      else if (NETCONN1_P (p))
	{
	  /* For a local socket, there is no host name,
	     so display service instead.  */
	  Lisp_Object host = Fplist_get (p->childp, QChost);
	  if (!STRINGP (host))
	    {
	      host = Fplist_get (p->childp, QCservice);
	      if (INTEGERP (host))
		host = Fnumber_to_string (host);
	    }
	  if (NILP (host))
	    host = Fformat_network_address (Fplist_get (p->childp, QCremote), Qnil);
	  sprintf (tembuf, "(network %s connection to %s)\n",
		   (DATAGRAM_CHAN_P (p->infd) ? "datagram" : "stream"),
		   (STRINGP (host) ? (char *)SDATA (host) : "?"));
	  insert_string (tembuf);
	}
      else if (SERIALCONN1_P (p))
	{
	  Lisp_Object port = Fplist_get (p->childp, QCport);
	  Lisp_Object speed = Fplist_get (p->childp, QCspeed);
	  insert_string ("(serial port ");
	  if (STRINGP (port))
	    insert_string (SDATA (port));
	  else
	    insert_string ("?");
	  if (INTEGERP (speed))
	    {
	      sprintf (tembuf, " at %ld b/s", (long) XINT (speed));
	      insert_string (tembuf);
	    }
	  insert_string (")\n");
	}
      else
	{
	  tem = p->command;
	  while (1)
	    {
	      tem1 = Fcar (tem);
	      if (NILP (tem1))
		break;
	      Finsert (1, &tem1);
	      tem = Fcdr (tem);
	      if (NILP (tem))
		break;
	      insert_string (" ");
	    }
	  insert_string ("\n");
       }
    }
  if (exited)
    {
      status_notify (NULL);
      redisplay_preserve_echo_area (13);
    }
  return Qnil;
}

DEFUN ("list-processes", Flist_processes, Slist_processes, 0, 1, "P",
       doc: /* Display a list of all processes.
If optional argument QUERY-ONLY is non-nil, only processes with
the query-on-exit flag set will be listed.
Any process listed as exited or signaled is actually eliminated
after the listing is made.  */)
     (query_only)
     Lisp_Object query_only;
{
  internal_with_output_to_temp_buffer ("*Process List*",
				       list_processes_1, query_only);
  return Qnil;
}

DEFUN ("process-list", Fprocess_list, Sprocess_list, 0, 0, 0,
       doc: /* Return a list of all processes.  */)
     ()
{
  return Fmapcar (Qcdr, Vprocess_alist);
}

/* Starting asynchronous inferior processes.  */

static Lisp_Object start_process_unwind ();

DEFUN ("start-process", Fstart_process, Sstart_process, 3, MANY, 0,
       doc: /* Start a program in a subprocess.  Return the process object for it.
NAME is name for process.  It is modified if necessary to make it unique.
BUFFER is the buffer (or buffer name) to associate with the process.

Process output (both standard output and standard error streams) goes
at end of BUFFER, unless you specify an output stream or filter
function to handle the output.  BUFFER may also be nil, meaning that
this process is not associated with any buffer.

PROGRAM is the program file name.  It is searched for in PATH.  If
nil, just associate a pty with the buffer.  Remaining arguments are
strings to give program as arguments.

If you want to separate standard output from standard error, invoke
the command through a shell and redirect one of them using the shell
syntax.

usage: (start-process NAME BUFFER PROGRAM &rest PROGRAM-ARGS)  */)
     (nargs, args)
     int nargs;
     register Lisp_Object *args;
{
  Lisp_Object buffer, name, program, proc, current_dir, tem;
  register unsigned char **new_argv;
  register int i;
  int count = SPECPDL_INDEX ();

  buffer = args[1];
  if (!NILP (buffer))
    buffer = Fget_buffer_create (buffer);

  /* Make sure that the child will be able to chdir to the current
     buffer's current directory, or its unhandled equivalent.  We
     can't just have the child check for an error when it does the
     chdir, since it's in a vfork.

     We have to GCPRO around this because Fexpand_file_name and
     Funhandled_file_name_directory might call a file name handling
     function.  The argument list is protected by the caller, so all
     we really have to worry about is buffer.  */
  {
    struct gcpro gcpro1, gcpro2;

    current_dir = current_buffer->directory;

    GCPRO2 (buffer, current_dir);

    current_dir = Funhandled_file_name_directory (current_dir);
    if (NILP (current_dir))
      /* If the file name handler says that current_dir is unreachable, use
	 a sensible default. */
      current_dir = build_string ("~/");
    current_dir = expand_and_dir_to_file (current_dir, Qnil);
    if (NILP (Ffile_accessible_directory_p (current_dir)))
      report_file_error ("Setting current directory",
			 Fcons (current_buffer->directory, Qnil));

    UNGCPRO;
  }

  name = args[0];
  CHECK_STRING (name);

  program = args[2];

  if (!NILP (program))
    CHECK_STRING (program);

  proc = make_process (name);
  /* If an error occurs and we can't start the process, we want to
     remove it from the process list.  This means that each error
     check in create_process doesn't need to call remove_process
     itself; it's all taken care of here.  */
  record_unwind_protect (start_process_unwind, proc);

  XPROCESS (proc)->childp = Qt;
  XPROCESS (proc)->plist = Qnil;
  XPROCESS (proc)->type = Qreal;
  XPROCESS (proc)->buffer = buffer;
  XPROCESS (proc)->sentinel = Qnil;
  XPROCESS (proc)->filter = Qnil;
  XPROCESS (proc)->command = Flist (nargs - 2, args + 2);

#ifdef ADAPTIVE_READ_BUFFERING
  XPROCESS (proc)->adaptive_read_buffering
    = (NILP (Vprocess_adaptive_read_buffering) ? 0
       : EQ (Vprocess_adaptive_read_buffering, Qt) ? 1 : 2);
#endif

  /* Make the process marker point into the process buffer (if any).  */
  if (BUFFERP (buffer))
    set_marker_both (XPROCESS (proc)->mark, buffer,
		     BUF_ZV (XBUFFER (buffer)),
		     BUF_ZV_BYTE (XBUFFER (buffer)));

  {
    /* Decide coding systems for communicating with the process.  Here
       we don't setup the structure coding_system nor pay attention to
       unibyte mode.  They are done in create_process.  */

    /* Qt denotes we have not yet called Ffind_operation_coding_system.  */
    Lisp_Object coding_systems = Qt;
    Lisp_Object val, *args2;
    struct gcpro gcpro1, gcpro2;

    val = Vcoding_system_for_read;
    if (NILP (val))
      {
	args2 = (Lisp_Object *) alloca ((nargs + 1) * sizeof *args2);
	args2[0] = Qstart_process;
	for (i = 0; i < nargs; i++) args2[i + 1] = args[i];
	GCPRO2 (proc, current_dir);
	if (!NILP (program))
	  coding_systems = Ffind_operation_coding_system (nargs + 1, args2);
	UNGCPRO;
	if (CONSP (coding_systems))
	  val = XCAR (coding_systems);
	else if (CONSP (Vdefault_process_coding_system))
	  val = XCAR (Vdefault_process_coding_system);
      }
    XPROCESS (proc)->decode_coding_system = val;

    val = Vcoding_system_for_write;
    if (NILP (val))
      {
	if (EQ (coding_systems, Qt))
	  {
	    args2 = (Lisp_Object *) alloca ((nargs + 1) * sizeof args2);
	    args2[0] = Qstart_process;
	    for (i = 0; i < nargs; i++) args2[i + 1] = args[i];
	    GCPRO2 (proc, current_dir);
	    if (!NILP (program))
	      coding_systems = Ffind_operation_coding_system (nargs + 1, args2);
	    UNGCPRO;
	  }
	if (CONSP (coding_systems))
	  val = XCDR (coding_systems);
	else if (CONSP (Vdefault_process_coding_system))
	  val = XCDR (Vdefault_process_coding_system);
      }
    XPROCESS (proc)->encode_coding_system = val;
    /* Note: At this momemnt, the above coding system may leave
       text-conversion or eol-conversion unspecified.  They will be
       decided after we read output from the process and decode it by
       some coding system, or just before we actually send a text to
       the process.  */
  }


  XPROCESS (proc)->decoding_buf = make_uninit_string (0);
  XPROCESS (proc)->decoding_carryover = 0;
  XPROCESS (proc)->encoding_buf = make_uninit_string (0);

  XPROCESS (proc)->inherit_coding_system_flag
    = !(NILP (buffer) || !inherit_process_coding_system);

  if (!NILP (program))
    {
      /* If program file name is not absolute, search our path for it.
	 Put the name we will really use in TEM.  */
      if (!IS_DIRECTORY_SEP (SREF (program, 0))
	  && !(SCHARS (program) > 1
	       && IS_DEVICE_SEP (SREF (program, 1))))
	{
	  struct gcpro gcpro1, gcpro2, gcpro3, gcpro4;

	  tem = Qnil;
	  GCPRO4 (name, program, buffer, current_dir);
	  openp (Vexec_path, program, Vexec_suffixes, &tem, make_number (X_OK));
	  UNGCPRO;
	  if (NILP (tem))
	    report_file_error ("Searching for program", Fcons (program, Qnil));
	  tem = Fexpand_file_name (tem, Qnil);
	}
      else
	{
	  if (!NILP (Ffile_directory_p (program)))
	    error ("Specified program for new process is a directory");
	  tem = program;
	}

      /* If program file name starts with /: for quoting a magic name,
	 discard that.  */
      if (SBYTES (tem) > 2 && SREF (tem, 0) == '/'
	  && SREF (tem, 1) == ':')
	tem = Fsubstring (tem, make_number (2), Qnil);

      {
	Lisp_Object arg_encoding = Qnil;
	struct gcpro gcpro1;
	GCPRO1 (tem);

	/* Encode the file name and put it in NEW_ARGV.
	   That's where the child will use it to execute the program.  */
	tem = Fcons (ENCODE_FILE (tem), Qnil);

	/* Here we encode arguments by the coding system used for sending
	   data to the process.  We don't support using different coding
	   systems for encoding arguments and for encoding data sent to the
	   process.  */

	for (i = 3; i < nargs; i++)
	  {
	    tem = Fcons (args[i], tem);
	    CHECK_STRING (XCAR (tem));
	    if (STRING_MULTIBYTE (XCAR (tem)))
	      {
		if (NILP (arg_encoding))
		  arg_encoding = (complement_process_encoding_system
				  (XPROCESS (proc)->encode_coding_system));
		XSETCAR (tem,
			 code_convert_string_norecord
			 (XCAR (tem), arg_encoding, 1));
	      }
	  }

	UNGCPRO;
      }

      /* Now that everything is encoded we can collect the strings into
	 NEW_ARGV.  */
      new_argv = (unsigned char **) alloca ((nargs - 1) * sizeof (char *));
      new_argv[nargs - 2] = 0;

      for (i = nargs - 3; i >= 0; i--)
	{
	  new_argv[i] = SDATA (XCAR (tem));
	  tem = XCDR (tem);
	}

      create_process (proc, (char **) new_argv, current_dir);
    }
  else
    create_pty (proc);

  return unbind_to (count, proc);
}

/* This function is the unwind_protect form for Fstart_process.  If
   PROC doesn't have its pid set, then we know someone has signaled
   an error and the process wasn't started successfully, so we should
   remove it from the process list.  */
static Lisp_Object
start_process_unwind (proc)
     Lisp_Object proc;
{
  if (!PROCESSP (proc))
    abort ();

  /* Was PROC started successfully?  */
  if (XPROCESS (proc)->pid == -1)
    remove_process (proc);

  return Qnil;
}

static void
create_process_1 (timer)
     struct atimer *timer;
{
  /* Nothing to do.  */
}


#if 0  /* This doesn't work; see the note before sigchld_handler.  */
#ifdef USG
#ifdef SIGCHLD
/* Mimic blocking of signals on system V, which doesn't really have it.  */

/* Nonzero means we got a SIGCHLD when it was supposed to be blocked.  */
int sigchld_deferred;

SIGTYPE
create_process_sigchld ()
{
  signal (SIGCHLD, create_process_sigchld);

  sigchld_deferred = 1;
}
#endif
#endif
#endif

void
create_process (process, new_argv, current_dir)
     Lisp_Object process;
     char **new_argv;
     Lisp_Object current_dir;
{
  int inchannel, outchannel;
  pid_t pid;
  int sv[2];
#if !defined (WINDOWSNT) && defined (FD_CLOEXEC)
  int wait_child_setup[2];
#endif
#ifdef POSIX_SIGNALS
  sigset_t procmask;
  sigset_t blocked;
  struct sigaction sigint_action;
  struct sigaction sigquit_action;
#ifdef AIX
  struct sigaction sighup_action;
#endif
#else /* !POSIX_SIGNALS */
#if 0
#ifdef SIGCHLD
  SIGTYPE (*sigchld)();
#endif
#endif /* 0 */
#endif /* !POSIX_SIGNALS */
  /* Use volatile to protect variables from being clobbered by longjmp.  */
  volatile int forkin, forkout;
  volatile int pty_flag = 0;
#ifndef USE_CRT_DLL
  extern char **environ;
#endif

  inchannel = outchannel = -1;

#ifdef HAVE_PTYS
  if (!NILP (Vprocess_connection_type))
    outchannel = inchannel = allocate_pty ();

  if (inchannel >= 0)
    {
#if ! defined (USG) || defined (USG_SUBTTY_WORKS)
      /* On most USG systems it does not work to open the pty's tty here,
	 then close it and reopen it in the child.  */
#ifdef O_NOCTTY
      /* Don't let this terminal become our controlling terminal
	 (in case we don't have one).  */
      forkout = forkin = emacs_open (pty_name, O_RDWR | O_NOCTTY, 0);
#else
      forkout = forkin = emacs_open (pty_name, O_RDWR, 0);
#endif
      if (forkin < 0)
	report_file_error ("Opening pty", Qnil);
#else
      forkin = forkout = -1;
#endif /* not USG, or USG_SUBTTY_WORKS */
      pty_flag = 1;
    }
  else
#endif /* HAVE_PTYS */
    {
      int tem;
      tem = pipe (sv);
      if (tem < 0)
	report_file_error ("Creating pipe", Qnil);
      inchannel = sv[0];
      forkout = sv[1];
      tem = pipe (sv);
      if (tem < 0)
	{
	  emacs_close (inchannel);
	  emacs_close (forkout);
	  report_file_error ("Creating pipe", Qnil);
	}
      outchannel = sv[1];
      forkin = sv[0];
    }

#if !defined (WINDOWSNT) && defined (FD_CLOEXEC)
    {
      int tem;

      tem = pipe (wait_child_setup);
      if (tem < 0)
	report_file_error ("Creating pipe", Qnil);
      tem = fcntl (wait_child_setup[1], F_GETFD, 0);
      if (tem >= 0)
	tem = fcntl (wait_child_setup[1], F_SETFD, tem | FD_CLOEXEC);
      if (tem < 0)
	{
	  emacs_close (wait_child_setup[0]);
	  emacs_close (wait_child_setup[1]);
	  report_file_error ("Setting file descriptor flags", Qnil);
	}
    }
#endif

#if 0
  /* Replaced by close_process_descs */
  set_exclusive_use (inchannel);
  set_exclusive_use (outchannel);
#endif

#ifdef O_NONBLOCK
  fcntl (inchannel, F_SETFL, O_NONBLOCK);
  fcntl (outchannel, F_SETFL, O_NONBLOCK);
#else
#ifdef O_NDELAY
  fcntl (inchannel, F_SETFL, O_NDELAY);
  fcntl (outchannel, F_SETFL, O_NDELAY);
#endif
#endif

  /* Record this as an active process, with its channels.
     As a result, child_setup will close Emacs's side of the pipes.  */
  chan_process[inchannel] = process;
  XPROCESS (process)->infd = inchannel;
  XPROCESS (process)->outfd = outchannel;

  /* Previously we recorded the tty descriptor used in the subprocess.
     It was only used for getting the foreground tty process, so now
     we just reopen the device (see emacs_get_tty_pgrp) as this is
     more portable (see USG_SUBTTY_WORKS above).  */

  XPROCESS (process)->pty_flag = pty_flag;
  XPROCESS (process)->status = Qrun;
  setup_process_coding_systems (process);

  /* Delay interrupts until we have a chance to store
     the new fork's pid in its process structure */
#ifdef POSIX_SIGNALS
  sigemptyset (&blocked);
#ifdef SIGCHLD
  sigaddset (&blocked, SIGCHLD);
#endif
#ifdef HAVE_WORKING_VFORK
  /* On many hosts (e.g. Solaris 2.4), if a vforked child calls `signal',
     this sets the parent's signal handlers as well as the child's.
     So delay all interrupts whose handlers the child might munge,
     and record the current handlers so they can be restored later.  */
  sigaddset (&blocked, SIGINT );  sigaction (SIGINT , 0, &sigint_action );
  sigaddset (&blocked, SIGQUIT);  sigaction (SIGQUIT, 0, &sigquit_action);
#ifdef AIX
  sigaddset (&blocked, SIGHUP );  sigaction (SIGHUP , 0, &sighup_action );
#endif
#endif /* HAVE_WORKING_VFORK */
  sigprocmask (SIG_BLOCK, &blocked, &procmask);
#else /* !POSIX_SIGNALS */
#ifdef SIGCHLD
#if defined (BSD_SYSTEM) || defined (HPUX)
  sigsetmask (sigmask (SIGCHLD));
#else /* ordinary USG */
#if 0
  sigchld_deferred = 0;
  sigchld = signal (SIGCHLD, create_process_sigchld);
#endif
#endif /* ordinary USG */
#endif /* SIGCHLD */
#endif /* !POSIX_SIGNALS */

  FD_SET (inchannel, &input_wait_mask);
  FD_SET (inchannel, &non_keyboard_wait_mask);
  if (inchannel > max_process_desc)
    max_process_desc = inchannel;

  /* Until we store the proper pid, enable sigchld_handler
     to recognize an unknown pid as standing for this process.
     It is very important not to let this `marker' value stay
     in the table after this function has returned; if it does
     it might cause call-process to hang and subsequent asynchronous
     processes to get their return values scrambled.  */
  XPROCESS (process)->pid = -1;

  BLOCK_INPUT;

  {
    /* child_setup must clobber environ on systems with true vfork.
       Protect it from permanent change.  */
    char **save_environ = environ;

    current_dir = ENCODE_FILE (current_dir);

#ifndef WINDOWSNT
    pid = vfork ();
    if (pid == 0)
#endif /* not WINDOWSNT */
      {
	int xforkin = forkin;
	int xforkout = forkout;

#if 0 /* This was probably a mistake--it duplicates code later on,
	 but fails to handle all the cases.  */
	/* Make sure SIGCHLD is not blocked in the child.  */
	sigsetmask (SIGEMPTYMASK);
#endif

	/* Make the pty be the controlling terminal of the process.  */
#ifdef HAVE_PTYS
	/* First, disconnect its current controlling terminal.  */
#ifdef HAVE_SETSID
	/* We tried doing setsid only if pty_flag, but it caused
	   process_set_signal to fail on SGI when using a pipe.  */
	setsid ();
	/* Make the pty's terminal the controlling terminal.  */
	if (pty_flag)
	  {
#ifdef TIOCSCTTY
	    /* We ignore the return value
	       because faith@cs.unc.edu says that is necessary on Linux.  */
	    ioctl (xforkin, TIOCSCTTY, 0);
#endif
	  }
#else /* not HAVE_SETSID */
#ifdef USG
	/* It's very important to call setpgrp here and no time
	   afterwards.  Otherwise, we lose our controlling tty which
	   is set when we open the pty. */
	setpgrp ();
#endif /* USG */
#endif /* not HAVE_SETSID */
#if defined (HAVE_TERMIOS) && defined (LDISC1)
	if (pty_flag && xforkin >= 0)
	  {
	    struct termios t;
	    tcgetattr (xforkin, &t);
	    t.c_lflag = LDISC1;
	    if (tcsetattr (xforkin, TCSANOW, &t) < 0)
	      emacs_write (1, "create_process/tcsetattr LDISC1 failed\n", 39);
	  }
#else
#if defined (NTTYDISC) && defined (TIOCSETD)
	if (pty_flag && xforkin >= 0)
	  {
	    /* Use new line discipline.  */
	    int ldisc = NTTYDISC;
	    ioctl (xforkin, TIOCSETD, &ldisc);
	  }
#endif
#endif
#ifdef TIOCNOTTY
	/* In 4.3BSD, the TIOCSPGRP bug has been fixed, and now you
	   can do TIOCSPGRP only to the process's controlling tty.  */
	if (pty_flag)
	  {
	    /* I wonder: would just ioctl (0, TIOCNOTTY, 0) work here?
	       I can't test it since I don't have 4.3.  */
	    int j = emacs_open ("/dev/tty", O_RDWR, 0);
	    ioctl (j, TIOCNOTTY, 0);
	    emacs_close (j);
#ifndef USG
	    /* In order to get a controlling terminal on some versions
	       of BSD, it is necessary to put the process in pgrp 0
	       before it opens the terminal.  */
#ifdef HAVE_SETPGID
	    setpgid (0, 0);
#else
	    setpgrp (0, 0);
#endif
#endif
	  }
#endif /* TIOCNOTTY */

#if !defined (DONT_REOPEN_PTY)
/*** There is a suggestion that this ought to be a
     conditional on TIOCSPGRP,
     or !(defined (HAVE_SETSID) && defined (TIOCSCTTY)).
     Trying the latter gave the wrong results on Debian GNU/Linux 1.1;
     that system does seem to need this code, even though
     both HAVE_SETSID and TIOCSCTTY are defined.  */
	/* Now close the pty (if we had it open) and reopen it.
	   This makes the pty the controlling terminal of the subprocess.  */
	if (pty_flag)
	  {

	    /* I wonder if emacs_close (emacs_open (pty_name, ...))
	       would work?  */
	    if (xforkin >= 0)
	      emacs_close (xforkin);
	    xforkout = xforkin = emacs_open (pty_name, O_RDWR, 0);

	    if (xforkin < 0)
	      {
		emacs_write (1, "Couldn't open the pty terminal ", 31);
		emacs_write (1, pty_name, strlen (pty_name));
		emacs_write (1, "\n", 1);
		_exit (1);
	      }

	  }
#endif /* not DONT_REOPEN_PTY */

#ifdef SETUP_SLAVE_PTY
	if (pty_flag)
	  {
	    SETUP_SLAVE_PTY;
	  }
#endif /* SETUP_SLAVE_PTY */
#ifdef AIX
	/* On AIX, we've disabled SIGHUP above once we start a child on a pty.
	   Now reenable it in the child, so it will die when we want it to.  */
	if (pty_flag)
	  signal (SIGHUP, SIG_DFL);
#endif
#endif /* HAVE_PTYS */

	signal (SIGINT, SIG_DFL);
	signal (SIGQUIT, SIG_DFL);

	/* Stop blocking signals in the child.  */
#ifdef POSIX_SIGNALS
	sigprocmask (SIG_SETMASK, &procmask, 0);
#else /* !POSIX_SIGNALS */
#ifdef SIGCHLD
#if defined (BSD_SYSTEM) || defined (HPUX)
	sigsetmask (SIGEMPTYMASK);
#else /* ordinary USG */
#if 0
	signal (SIGCHLD, sigchld);
#endif
#endif /* ordinary USG */
#endif /* SIGCHLD */
#endif /* !POSIX_SIGNALS */

	if (pty_flag)
	  child_setup_tty (xforkout);
#ifdef WINDOWSNT
	pid = child_setup (xforkin, xforkout, xforkout,
			   new_argv, 1, current_dir);
#else  /* not WINDOWSNT */
#ifdef FD_CLOEXEC
	emacs_close (wait_child_setup[0]);
#endif
	child_setup (xforkin, xforkout, xforkout,
		     new_argv, 1, current_dir);
#endif /* not WINDOWSNT */
      }
    environ = save_environ;
  }

  UNBLOCK_INPUT;

  /* This runs in the Emacs process.  */
  if (pid < 0)
    {
      if (forkin >= 0)
	emacs_close (forkin);
      if (forkin != forkout && forkout >= 0)
	emacs_close (forkout);
    }
  else
    {
      /* vfork succeeded.  */
      XPROCESS (process)->pid = pid;

#ifdef WINDOWSNT
      register_child (pid, inchannel);
#endif /* WINDOWSNT */

      /* If the subfork execv fails, and it exits,
	 this close hangs.  I don't know why.
	 So have an interrupt jar it loose.  */
      {
	struct atimer *timer;
	EMACS_TIME offset;

	stop_polling ();
	EMACS_SET_SECS_USECS (offset, 1, 0);
	timer = start_atimer (ATIMER_RELATIVE, offset, create_process_1, 0);

	if (forkin >= 0)
	  emacs_close (forkin);

	cancel_atimer (timer);
	start_polling ();
      }

      if (forkin != forkout && forkout >= 0)
	emacs_close (forkout);

#ifdef HAVE_PTYS
      if (pty_flag)
	XPROCESS (process)->tty_name = build_string (pty_name);
      else
#endif
	XPROCESS (process)->tty_name = Qnil;

#if !defined (WINDOWSNT) && defined (FD_CLOEXEC)
      /* Wait for child_setup to complete in case that vfork is
	 actually defined as fork.  The descriptor wait_child_setup[1]
	 of a pipe is closed at the child side either by close-on-exec
	 on successful execvp or the _exit call in child_setup.  */
      {
	char dummy;

	emacs_close (wait_child_setup[1]);
	emacs_read (wait_child_setup[0], &dummy, 1);
	emacs_close (wait_child_setup[0]);
      }
#endif
    }

  /* Restore the signal state whether vfork succeeded or not.
     (We will signal an error, below, if it failed.)  */
#ifdef POSIX_SIGNALS
#ifdef HAVE_WORKING_VFORK
  /* Restore the parent's signal handlers.  */
  sigaction (SIGINT, &sigint_action, 0);
  sigaction (SIGQUIT, &sigquit_action, 0);
#ifdef AIX
  sigaction (SIGHUP, &sighup_action, 0);
#endif
#endif /* HAVE_WORKING_VFORK */
  /* Stop blocking signals in the parent.  */
  sigprocmask (SIG_SETMASK, &procmask, 0);
#else /* !POSIX_SIGNALS */
#ifdef SIGCHLD
#if defined (BSD_SYSTEM) || defined (HPUX)
  sigsetmask (SIGEMPTYMASK);
#else /* ordinary USG */
#if 0
  signal (SIGCHLD, sigchld);
  /* Now really handle any of these signals
     that came in during this function.  */
  if (sigchld_deferred)
    kill (getpid (), SIGCHLD);
#endif
#endif /* ordinary USG */
#endif /* SIGCHLD */
#endif /* !POSIX_SIGNALS */

  /* Now generate the error if vfork failed.  */
  if (pid < 0)
    report_file_error ("Doing vfork", Qnil);
}

void
create_pty (process)
     Lisp_Object process;
{
  int inchannel, outchannel;

  /* Use volatile to protect variables from being clobbered by longjmp.  */
  volatile int forkin, forkout;
  volatile int pty_flag = 0;

  inchannel = outchannel = -1;

#ifdef HAVE_PTYS
  if (!NILP (Vprocess_connection_type))
    outchannel = inchannel = allocate_pty ();

  if (inchannel >= 0)
    {
#if ! defined (USG) || defined (USG_SUBTTY_WORKS)
      /* On most USG systems it does not work to open the pty's tty here,
	 then close it and reopen it in the child.  */
#ifdef O_NOCTTY
      /* Don't let this terminal become our controlling terminal
	 (in case we don't have one).  */
      forkout = forkin = emacs_open (pty_name, O_RDWR | O_NOCTTY, 0);
#else
      forkout = forkin = emacs_open (pty_name, O_RDWR, 0);
#endif
      if (forkin < 0)
	report_file_error ("Opening pty", Qnil);
#if defined (DONT_REOPEN_PTY)
      /* In the case that vfork is defined as fork, the parent process
	 (Emacs) may send some data before the child process completes
	 tty options setup.  So we setup tty before forking.  */
      child_setup_tty (forkout);
#endif /* DONT_REOPEN_PTY */
#else
      forkin = forkout = -1;
#endif /* not USG, or USG_SUBTTY_WORKS */
      pty_flag = 1;
    }
#endif /* HAVE_PTYS */

#ifdef O_NONBLOCK
  fcntl (inchannel, F_SETFL, O_NONBLOCK);
  fcntl (outchannel, F_SETFL, O_NONBLOCK);
#else
#ifdef O_NDELAY
  fcntl (inchannel, F_SETFL, O_NDELAY);
  fcntl (outchannel, F_SETFL, O_NDELAY);
#endif
#endif

  /* Record this as an active process, with its channels.
     As a result, child_setup will close Emacs's side of the pipes.  */
  chan_process[inchannel] = process;
  XPROCESS (process)->infd = inchannel;
  XPROCESS (process)->outfd = outchannel;

  /* Previously we recorded the tty descriptor used in the subprocess.
     It was only used for getting the foreground tty process, so now
     we just reopen the device (see emacs_get_tty_pgrp) as this is
     more portable (see USG_SUBTTY_WORKS above).  */

  XPROCESS (process)->pty_flag = pty_flag;
  XPROCESS (process)->status = Qrun;
  setup_process_coding_systems (process);

  FD_SET (inchannel, &input_wait_mask);
  FD_SET (inchannel, &non_keyboard_wait_mask);
  if (inchannel > max_process_desc)
    max_process_desc = inchannel;

  XPROCESS (process)->pid = -2;
#ifdef HAVE_PTYS
  if (pty_flag)
    XPROCESS (process)->tty_name = build_string (pty_name);
  else
#endif
    XPROCESS (process)->tty_name = Qnil;
}


#ifdef HAVE_SOCKETS

/* Convert an internal struct sockaddr to a lisp object (vector or string).
   The address family of sa is not included in the result.  */

static Lisp_Object
conv_sockaddr_to_lisp (sa, len)
     struct sockaddr *sa;
     int len;
{
  Lisp_Object address;
  int i;
  unsigned char *cp;
  register struct Lisp_Vector *p;

  /* Workaround for a bug in getsockname on BSD: Names bound to
     sockets in the UNIX domain are inaccessible; getsockname returns
     a zero length name.  */
  if (len < OFFSETOF (struct sockaddr, sa_family) + sizeof (sa->sa_family))
    return empty_unibyte_string;

  switch (sa->sa_family)
    {
    case AF_INET:
      {
	struct sockaddr_in *sin = (struct sockaddr_in *) sa;
	len = sizeof (sin->sin_addr) + 1;
	address = Fmake_vector (make_number (len), Qnil);
	p = XVECTOR (address);
	p->contents[--len] = make_number (ntohs (sin->sin_port));
	cp = (unsigned char *) &sin->sin_addr;
	break;
      }
#ifdef AF_INET6
    case AF_INET6:
      {
	struct sockaddr_in6 *sin6 = (struct sockaddr_in6 *) sa;
	uint16_t *ip6 = (uint16_t *) &sin6->sin6_addr;
	len = sizeof (sin6->sin6_addr)/2 + 1;
	address = Fmake_vector (make_number (len), Qnil);
	p = XVECTOR (address);
	p->contents[--len] = make_number (ntohs (sin6->sin6_port));
	for (i = 0; i < len; i++)
	  p->contents[i] = make_number (ntohs (ip6[i]));
	return address;
      }
#endif
#ifdef HAVE_LOCAL_SOCKETS
    case AF_LOCAL:
      {
	struct sockaddr_un *sockun = (struct sockaddr_un *) sa;
	for (i = 0; i < sizeof (sockun->sun_path); i++)
	  if (sockun->sun_path[i] == 0)
	    break;
	return make_unibyte_string (sockun->sun_path, i);
      }
#endif
    default:
      len -= OFFSETOF (struct sockaddr, sa_family) + sizeof (sa->sa_family);
      address = Fcons (make_number (sa->sa_family),
		       Fmake_vector (make_number (len), Qnil));
      p = XVECTOR (XCDR (address));
      cp = (unsigned char *) &sa->sa_family + sizeof (sa->sa_family);
      break;
    }

  i = 0;
  while (i < len)
    p->contents[i++] = make_number (*cp++);

  return address;
}


/* Get family and required size for sockaddr structure to hold ADDRESS.  */

static int
get_lisp_to_sockaddr_size (address, familyp)
     Lisp_Object address;
     int *familyp;
{
  register struct Lisp_Vector *p;

  if (VECTORP (address))
    {
      p = XVECTOR (address);
      if (p->size == 5)
	{
	  *familyp = AF_INET;
	  return sizeof (struct sockaddr_in);
	}
#ifdef AF_INET6
      else if (p->size == 9)
	{
	  *familyp = AF_INET6;
	  return sizeof (struct sockaddr_in6);
	}
#endif
    }
#ifdef HAVE_LOCAL_SOCKETS
  else if (STRINGP (address))
    {
      *familyp = AF_LOCAL;
      return sizeof (struct sockaddr_un);
    }
#endif
  else if (CONSP (address) && INTEGERP (XCAR (address)) && VECTORP (XCDR (address)))
    {
      struct sockaddr *sa;
      *familyp = XINT (XCAR (address));
      p = XVECTOR (XCDR (address));
      return p->size + sizeof (sa->sa_family);
    }
  return 0;
}

/* Convert an address object (vector or string) to an internal sockaddr.

   The address format has been basically validated by
   get_lisp_to_sockaddr_size, but this does not mean FAMILY is valid;
   it could have come from user data.  So if FAMILY is not valid,
   we return after zeroing *SA.  */

static void
conv_lisp_to_sockaddr (family, address, sa, len)
     int family;
     Lisp_Object address;
     struct sockaddr *sa;
     int len;
{
  register struct Lisp_Vector *p;
  register unsigned char *cp = NULL;
  register int i;

  bzero (sa, len);

  if (VECTORP (address))
    {
      p = XVECTOR (address);
      if (family == AF_INET)
	{
	  struct sockaddr_in *sin = (struct sockaddr_in *) sa;
	  len = sizeof (sin->sin_addr) + 1;
	  i = XINT (p->contents[--len]);
	  sin->sin_port = htons (i);
	  cp = (unsigned char *)&sin->sin_addr;
	  sa->sa_family = family;
	}
#ifdef AF_INET6
      else if (family == AF_INET6)
	{
	  struct sockaddr_in6 *sin6 = (struct sockaddr_in6 *) sa;
	  uint16_t *ip6 = (uint16_t *)&sin6->sin6_addr;
	  len = sizeof (sin6->sin6_addr) + 1;
	  i = XINT (p->contents[--len]);
	  sin6->sin6_port = htons (i);
	  for (i = 0; i < len; i++)
	    if (INTEGERP (p->contents[i]))
	      {
		int j = XFASTINT (p->contents[i]) & 0xffff;
		ip6[i] = ntohs (j);
	      }
	  sa->sa_family = family;
	  return;
	}
#endif
      else
	return;
    }
  else if (STRINGP (address))
    {
#ifdef HAVE_LOCAL_SOCKETS
      if (family == AF_LOCAL)
	{
	  struct sockaddr_un *sockun = (struct sockaddr_un *) sa;
	  cp = SDATA (address);
	  for (i = 0; i < sizeof (sockun->sun_path) && *cp; i++)
	    sockun->sun_path[i] = *cp++;
	  sa->sa_family = family;
	}
#endif
      return;
    }
  else
    {
      p = XVECTOR (XCDR (address));
      cp = (unsigned char *)sa + sizeof (sa->sa_family);
    }

  for (i = 0; i < len; i++)
    if (INTEGERP (p->contents[i]))
      *cp++ = XFASTINT (p->contents[i]) & 0xff;
}

#ifdef DATAGRAM_SOCKETS
DEFUN ("process-datagram-address", Fprocess_datagram_address, Sprocess_datagram_address,
       1, 1, 0,
       doc: /* Get the current datagram address associated with PROCESS.  */)
       (process)
       Lisp_Object process;
{
  int channel;

  CHECK_PROCESS (process);

  if (!DATAGRAM_CONN_P (process))
    return Qnil;

  channel = XPROCESS (process)->infd;
  return conv_sockaddr_to_lisp (datagram_address[channel].sa,
				datagram_address[channel].len);
}

DEFUN ("set-process-datagram-address", Fset_process_datagram_address, Sset_process_datagram_address,
       2, 2, 0,
       doc: /* Set the datagram address for PROCESS to ADDRESS.
Returns nil upon error setting address, ADDRESS otherwise.  */)
       (process, address)
       Lisp_Object process, address;
{
  int channel;
  int family, len;

  CHECK_PROCESS (process);

  if (!DATAGRAM_CONN_P (process))
    return Qnil;

  channel = XPROCESS (process)->infd;

  len = get_lisp_to_sockaddr_size (address, &family);
  if (datagram_address[channel].len != len)
    return Qnil;
  conv_lisp_to_sockaddr (family, address, datagram_address[channel].sa, len);
  return address;
}
#endif


static const struct socket_options {
  /* The name of this option.  Should be lowercase version of option
     name without SO_ prefix. */
  char *name;
  /* Option level SOL_... */
  int optlevel;
  /* Option number SO_... */
  int optnum;
  enum { SOPT_UNKNOWN, SOPT_BOOL, SOPT_INT, SOPT_IFNAME, SOPT_LINGER } opttype;
  enum { OPIX_NONE=0, OPIX_MISC=1, OPIX_REUSEADDR=2 } optbit;
} socket_options[] =
  {
#ifdef SO_BINDTODEVICE
    { ":bindtodevice", SOL_SOCKET, SO_BINDTODEVICE, SOPT_IFNAME, OPIX_MISC },
#endif
#ifdef SO_BROADCAST
    { ":broadcast", SOL_SOCKET, SO_BROADCAST, SOPT_BOOL, OPIX_MISC },
#endif
#ifdef SO_DONTROUTE
    { ":dontroute", SOL_SOCKET, SO_DONTROUTE, SOPT_BOOL, OPIX_MISC },
#endif
#ifdef SO_KEEPALIVE
    { ":keepalive", SOL_SOCKET, SO_KEEPALIVE, SOPT_BOOL, OPIX_MISC },
#endif
#ifdef SO_LINGER
    { ":linger", SOL_SOCKET, SO_LINGER, SOPT_LINGER, OPIX_MISC },
#endif
#ifdef SO_OOBINLINE
    { ":oobinline", SOL_SOCKET, SO_OOBINLINE, SOPT_BOOL, OPIX_MISC },
#endif
#ifdef SO_PRIORITY
    { ":priority", SOL_SOCKET, SO_PRIORITY, SOPT_INT, OPIX_MISC },
#endif
#ifdef SO_REUSEADDR
    { ":reuseaddr", SOL_SOCKET, SO_REUSEADDR, SOPT_BOOL, OPIX_REUSEADDR },
#endif
    { 0, 0, 0, SOPT_UNKNOWN, OPIX_NONE }
  };

/* Set option OPT to value VAL on socket S.

   Returns (1<<socket_options[OPT].optbit) if option is known, 0 otherwise.
   Signals an error if setting a known option fails.
*/

static int
set_socket_option (s, opt, val)
     int s;
     Lisp_Object opt, val;
{
  char *name;
  const struct socket_options *sopt;
  int ret = 0;

  CHECK_SYMBOL (opt);

  name = (char *) SDATA (SYMBOL_NAME (opt));
  for (sopt = socket_options; sopt->name; sopt++)
    if (strcmp (name, sopt->name) == 0)
      break;

  switch (sopt->opttype)
    {
    case SOPT_BOOL:
      {
	int optval;
	optval = NILP (val) ? 0 : 1;
	ret = setsockopt (s, sopt->optlevel, sopt->optnum,
			  &optval, sizeof (optval));
	break;
      }

    case SOPT_INT:
      {
	int optval;
	if (INTEGERP (val))
	  optval = XINT (val);
	else
	  error ("Bad option value for %s", name);
	ret = setsockopt (s, sopt->optlevel, sopt->optnum,
			  &optval, sizeof (optval));
	break;
      }

#ifdef SO_BINDTODEVICE
    case SOPT_IFNAME:
      {
	char devname[IFNAMSIZ+1];

	/* This is broken, at least in the Linux 2.4 kernel.
	   To unbind, the arg must be a zero integer, not the empty string.
	   This should work on all systems.   KFS. 2003-09-23.  */
	bzero (devname, sizeof devname);
	if (STRINGP (val))
	  {
	    char *arg = (char *) SDATA (val);
	    int len = min (strlen (arg), IFNAMSIZ);
	    bcopy (arg, devname, len);
	  }
	else if (!NILP (val))
	  error ("Bad option value for %s", name);
	ret = setsockopt (s, sopt->optlevel, sopt->optnum,
			  devname, IFNAMSIZ);
	break;
      }
#endif

#ifdef SO_LINGER
    case SOPT_LINGER:
      {
	struct linger linger;

	linger.l_onoff = 1;
	linger.l_linger = 0;
	if (INTEGERP (val))
	  linger.l_linger = XINT (val);
	else
	  linger.l_onoff = NILP (val) ? 0 : 1;
	ret = setsockopt (s, sopt->optlevel, sopt->optnum,
			  &linger, sizeof (linger));
	break;
      }
#endif

    default:
      return 0;
    }

  if (ret < 0)
    report_file_error ("Cannot set network option",
		       Fcons (opt, Fcons (val, Qnil)));
  return (1 << sopt->optbit);
}


DEFUN ("set-network-process-option",
       Fset_network_process_option, Sset_network_process_option,
       3, 4, 0,
       doc: /* For network process PROCESS set option OPTION to value VALUE.
See `make-network-process' for a list of options and values.
If optional fourth arg NO-ERROR is non-nil, don't signal an error if
OPTION is not a supported option, return nil instead; otherwise return t.  */)
     (process, option, value, no_error)
     Lisp_Object process, option, value;
     Lisp_Object no_error;
{
  int s;
  struct Lisp_Process *p;

  CHECK_PROCESS (process);
  p = XPROCESS (process);
  if (!NETCONN1_P (p))
    error ("Process is not a network process");

  s = p->infd;
  if (s < 0)
    error ("Process is not running");

  if (set_socket_option (s, option, value))
    {
      p->childp = Fplist_put (p->childp, option, value);
      return Qt;
    }

  if (NILP (no_error))
    error ("Unknown or unsupported option");

  return Qnil;
}


#ifdef HAVE_SERIAL
DEFUN ("serial-process-configure",
       Fserial_process_configure,
       Sserial_process_configure,
       0, MANY, 0,
       doc: /* Configure speed, bytesize, etc. of a serial process.

Arguments are specified as keyword/argument pairs.  Attributes that
are not given are re-initialized from the process's current
configuration (available via the function `process-contact') or set to
reasonable default values.  The following arguments are defined:

:process PROCESS
:name NAME
:buffer BUFFER
:port PORT
-- Any of these arguments can be given to identify the process that is
to be configured.  If none of these arguments is given, the current
buffer's process is used.

:speed SPEED -- SPEED is the speed of the serial port in bits per
second, also called baud rate.  Any value can be given for SPEED, but
most serial ports work only at a few defined values between 1200 and
115200, with 9600 being the most common value.  If SPEED is nil, the
serial port is not configured any further, i.e., all other arguments
are ignored.  This may be useful for special serial ports such as
Bluetooth-to-serial converters which can only be configured through AT
commands.  A value of nil for SPEED can be used only when passed
through `make-serial-process' or `serial-term'.

:bytesize BYTESIZE -- BYTESIZE is the number of bits per byte, which
can be 7 or 8.  If BYTESIZE is not given or nil, a value of 8 is used.

:parity PARITY -- PARITY can be nil (don't use parity), the symbol
`odd' (use odd parity), or the symbol `even' (use even parity).  If
PARITY is not given, no parity is used.

:stopbits STOPBITS -- STOPBITS is the number of stopbits used to
terminate a byte transmission.  STOPBITS can be 1 or 2.  If STOPBITS
is not given or nil, 1 stopbit is used.

:flowcontrol FLOWCONTROL -- FLOWCONTROL determines the type of
flowcontrol to be used, which is either nil (don't use flowcontrol),
the symbol `hw' (use RTS/CTS hardware flowcontrol), or the symbol `sw'
\(use XON/XOFF software flowcontrol).  If FLOWCONTROL is not given, no
flowcontrol is used.

`serial-process-configure' is called by `make-serial-process' for the
initial configuration of the serial port.

Examples:

\(serial-process-configure :process "/dev/ttyS0" :speed 1200)

\(serial-process-configure
    :buffer "COM1" :stopbits 1 :parity 'odd :flowcontrol 'hw)

\(serial-process-configure :port "\\\\.\\COM13" :bytesize 7)

usage: (serial-process-configure &rest ARGS)  */)
     (nargs, args)
     int nargs;
     Lisp_Object *args;
{
  struct Lisp_Process *p;
  Lisp_Object contact = Qnil;
  Lisp_Object proc = Qnil;
  struct gcpro gcpro1;

  contact = Flist (nargs, args);
  GCPRO1 (contact);

  proc = Fplist_get (contact, QCprocess);
  if (NILP (proc))
    proc = Fplist_get (contact, QCname);
  if (NILP (proc))
    proc = Fplist_get (contact, QCbuffer);
  if (NILP (proc))
    proc = Fplist_get (contact, QCport);
  proc = get_process (proc);
  p = XPROCESS (proc);
  if (!EQ (p->type, Qserial))
    error ("Not a serial process");

  if (NILP (Fplist_get (p->childp, QCspeed)))
    {
      UNGCPRO;
      return Qnil;
    }

  serial_configure (p, contact);

  UNGCPRO;
  return Qnil;
}

/* Used by make-serial-process to recover from errors.  */
Lisp_Object make_serial_process_unwind (Lisp_Object proc)
{
  if (!PROCESSP (proc))
    abort ();
  remove_process (proc);
  return Qnil;
}

DEFUN ("make-serial-process", Fmake_serial_process, Smake_serial_process,
       0, MANY, 0,
       doc: /* Create and return a serial port process.

In Emacs, serial port connections are represented by process objects,
so input and output work as for subprocesses, and `delete-process'
closes a serial port connection.  However, a serial process has no
process id, it cannot be signaled, and the status codes are different
from normal processes.

`make-serial-process' creates a process and a buffer, on which you
probably want to use `process-send-string'.  Try \\[serial-term] for
an interactive terminal.  See below for examples.

Arguments are specified as keyword/argument pairs.  The following
arguments are defined:

:port PORT -- (mandatory) PORT is the path or name of the serial port.
For example, this could be "/dev/ttyS0" on Unix.  On Windows, this
could be "COM1", or "\\\\.\\COM10" for ports higher than COM9 (double
the backslashes in strings).

:speed SPEED -- (mandatory) is handled by `serial-process-configure',
which is called by `make-serial-process'.

:name NAME -- NAME is the name of the process.  If NAME is not given,
the value of PORT is used.

:buffer BUFFER -- BUFFER is the buffer (or buffer-name) to associate
with the process.  Process output goes at the end of that buffer,
unless you specify an output stream or filter function to handle the
output.  If BUFFER is not given, the value of NAME is used.

:coding CODING -- If CODING is a symbol, it specifies the coding
system used for both reading and writing for this process.  If CODING
is a cons (DECODING . ENCODING), DECODING is used for reading, and
ENCODING is used for writing.

:noquery BOOL -- When exiting Emacs, query the user if BOOL is nil and
the process is running.  If BOOL is not given, query before exiting.

:stop BOOL -- Start process in the `stopped' state if BOOL is non-nil.
In the stopped state, a serial process does not accept incoming data,
but you can send outgoing data.  The stopped state is cleared by
`continue-process' and set by `stop-process'.

:filter FILTER -- Install FILTER as the process filter.

:sentinel SENTINEL -- Install SENTINEL as the process sentinel.

:plist PLIST -- Install PLIST as the initial plist of the process.

:speed
:bytesize
:parity
:stopbits
:flowcontrol
-- These arguments are handled by `serial-process-configure', which is
called by `make-serial-process'.

The original argument list, possibly modified by later configuration,
is available via the function `process-contact'.

Examples:

\(make-serial-process :port "/dev/ttyS0" :speed 9600)

\(make-serial-process :port "COM1" :speed 115200 :stopbits 2)

\(make-serial-process :port "\\\\.\\COM13" :speed 1200 :bytesize 7 :parity 'odd)

\(make-serial-process :port "/dev/tty.BlueConsole-SPP-1" :speed nil)

usage:  (make-serial-process &rest ARGS)  */)
     (nargs, args)
     int nargs;
     Lisp_Object *args;
{
  int fd = -1;
  Lisp_Object proc, contact, port;
  struct Lisp_Process *p;
  struct gcpro gcpro1;
  Lisp_Object name, buffer;
  Lisp_Object tem, val;
  int specpdl_count = -1;

  if (nargs == 0)
    return Qnil;

  contact = Flist (nargs, args);
  GCPRO1 (contact);

  port = Fplist_get (contact, QCport);
  if (NILP (port))
    error ("No port specified");
  CHECK_STRING (port);

  if (NILP (Fplist_member (contact, QCspeed)))
    error (":speed not specified");
  if (!NILP (Fplist_get (contact, QCspeed)))
    CHECK_NUMBER (Fplist_get (contact, QCspeed));

  name = Fplist_get (contact, QCname);
  if (NILP (name))
    name = port;
  CHECK_STRING (name);
  proc = make_process (name);
  specpdl_count = SPECPDL_INDEX ();
  record_unwind_protect (make_serial_process_unwind, proc);
  p = XPROCESS (proc);

  fd = serial_open ((char*) SDATA (port));
  p->infd = fd;
  p->outfd = fd;
  if (fd > max_process_desc)
    max_process_desc = fd;
  chan_process[fd] = proc;

  buffer = Fplist_get (contact, QCbuffer);
  if (NILP (buffer))
    buffer = name;
  buffer = Fget_buffer_create (buffer);
  p->buffer = buffer;

  p->childp = contact;
  p->plist = Fcopy_sequence (Fplist_get (contact, QCplist));
  p->type = Qserial;
  p->sentinel = Fplist_get (contact, QCsentinel);
  p->filter = Fplist_get (contact, QCfilter);
  p->log = Qnil;
  if (tem = Fplist_get (contact, QCnoquery), !NILP (tem))
    p->kill_without_query = 1;
  if (tem = Fplist_get (contact, QCstop), !NILP (tem))
    p->command = Qt;
  p->pty_flag = 0;

  if (!EQ (p->command, Qt))
    {
      FD_SET (fd, &input_wait_mask);
      FD_SET (fd, &non_keyboard_wait_mask);
    }

  if (BUFFERP (buffer))
    {
      set_marker_both (p->mark, buffer,
		       BUF_ZV (XBUFFER (buffer)),
		       BUF_ZV_BYTE (XBUFFER (buffer)));
    }

  tem = Fplist_member (contact, QCcoding);
  if (!NILP (tem) && (!CONSP (tem) || !CONSP (XCDR (tem))))
    tem = Qnil;

  val = Qnil;
  if (!NILP (tem))
    {
      val = XCAR (XCDR (tem));
      if (CONSP (val))
	val = XCAR (val);
    }
  else if (!NILP (Vcoding_system_for_read))
    val = Vcoding_system_for_read;
  else if ((!NILP (buffer) && NILP (XBUFFER (buffer)->enable_multibyte_characters))
	   || (NILP (buffer) && NILP (buffer_defaults.enable_multibyte_characters)))
    val = Qnil;
  p->decode_coding_system = val;

  val = Qnil;
  if (!NILP (tem))
    {
      val = XCAR (XCDR (tem));
      if (CONSP (val))
	val = XCDR (val);
    }
  else if (!NILP (Vcoding_system_for_write))
    val = Vcoding_system_for_write;
  else if ((!NILP (buffer) && NILP (XBUFFER (buffer)->enable_multibyte_characters))
	   || (NILP (buffer) && NILP (buffer_defaults.enable_multibyte_characters)))
    val = Qnil;
  p->encode_coding_system = val;

  setup_process_coding_systems (proc);
  p->decoding_buf = make_uninit_string (0);
  p->decoding_carryover = 0;
  p->encoding_buf = make_uninit_string (0);
  p->inherit_coding_system_flag
    = !(!NILP (tem) || NILP (buffer) || !inherit_process_coding_system);

  Fserial_process_configure(nargs, args);

  specpdl_ptr = specpdl + specpdl_count;

  UNGCPRO;
  return proc;
}
#endif /* HAVE_SERIAL  */

/* Create a network stream/datagram client/server process.  Treated
   exactly like a normal process when reading and writing.  Primary
   differences are in status display and process deletion.  A network
   connection has no PID; you cannot signal it.  All you can do is
   stop/continue it and deactivate/close it via delete-process */

DEFUN ("make-network-process", Fmake_network_process, Smake_network_process,
       0, MANY, 0,
       doc: /* Create and return a network server or client process.

In Emacs, network connections are represented by process objects, so
input and output work as for subprocesses and `delete-process' closes
a network connection.  However, a network process has no process id,
it cannot be signaled, and the status codes are different from normal
processes.

Arguments are specified as keyword/argument pairs.  The following
arguments are defined:

:name NAME -- NAME is name for process.  It is modified if necessary
to make it unique.

:buffer BUFFER -- BUFFER is the buffer (or buffer-name) to associate
with the process.  Process output goes at end of that buffer, unless
you specify an output stream or filter function to handle the output.
BUFFER may be also nil, meaning that this process is not associated
with any buffer.

:host HOST -- HOST is name of the host to connect to, or its IP
address.  The symbol `local' specifies the local host.  If specified
for a server process, it must be a valid name or address for the local
host, and only clients connecting to that address will be accepted.

:service SERVICE -- SERVICE is name of the service desired, or an
integer specifying a port number to connect to.  If SERVICE is t,
a random port number is selected for the server.  (If Emacs was
compiled with getaddrinfo, a port number can also be specified as a
string, e.g. "80", as well as an integer.  This is not portable.)

:type TYPE -- TYPE is the type of connection.  The default (nil) is a
stream type connection, `datagram' creates a datagram type connection,
`seqpacket' creates a reliable datagram connection.

:family FAMILY -- FAMILY is the address (and protocol) family for the
service specified by HOST and SERVICE.  The default (nil) is to use
whatever address family (IPv4 or IPv6) that is defined for the host
and port number specified by HOST and SERVICE.  Other address families
supported are:
  local -- for a local (i.e. UNIX) address specified by SERVICE.
  ipv4  -- use IPv4 address family only.
  ipv6  -- use IPv6 address family only.

:local ADDRESS -- ADDRESS is the local address used for the connection.
This parameter is ignored when opening a client process. When specified
for a server process, the FAMILY, HOST and SERVICE args are ignored.

:remote ADDRESS -- ADDRESS is the remote partner's address for the
connection.  This parameter is ignored when opening a stream server
process.  For a datagram server process, it specifies the initial
setting of the remote datagram address.  When specified for a client
process, the FAMILY, HOST, and SERVICE args are ignored.

The format of ADDRESS depends on the address family:
- An IPv4 address is represented as an vector of integers [A B C D P]
corresponding to numeric IP address A.B.C.D and port number P.
- A local address is represented as a string with the address in the
local address space.
- An "unsupported family" address is represented by a cons (F . AV)
where F is the family number and AV is a vector containing the socket
address data with one element per address data byte.  Do not rely on
this format in portable code, as it may depend on implementation
defined constants, data sizes, and data structure alignment.

:coding CODING -- If CODING is a symbol, it specifies the coding
system used for both reading and writing for this process.  If CODING
is a cons (DECODING . ENCODING), DECODING is used for reading, and
ENCODING is used for writing.

:nowait BOOL -- If BOOL is non-nil for a stream type client process,
return without waiting for the connection to complete; instead, the
sentinel function will be called with second arg matching "open" (if
successful) or "failed" when the connect completes.  Default is to use
a blocking connect (i.e. wait) for stream type connections.

:noquery BOOL -- Query the user unless BOOL is non-nil, and process is
running when Emacs is exited.

:stop BOOL -- Start process in the `stopped' state if BOOL non-nil.
In the stopped state, a server process does not accept new
connections, and a client process does not handle incoming traffic.
The stopped state is cleared by `continue-process' and set by
`stop-process'.

:filter FILTER -- Install FILTER as the process filter.

:filter-multibyte BOOL -- If BOOL is non-nil, strings given to the
process filter are multibyte, otherwise they are unibyte.
If this keyword is not specified, the strings are multibyte if
`default-enable-multibyte-characters' is non-nil.

:sentinel SENTINEL -- Install SENTINEL as the process sentinel.

:log LOG -- Install LOG as the server process log function.  This
function is called when the server accepts a network connection from a
client.  The arguments are SERVER, CLIENT, and MESSAGE, where SERVER
is the server process, CLIENT is the new process for the connection,
and MESSAGE is a string.

:plist PLIST -- Install PLIST as the new process' initial plist.

:server QLEN -- if QLEN is non-nil, create a server process for the
specified FAMILY, SERVICE, and connection type (stream or datagram).
If QLEN is an integer, it is used as the max. length of the server's
pending connection queue (also known as the backlog); the default
queue length is 5.  Default is to create a client process.

The following network options can be specified for this connection:

:broadcast BOOL    -- Allow send and receive of datagram broadcasts.
:dontroute BOOL    -- Only send to directly connected hosts.
:keepalive BOOL    -- Send keep-alive messages on network stream.
:linger BOOL or TIMEOUT -- Send queued messages before closing.
:oobinline BOOL    -- Place out-of-band data in receive data stream.
:priority INT      -- Set protocol defined priority for sent packets.
:reuseaddr BOOL    -- Allow reusing a recently used local address
                      (this is allowed by default for a server process).
:bindtodevice NAME -- bind to interface NAME.  Using this may require
                      special privileges on some systems.

Consult the relevant system programmer's manual pages for more
information on using these options.


A server process will listen for and accept connections from clients.
When a client connection is accepted, a new network process is created
for the connection with the following parameters:

- The client's process name is constructed by concatenating the server
process' NAME and a client identification string.
- If the FILTER argument is non-nil, the client process will not get a
separate process buffer; otherwise, the client's process buffer is a newly
created buffer named after the server process' BUFFER name or process
NAME concatenated with the client identification string.
- The connection type and the process filter and sentinel parameters are
inherited from the server process' TYPE, FILTER and SENTINEL.
- The client process' contact info is set according to the client's
addressing information (typically an IP address and a port number).
- The client process' plist is initialized from the server's plist.

Notice that the FILTER and SENTINEL args are never used directly by
the server process.  Also, the BUFFER argument is not used directly by
the server process, but via the optional :log function, accepted (and
failed) connections may be logged in the server process' buffer.

The original argument list, modified with the actual connection
information, is available via the `process-contact' function.

usage: (make-network-process &rest ARGS)  */)
     (nargs, args)
     int nargs;
     Lisp_Object *args;
{
  Lisp_Object proc;
  Lisp_Object contact;
  struct Lisp_Process *p;
#ifdef HAVE_GETADDRINFO
  struct addrinfo ai, *res, *lres;
  struct addrinfo hints;
  char *portstring, portbuf[128];
#else /* HAVE_GETADDRINFO */
  struct _emacs_addrinfo
  {
    int ai_family;
    int ai_socktype;
    int ai_protocol;
    int ai_addrlen;
    struct sockaddr *ai_addr;
    struct _emacs_addrinfo *ai_next;
  } ai, *res, *lres;
#endif /* HAVE_GETADDRINFO */
  struct sockaddr_in address_in;
#ifdef HAVE_LOCAL_SOCKETS
  struct sockaddr_un address_un;
#endif
  int port;
  int ret = 0;
  int xerrno = 0;
  int s = -1, outch, inch;
  struct gcpro gcpro1;
  int count = SPECPDL_INDEX ();
  int count1;
  Lisp_Object QCaddress;  /* one of QClocal or QCremote */
  Lisp_Object tem;
  Lisp_Object name, buffer, host, service, address;
  Lisp_Object filter, sentinel;
  int is_non_blocking_client = 0;
  int is_server = 0, backlog = 5;
  int socktype;
  int family = -1;

  if (nargs == 0)
    return Qnil;

  /* Save arguments for process-contact and clone-process.  */
  contact = Flist (nargs, args);
  GCPRO1 (contact);

#ifdef WINDOWSNT
  /* Ensure socket support is loaded if available. */
  init_winsock (TRUE);
#endif

  /* :type TYPE  (nil: stream, datagram */
  tem = Fplist_get (contact, QCtype);
  if (NILP (tem))
    socktype = SOCK_STREAM;
#ifdef DATAGRAM_SOCKETS
  else if (EQ (tem, Qdatagram))
    socktype = SOCK_DGRAM;
#endif
#ifdef HAVE_SEQPACKET
  else if (EQ (tem, Qseqpacket))
    socktype = SOCK_SEQPACKET;
#endif
  else
    error ("Unsupported connection type");

  /* :server BOOL */
  tem = Fplist_get (contact, QCserver);
  if (!NILP (tem))
    {
      /* Don't support network sockets when non-blocking mode is
	 not available, since a blocked Emacs is not useful.  */
#if !defined(O_NONBLOCK) && !defined(O_NDELAY)
      error ("Network servers not supported");
#else
      is_server = 1;
      if (INTEGERP (tem))
	backlog = XINT (tem);
#endif
    }

  /* Make QCaddress an alias for :local (server) or :remote (client).  */
  QCaddress = is_server ? QClocal : QCremote;

  /* :nowait BOOL */
  if (!is_server && socktype != SOCK_DGRAM
      && (tem = Fplist_get (contact, QCnowait), !NILP (tem)))
    {
#ifndef NON_BLOCKING_CONNECT
      error ("Non-blocking connect not supported");
#else
      is_non_blocking_client = 1;
#endif
    }

  name = Fplist_get (contact, QCname);
  buffer = Fplist_get (contact, QCbuffer);
  filter = Fplist_get (contact, QCfilter);
  sentinel = Fplist_get (contact, QCsentinel);

  CHECK_STRING (name);

  /* Initialize addrinfo structure in case we don't use getaddrinfo.  */
  ai.ai_socktype = socktype;
  ai.ai_protocol = 0;
  ai.ai_next = NULL;
  res = &ai;

  /* :local ADDRESS or :remote ADDRESS */
  address = Fplist_get (contact, QCaddress);
  if (!NILP (address))
    {
      host = service = Qnil;

      if (!(ai.ai_addrlen = get_lisp_to_sockaddr_size (address, &family)))
	error ("Malformed :address");
      ai.ai_family = family;
      ai.ai_addr = alloca (ai.ai_addrlen);
      conv_lisp_to_sockaddr (family, address, ai.ai_addr, ai.ai_addrlen);
      goto open_socket;
    }

  /* :family FAMILY -- nil (for Inet), local, or integer.  */
  tem = Fplist_get (contact, QCfamily);
  if (NILP (tem))
    {
#if defined(HAVE_GETADDRINFO) && defined(AF_INET6)
      family = AF_UNSPEC;
#else
      family = AF_INET;
#endif
    }
#ifdef HAVE_LOCAL_SOCKETS
  else if (EQ (tem, Qlocal))
    family = AF_LOCAL;
#endif
#ifdef AF_INET6
  else if (EQ (tem, Qipv6))
    family = AF_INET6;
#endif
  else if (EQ (tem, Qipv4))
    family = AF_INET;
  else if (INTEGERP (tem))
    family = XINT (tem);
  else
    error ("Unknown address family");

  ai.ai_family = family;

  /* :service SERVICE -- string, integer (port number), or t (random port).  */
  service = Fplist_get (contact, QCservice);

#ifdef HAVE_LOCAL_SOCKETS
  if (family == AF_LOCAL)
    {
      /* Host is not used.  */
      host = Qnil;
      CHECK_STRING (service);
      bzero (&address_un, sizeof address_un);
      address_un.sun_family = AF_LOCAL;
      strncpy (address_un.sun_path, SDATA (service), sizeof address_un.sun_path);
      ai.ai_addr = (struct sockaddr *) &address_un;
      ai.ai_addrlen = sizeof address_un;
      goto open_socket;
    }
#endif

  /* :host HOST -- hostname, ip address, or 'local for localhost.  */
  host = Fplist_get (contact, QChost);
  if (!NILP (host))
    {
      if (EQ (host, Qlocal))
	host = build_string ("localhost");
      CHECK_STRING (host);
    }

  /* Slow down polling to every ten seconds.
     Some kernels have a bug which causes retrying connect to fail
     after a connect.  Polling can interfere with gethostbyname too.  */
#ifdef POLL_FOR_INPUT
  if (socktype != SOCK_DGRAM)
    {
      record_unwind_protect (unwind_stop_other_atimers, Qnil);
      bind_polling_period (10);
    }
#endif

#ifdef HAVE_GETADDRINFO
  /* If we have a host, use getaddrinfo to resolve both host and service.
     Otherwise, use getservbyname to lookup the service.  */
  if (!NILP (host))
    {

      /* SERVICE can either be a string or int.
	 Convert to a C string for later use by getaddrinfo.  */
      if (EQ (service, Qt))
	/* We pass NULL for unspecified port, because some versions of
	   Darwin return EAI_NONAME for getaddrinfo ("localhost", "0",
	   ...).  */
	portstring = NULL;
      else if (INTEGERP (service))
	{
	  sprintf (portbuf, "%ld", (long) XINT (service));
	  portstring = portbuf;
	}
      else
	{
	  CHECK_STRING (service);
	  portstring = SDATA (service);
	}

      immediate_quit = 1;
      QUIT;
      memset (&hints, 0, sizeof (hints));
      hints.ai_flags = 0;
      hints.ai_family = family;
      hints.ai_socktype = socktype;
      hints.ai_protocol = 0;

#ifdef HAVE_RES_INIT
      res_init ();
#endif

      ret = getaddrinfo (SDATA (host), portstring, &hints, &res);
      if (ret)
	{
#ifdef HAVE_GAI_STRERROR
	  if (portstring)
	    error ("%s/%s %s", SDATA (host), portstring, gai_strerror(ret));
	  else
	    error ("%s %s", SDATA (host), gai_strerror(ret));
#else
	  if (portstring)
	    error ("%s/%s getaddrinfo error %d", SDATA (host), portstring, ret);
	  else
	    error ("%s getaddrinfo error %d", SDATA (host), ret);
#endif
	}
      immediate_quit = 0;

      goto open_socket;
    }
#endif /* HAVE_GETADDRINFO */

  /* We end up here if getaddrinfo is not defined, or in case no hostname
     has been specified (e.g. for a local server process).  */

  if (EQ (service, Qt))
    port = 0;
  else if (INTEGERP (service))
    port = htons ((unsigned short) XINT (service));
  else
    {
      struct servent *svc_info;
      CHECK_STRING (service);
      svc_info = getservbyname (SDATA (service),
				(socktype == SOCK_DGRAM ? "udp" : "tcp"));
      if (svc_info == 0)
	error ("Unknown service: %s", SDATA (service));
      port = svc_info->s_port;
    }

  bzero (&address_in, sizeof address_in);
  address_in.sin_family = family;
  address_in.sin_addr.s_addr = INADDR_ANY;
  address_in.sin_port = port;

#ifndef HAVE_GETADDRINFO
  if (!NILP (host))
    {
      struct hostent *host_info_ptr;

      /* gethostbyname may fail with TRY_AGAIN, but we don't honour that,
	 as it may `hang' Emacs for a very long time.  */
      immediate_quit = 1;
      QUIT;

#ifdef HAVE_RES_INIT
      res_init ();
#endif

      host_info_ptr = gethostbyname (SDATA (host));
      immediate_quit = 0;

      if (host_info_ptr)
	{
	  bcopy (host_info_ptr->h_addr, (char *) &address_in.sin_addr,
		 host_info_ptr->h_length);
	  family = host_info_ptr->h_addrtype;
	  address_in.sin_family = family;
	}
      else
	/* Attempt to interpret host as numeric inet address */
	{
	  unsigned long numeric_addr;
	  numeric_addr = inet_addr ((char *) SDATA (host));
	  if (numeric_addr == -1)
	    error ("Unknown host \"%s\"", SDATA (host));

	  bcopy ((char *)&numeric_addr, (char *) &address_in.sin_addr,
		 sizeof (address_in.sin_addr));
	}

    }
#endif /* not HAVE_GETADDRINFO */

  ai.ai_family = family;
  ai.ai_addr = (struct sockaddr *) &address_in;
  ai.ai_addrlen = sizeof address_in;

 open_socket:

  /* Do this in case we never enter the for-loop below.  */
  count1 = SPECPDL_INDEX ();
  s = -1;

  for (lres = res; lres; lres = lres->ai_next)
    {
      int optn, optbits;

      s = socket (lres->ai_family, lres->ai_socktype, lres->ai_protocol);
      if (s < 0)
	{
	  xerrno = errno;
	  continue;
	}

#ifdef DATAGRAM_SOCKETS
      if (!is_server && socktype == SOCK_DGRAM)
	break;
#endif /* DATAGRAM_SOCKETS */

#ifdef NON_BLOCKING_CONNECT
      if (is_non_blocking_client)
	{
#ifdef O_NONBLOCK
	  ret = fcntl (s, F_SETFL, O_NONBLOCK);
#else
	  ret = fcntl (s, F_SETFL, O_NDELAY);
#endif
	  if (ret < 0)
	    {
	      xerrno = errno;
	      emacs_close (s);
	      s = -1;
	      continue;
	    }
	}
#endif

      /* Make us close S if quit.  */
      record_unwind_protect (close_file_unwind, make_number (s));

      /* Parse network options in the arg list.
	 We simply ignore anything which isn't a known option (including other keywords).
	 An error is signaled if setting a known option fails.  */
      for (optn = optbits = 0; optn < nargs-1; optn += 2)
	optbits |= set_socket_option (s, args[optn], args[optn+1]);

      if (is_server)
	{
	  /* Configure as a server socket.  */

	  /* SO_REUSEADDR = 1 is default for server sockets; must specify
	     explicit :reuseaddr key to override this.  */
#ifdef HAVE_LOCAL_SOCKETS
	  if (family != AF_LOCAL)
#endif
	    if (!(optbits & (1 << OPIX_REUSEADDR)))
	      {
		int optval = 1;
		if (setsockopt (s, SOL_SOCKET, SO_REUSEADDR, &optval, sizeof optval))
		  report_file_error ("Cannot set reuse option on server socket", Qnil);
	      }

	  if (bind (s, lres->ai_addr, lres->ai_addrlen))
	    report_file_error ("Cannot bind server socket", Qnil);

#ifdef HAVE_GETSOCKNAME
	  if (EQ (service, Qt))
	    {
	      struct sockaddr_in sa1;
	      int len1 = sizeof (sa1);
	      if (getsockname (s, (struct sockaddr *)&sa1, &len1) == 0)
		{
		  ((struct sockaddr_in *)(lres->ai_addr))->sin_port = sa1.sin_port;
		  service = make_number (ntohs (sa1.sin_port));
		  contact = Fplist_put (contact, QCservice, service);
		}
	    }
#endif

	  if (socktype != SOCK_DGRAM && listen (s, backlog))
	    report_file_error ("Cannot listen on server socket", Qnil);

	  break;
	}

      immediate_quit = 1;
      QUIT;

      ret = connect (s, lres->ai_addr, lres->ai_addrlen);
      xerrno = errno;

      if (ret == 0 || xerrno == EISCONN)
	{
	  /* The unwind-protect will be discarded afterwards.
	     Likewise for immediate_quit.  */
	  break;
	}

#ifdef NON_BLOCKING_CONNECT
#ifdef EINPROGRESS
      if (is_non_blocking_client && xerrno == EINPROGRESS)
	break;
#else
#ifdef EWOULDBLOCK
      if (is_non_blocking_client && xerrno == EWOULDBLOCK)
	break;
#endif
#endif
#endif
      if (xerrno == EINTR)
	{
	  /* Unlike most other syscalls connect() cannot be called
	     again.  (That would return EALREADY.)  The proper way to
	     wait for completion is select(). */
	  int sc;
	  SELECT_TYPE fdset;
	retry_select:
	  FD_ZERO (&fdset);
	  FD_SET (s, &fdset);
	  QUIT;
	  sc = select (s + 1, (SELECT_TYPE *)0, &fdset, (SELECT_TYPE *)0,
		       (EMACS_TIME *)0);
	  if (sc == -1)
	    {
	      if (errno == EINTR) 
		goto retry_select;
	      else 
		report_file_error ("select failed", Qnil);
	    }
	  eassert (sc > 0);
	  {
	    int len = sizeof xerrno;
	    eassert (FD_ISSET (s, &fdset));
	    if (getsockopt (s, SOL_SOCKET, SO_ERROR, &xerrno, &len) == -1)
	      report_file_error ("getsockopt failed", Qnil);
	    if (xerrno != 0)
	      errno = xerrno, report_file_error ("error during connect", Qnil);
	    else
	      break;
	  }
	}

#ifndef WINDOWSNT
      if (xerrno == EINTR)
	{
	  /* Unlike most other syscalls connect() cannot be called
	     again.  (That would return EALREADY.)  The proper way to
	     wait for completion is select(). */
	  int sc, len;
	  SELECT_TYPE fdset;
	retry_select:
	  FD_ZERO (&fdset);
	  FD_SET (s, &fdset);
	  QUIT;
	  sc = select (s + 1, (SELECT_TYPE *)0, &fdset, (SELECT_TYPE *)0,
		       (EMACS_TIME *)0);
	  if (sc == -1)
	    {
	      if (errno == EINTR)
		goto retry_select;
	      else
		report_file_error ("select failed", Qnil);
	    }
	  eassert (sc > 0);

	  len = sizeof xerrno;
	  eassert (FD_ISSET (s, &fdset));
	  if (getsockopt (s, SOL_SOCKET, SO_ERROR, &xerrno, &len) == -1)
	    report_file_error ("getsockopt failed", Qnil);
	  if (xerrno)
	    errno = xerrno, report_file_error ("error during connect", Qnil);
	  else
	    break;
	}
#endif /* !WINDOWSNT */

      immediate_quit = 0;

      /* Discard the unwind protect closing S.  */
      specpdl_ptr = specpdl + count1;
      emacs_close (s);
      s = -1;
<<<<<<< HEAD
=======

#ifdef WINDOWSNT
      if (xerrno == EINTR)
	goto retry_connect;
#endif
>>>>>>> 0f161c71
    }

  if (s >= 0)
    {
#ifdef DATAGRAM_SOCKETS
      if (socktype == SOCK_DGRAM)
	{
	  if (datagram_address[s].sa)
	    abort ();
	  datagram_address[s].sa = (struct sockaddr *) xmalloc (lres->ai_addrlen);
	  datagram_address[s].len = lres->ai_addrlen;
	  if (is_server)
	    {
	      Lisp_Object remote;
	      bzero (datagram_address[s].sa, lres->ai_addrlen);
	      if (remote = Fplist_get (contact, QCremote), !NILP (remote))
		{
		  int rfamily, rlen;
		  rlen = get_lisp_to_sockaddr_size (remote, &rfamily);
		  if (rfamily == lres->ai_family && rlen == lres->ai_addrlen)
		    conv_lisp_to_sockaddr (rfamily, remote,
					   datagram_address[s].sa, rlen);
		}
	    }
	  else
	    bcopy (lres->ai_addr, datagram_address[s].sa, lres->ai_addrlen);
	}
#endif
      contact = Fplist_put (contact, QCaddress,
			    conv_sockaddr_to_lisp (lres->ai_addr, lres->ai_addrlen));
#ifdef HAVE_GETSOCKNAME
      if (!is_server)
	{
	  struct sockaddr_in sa1;
	  int len1 = sizeof (sa1);
	  if (getsockname (s, (struct sockaddr *)&sa1, &len1) == 0)
	    contact = Fplist_put (contact, QClocal,
				  conv_sockaddr_to_lisp (&sa1, len1));
	}
#endif
    }

  immediate_quit = 0;

#ifdef HAVE_GETADDRINFO
  if (res != &ai)
    {
      BLOCK_INPUT;
      freeaddrinfo (res);
      UNBLOCK_INPUT;
    }
#endif

  /* Discard the unwind protect for closing S, if any.  */
  specpdl_ptr = specpdl + count1;

  /* Unwind bind_polling_period and request_sigio.  */
  unbind_to (count, Qnil);

  if (s < 0)
    {
      /* If non-blocking got this far - and failed - assume non-blocking is
	 not supported after all.  This is probably a wrong assumption, but
	 the normal blocking calls to open-network-stream handles this error
	 better.  */
      if (is_non_blocking_client)
	  return Qnil;

      errno = xerrno;
      if (is_server)
	report_file_error ("make server process failed", contact);
      else
	report_file_error ("make client process failed", contact);
    }

  inch = s;
  outch = s;

  if (!NILP (buffer))
    buffer = Fget_buffer_create (buffer);
  proc = make_process (name);

  chan_process[inch] = proc;

#ifdef O_NONBLOCK
  fcntl (inch, F_SETFL, O_NONBLOCK);
#else
#ifdef O_NDELAY
  fcntl (inch, F_SETFL, O_NDELAY);
#endif
#endif

  p = XPROCESS (proc);

  p->childp = contact;
  p->plist = Fcopy_sequence (Fplist_get (contact, QCplist));
  p->type = Qnetwork;

  p->buffer = buffer;
  p->sentinel = sentinel;
  p->filter = filter;
  p->log = Fplist_get (contact, QClog);
  if (tem = Fplist_get (contact, QCnoquery), !NILP (tem))
    p->kill_without_query = 1;
  if ((tem = Fplist_get (contact, QCstop), !NILP (tem)))
    p->command = Qt;
  p->pid = 0;
  p->infd  = inch;
  p->outfd = outch;
  if (is_server && socktype != SOCK_DGRAM)
    p->status = Qlisten;

  /* Make the process marker point into the process buffer (if any).  */
  if (BUFFERP (buffer))
    set_marker_both (p->mark, buffer,
		     BUF_ZV (XBUFFER (buffer)),
		     BUF_ZV_BYTE (XBUFFER (buffer)));

#ifdef NON_BLOCKING_CONNECT
  if (is_non_blocking_client)
    {
      /* We may get here if connect did succeed immediately.  However,
	 in that case, we still need to signal this like a non-blocking
	 connection.  */
      p->status = Qconnect;
      if (!FD_ISSET (inch, &connect_wait_mask))
	{
	  FD_SET (inch, &connect_wait_mask);
	  num_pending_connects++;
	}
    }
  else
#endif
    /* A server may have a client filter setting of Qt, but it must
       still listen for incoming connects unless it is stopped.  */
    if ((!EQ (p->filter, Qt) && !EQ (p->command, Qt))
	|| (EQ (p->status, Qlisten) && NILP (p->command)))
      {
	FD_SET (inch, &input_wait_mask);
	FD_SET (inch, &non_keyboard_wait_mask);
      }

  if (inch > max_process_desc)
    max_process_desc = inch;

  tem = Fplist_member (contact, QCcoding);
  if (!NILP (tem) && (!CONSP (tem) || !CONSP (XCDR (tem))))
    tem = Qnil;  /* No error message (too late!).  */

  {
    /* Setup coding systems for communicating with the network stream.  */
    struct gcpro gcpro1;
    /* Qt denotes we have not yet called Ffind_operation_coding_system.  */
    Lisp_Object coding_systems = Qt;
    Lisp_Object args[5], val;

    if (!NILP (tem))
      {
	val = XCAR (XCDR (tem));
	if (CONSP (val))
	  val = XCAR (val);
      }
    else if (!NILP (Vcoding_system_for_read))
      val = Vcoding_system_for_read;
    else if ((!NILP (buffer) && NILP (XBUFFER (buffer)->enable_multibyte_characters))
	     || (NILP (buffer) && NILP (buffer_defaults.enable_multibyte_characters)))
      /* We dare not decode end-of-line format by setting VAL to
	 Qraw_text, because the existing Emacs Lisp libraries
	 assume that they receive bare code including a sequene of
	 CR LF.  */
      val = Qnil;
    else
      {
	if (NILP (host) || NILP (service))
	  coding_systems = Qnil;
	else
	  {
	    args[0] = Qopen_network_stream, args[1] = name,
	      args[2] = buffer, args[3] = host, args[4] = service;
	    GCPRO1 (proc);
	    coding_systems = Ffind_operation_coding_system (5, args);
	    UNGCPRO;
	  }
	if (CONSP (coding_systems))
	  val = XCAR (coding_systems);
	else if (CONSP (Vdefault_process_coding_system))
	  val = XCAR (Vdefault_process_coding_system);
	else
	  val = Qnil;
      }
    p->decode_coding_system = val;

    if (!NILP (tem))
      {
	val = XCAR (XCDR (tem));
	if (CONSP (val))
	  val = XCDR (val);
      }
    else if (!NILP (Vcoding_system_for_write))
      val = Vcoding_system_for_write;
    else if (NILP (current_buffer->enable_multibyte_characters))
      val = Qnil;
    else
      {
	if (EQ (coding_systems, Qt))
	  {
	    if (NILP (host) || NILP (service))
	      coding_systems = Qnil;
	    else
	      {
		args[0] = Qopen_network_stream, args[1] = name,
		  args[2] = buffer, args[3] = host, args[4] = service;
		GCPRO1 (proc);
		coding_systems = Ffind_operation_coding_system (5, args);
		UNGCPRO;
	      }
	  }
	if (CONSP (coding_systems))
	  val = XCDR (coding_systems);
	else if (CONSP (Vdefault_process_coding_system))
	  val = XCDR (Vdefault_process_coding_system);
	else
	  val = Qnil;
      }
    p->encode_coding_system = val;
  }
  setup_process_coding_systems (proc);

  p->decoding_buf = make_uninit_string (0);
  p->decoding_carryover = 0;
  p->encoding_buf = make_uninit_string (0);

  p->inherit_coding_system_flag
    = !(!NILP (tem) || NILP (buffer) || !inherit_process_coding_system);

  UNGCPRO;
  return proc;
}
#endif	/* HAVE_SOCKETS */


#if defined(HAVE_SOCKETS) && defined(HAVE_NET_IF_H) && defined(HAVE_SYS_IOCTL_H)

#ifdef SIOCGIFCONF
DEFUN ("network-interface-list", Fnetwork_interface_list, Snetwork_interface_list, 0, 0, 0,
       doc: /* Return an alist of all network interfaces and their network address.
Each element is a cons, the car of which is a string containing the
interface name, and the cdr is the network address in internal
format; see the description of ADDRESS in `make-network-process'.  */)
     ()
{
  struct ifconf ifconf;
  struct ifreq *ifreqs = NULL;
  int ifaces = 0;
  int buf_size, s;
  Lisp_Object res;

  s = socket (AF_INET, SOCK_STREAM, 0);
  if (s < 0)
    return Qnil;

 again:
  ifaces += 25;
  buf_size = ifaces * sizeof(ifreqs[0]);
  ifreqs = (struct ifreq *)xrealloc(ifreqs, buf_size);
  if (!ifreqs)
    {
      close (s);
      return Qnil;
    }

  ifconf.ifc_len = buf_size;
  ifconf.ifc_req = ifreqs;
  if (ioctl (s, SIOCGIFCONF, &ifconf))
    {
      close (s);
      return Qnil;
    }

  if (ifconf.ifc_len == buf_size)
    goto again;

  close (s);
  ifaces = ifconf.ifc_len / sizeof (ifreqs[0]);

  res = Qnil;
  while (--ifaces >= 0)
    {
      struct ifreq *ifq = &ifreqs[ifaces];
      char namebuf[sizeof (ifq->ifr_name) + 1];
      if (ifq->ifr_addr.sa_family != AF_INET)
	continue;
      bcopy (ifq->ifr_name, namebuf, sizeof (ifq->ifr_name));
      namebuf[sizeof (ifq->ifr_name)] = 0;
      res = Fcons (Fcons (build_string (namebuf),
			  conv_sockaddr_to_lisp (&ifq->ifr_addr,
						 sizeof (struct sockaddr))),
		   res);
    }

  return res;
}
#endif /* SIOCGIFCONF */

#if defined(SIOCGIFADDR) || defined(SIOCGIFHWADDR) || defined(SIOCGIFFLAGS)

struct ifflag_def {
  int flag_bit;
  const char *flag_sym;
};

static const struct ifflag_def ifflag_table[] = {
#ifdef IFF_UP
  { IFF_UP,		"up" },
#endif
#ifdef IFF_BROADCAST
  { IFF_BROADCAST,	"broadcast" },
#endif
#ifdef IFF_DEBUG
  { IFF_DEBUG,		"debug" },
#endif
#ifdef IFF_LOOPBACK
  { IFF_LOOPBACK,	"loopback" },
#endif
#ifdef IFF_POINTOPOINT
  { IFF_POINTOPOINT,	"pointopoint" },
#endif
#ifdef IFF_RUNNING
  { IFF_RUNNING,	"running" },
#endif
#ifdef IFF_NOARP
  { IFF_NOARP,		"noarp" },
#endif
#ifdef IFF_PROMISC
  { IFF_PROMISC,	"promisc" },
#endif
#ifdef IFF_NOTRAILERS
  { IFF_NOTRAILERS,	"notrailers" },
#endif
#ifdef IFF_ALLMULTI
  { IFF_ALLMULTI,	"allmulti" },
#endif
#ifdef IFF_MASTER
  { IFF_MASTER,		"master" },
#endif
#ifdef IFF_SLAVE
  { IFF_SLAVE,		"slave" },
#endif
#ifdef IFF_MULTICAST
  { IFF_MULTICAST,	"multicast" },
#endif
#ifdef IFF_PORTSEL
  { IFF_PORTSEL,	"portsel" },
#endif
#ifdef IFF_AUTOMEDIA
  { IFF_AUTOMEDIA,	"automedia" },
#endif
#ifdef IFF_DYNAMIC
  { IFF_DYNAMIC,	"dynamic" },
#endif
#ifdef IFF_OACTIVE
  { IFF_OACTIVE,	"oactive" },	/* OpenBSD: transmission in progress */
#endif
#ifdef IFF_SIMPLEX
  { IFF_SIMPLEX,	"simplex" },	/* OpenBSD: can't hear own transmissions */
#endif
#ifdef IFF_LINK0
  { IFF_LINK0,		"link0" },	/* OpenBSD: per link layer defined bit */
#endif
#ifdef IFF_LINK1
  { IFF_LINK1,		"link1" },	/* OpenBSD: per link layer defined bit */
#endif
#ifdef IFF_LINK2
  { IFF_LINK2,		"link2" },	/* OpenBSD: per link layer defined bit */
#endif
  { 0, 0 }
};

DEFUN ("network-interface-info", Fnetwork_interface_info, Snetwork_interface_info, 1, 1, 0,
       doc: /* Return information about network interface named IFNAME.
The return value is a list (ADDR BCAST NETMASK HWADDR FLAGS),
where ADDR is the layer 3 address, BCAST is the layer 3 broadcast address,
NETMASK is the layer 3 network mask, HWADDR is the layer 2 addres, and
FLAGS is the current flags of the interface.  */)
     (ifname)
     Lisp_Object ifname;
{
  struct ifreq rq;
  Lisp_Object res = Qnil;
  Lisp_Object elt;
  int s;
  int any = 0;

  CHECK_STRING (ifname);

  bzero (rq.ifr_name, sizeof rq.ifr_name);
  strncpy (rq.ifr_name, SDATA (ifname), sizeof (rq.ifr_name));

  s = socket (AF_INET, SOCK_STREAM, 0);
  if (s < 0)
    return Qnil;

  elt = Qnil;
#if defined(SIOCGIFFLAGS) && defined(HAVE_STRUCT_IFREQ_IFR_FLAGS)
  if (ioctl (s, SIOCGIFFLAGS, &rq) == 0)
    {
      int flags = rq.ifr_flags;
      const struct ifflag_def *fp;
      int fnum;

      any++;
      for (fp = ifflag_table; flags != 0 && fp->flag_sym; fp++)
	{
	  if (flags & fp->flag_bit)
	    {
	      elt = Fcons (intern (fp->flag_sym), elt);
	      flags -= fp->flag_bit;
	    }
	}
      for (fnum = 0; flags && fnum < 32; fnum++)
	{
	  if (flags & (1 << fnum))
	    {
	      elt = Fcons (make_number (fnum), elt);
	    }
	}
    }
#endif
  res = Fcons (elt, res);

  elt = Qnil;
#if defined(SIOCGIFHWADDR) && defined(HAVE_STRUCT_IFREQ_IFR_HWADDR)
  if (ioctl (s, SIOCGIFHWADDR, &rq) == 0)
    {
      Lisp_Object hwaddr = Fmake_vector (make_number (6), Qnil);
      register struct Lisp_Vector *p = XVECTOR (hwaddr);
      int n;

      any++;
      for (n = 0; n < 6; n++)
	p->contents[n] = make_number (((unsigned char *)&rq.ifr_hwaddr.sa_data[0])[n]);
      elt = Fcons (make_number (rq.ifr_hwaddr.sa_family), hwaddr);
    }
#endif
  res = Fcons (elt, res);

  elt = Qnil;
#if defined(SIOCGIFNETMASK) && (defined(HAVE_STRUCT_IFREQ_IFR_NETMASK) || defined(HAVE_STRUCT_IFREQ_IFR_ADDR))
  if (ioctl (s, SIOCGIFNETMASK, &rq) == 0)
    {
      any++;
#ifdef HAVE_STRUCT_IFREQ_IFR_NETMASK
      elt = conv_sockaddr_to_lisp (&rq.ifr_netmask, sizeof (rq.ifr_netmask));
#else
      elt = conv_sockaddr_to_lisp (&rq.ifr_addr, sizeof (rq.ifr_addr));
#endif
    }
#endif
  res = Fcons (elt, res);

  elt = Qnil;
#if defined(SIOCGIFBRDADDR) && defined(HAVE_STRUCT_IFREQ_IFR_BROADADDR)
  if (ioctl (s, SIOCGIFBRDADDR, &rq) == 0)
    {
      any++;
      elt = conv_sockaddr_to_lisp (&rq.ifr_broadaddr, sizeof (rq.ifr_broadaddr));
    }
#endif
  res = Fcons (elt, res);

  elt = Qnil;
#if defined(SIOCGIFADDR) && defined(HAVE_STRUCT_IFREQ_IFR_ADDR)
  if (ioctl (s, SIOCGIFADDR, &rq) == 0)
    {
      any++;
      elt = conv_sockaddr_to_lisp (&rq.ifr_addr, sizeof (rq.ifr_addr));
    }
#endif
  res = Fcons (elt, res);

  close (s);

  return any ? res : Qnil;
}
#endif
#endif	/* HAVE_SOCKETS */

/* Turn off input and output for process PROC.  */

void
deactivate_process (proc)
     Lisp_Object proc;
{
  register int inchannel, outchannel;
  register struct Lisp_Process *p = XPROCESS (proc);

  inchannel  = p->infd;
  outchannel = p->outfd;

#ifdef ADAPTIVE_READ_BUFFERING
  if (p->read_output_delay > 0)
    {
      if (--process_output_delay_count < 0)
	process_output_delay_count = 0;
      p->read_output_delay = 0;
      p->read_output_skip = 0;
    }
#endif

  if (inchannel >= 0)
    {
      /* Beware SIGCHLD hereabouts. */
      flush_pending_output (inchannel);
      emacs_close (inchannel);
      if (outchannel >= 0 && outchannel != inchannel)
 	emacs_close (outchannel);

      p->infd  = -1;
      p->outfd = -1;
#ifdef DATAGRAM_SOCKETS
      if (DATAGRAM_CHAN_P (inchannel))
	{
	  xfree (datagram_address[inchannel].sa);
	  datagram_address[inchannel].sa = 0;
	  datagram_address[inchannel].len = 0;
	}
#endif
      chan_process[inchannel] = Qnil;
      FD_CLR (inchannel, &input_wait_mask);
      FD_CLR (inchannel, &non_keyboard_wait_mask);
#ifdef NON_BLOCKING_CONNECT
      if (FD_ISSET (inchannel, &connect_wait_mask))
	{
	  FD_CLR (inchannel, &connect_wait_mask);
	  if (--num_pending_connects < 0)
	    abort ();
	}
#endif
      if (inchannel == max_process_desc)
	{
	  int i;
	  /* We just closed the highest-numbered process input descriptor,
	     so recompute the highest-numbered one now.  */
	  max_process_desc = 0;
	  for (i = 0; i < MAXDESC; i++)
	    if (!NILP (chan_process[i]))
	      max_process_desc = i;
	}
    }
}

/* Close all descriptors currently in use for communication
   with subprocess.  This is used in a newly-forked subprocess
   to get rid of irrelevant descriptors.  */

void
close_process_descs ()
{
#ifndef WINDOWSNT
  int i;
  for (i = 0; i < MAXDESC; i++)
    {
      Lisp_Object process;
      process = chan_process[i];
      if (!NILP (process))
	{
	  int in  = XPROCESS (process)->infd;
	  int out = XPROCESS (process)->outfd;
	  if (in >= 0)
	    emacs_close (in);
	  if (out >= 0 && in != out)
	    emacs_close (out);
	}
    }
#endif
}

DEFUN ("accept-process-output", Faccept_process_output, Saccept_process_output,
       0, 4, 0,
       doc: /* Allow any pending output from subprocesses to be read by Emacs.
It is read into the process' buffers or given to their filter functions.
Non-nil arg PROCESS means do not return until some output has been received
from PROCESS.

Non-nil second arg SECONDS and third arg MILLISEC are number of seconds
and milliseconds to wait; return after that much time whether or not
there is any subprocess output.  If SECONDS is a floating point number,
it specifies a fractional number of seconds to wait.
The MILLISEC argument is obsolete and should be avoided.

If optional fourth arg JUST-THIS-ONE is non-nil, only accept output
from PROCESS, suspending reading output from other processes.
If JUST-THIS-ONE is an integer, don't run any timers either.
Return non-nil if we received any output before the timeout expired.  */)
     (process, seconds, millisec, just_this_one)
     register Lisp_Object process, seconds, millisec, just_this_one;
{
  int secs, usecs = 0;

  if (! NILP (process))
    CHECK_PROCESS (process);
  else
    just_this_one = Qnil;

  if (!NILP (millisec))
    { /* Obsolete calling convention using integers rather than floats.  */
      CHECK_NUMBER (millisec);
      if (NILP (seconds))
	seconds = make_float (XINT (millisec) / 1000.0);
      else
	{
	  CHECK_NUMBER (seconds);
	  seconds = make_float (XINT (millisec) / 1000.0 + XINT (seconds));
	}
    }

  if (!NILP (seconds))
    {
      if (INTEGERP (seconds))
	secs = XINT (seconds);
      else if (FLOATP (seconds))
	{
	  double timeout = XFLOAT_DATA (seconds);
	  secs = (int) timeout;
	  usecs = (int) ((timeout - (double) secs) * 1000000);
	}
      else
	wrong_type_argument (Qnumberp, seconds);

      if (secs < 0 || (secs == 0 && usecs == 0))
	secs = -1, usecs = 0;
    }
  else
    secs = NILP (process) ? -1 : 0;

  return
    (wait_reading_process_output (secs, usecs, 0, 0,
				  Qnil,
				  !NILP (process) ? XPROCESS (process) : NULL,
				  NILP (just_this_one) ? 0 :
				  !INTEGERP (just_this_one) ? 1 : -1)
     ? Qt : Qnil);
}

/* Accept a connection for server process SERVER on CHANNEL.  */

static int connect_counter = 0;

static void
server_accept_connection (server, channel)
     Lisp_Object server;
     int channel;
{
  Lisp_Object proc, caller, name, buffer;
  Lisp_Object contact, host, service;
  struct Lisp_Process *ps= XPROCESS (server);
  struct Lisp_Process *p;
  int s;
  union u_sockaddr {
    struct sockaddr sa;
    struct sockaddr_in in;
#ifdef AF_INET6
    struct sockaddr_in6 in6;
#endif
#ifdef HAVE_LOCAL_SOCKETS
    struct sockaddr_un un;
#endif
  } saddr;
  int len = sizeof saddr;

  s = accept (channel, &saddr.sa, &len);

  if (s < 0)
    {
      int code = errno;

      if (code == EAGAIN)
	return;
#ifdef EWOULDBLOCK
      if (code == EWOULDBLOCK)
	return;
#endif

      if (!NILP (ps->log))
	call3 (ps->log, server, Qnil,
	       concat3 (build_string ("accept failed with code"),
			Fnumber_to_string (make_number (code)),
			build_string ("\n")));
      return;
    }

  connect_counter++;

  /* Setup a new process to handle the connection.  */

  /* Generate a unique identification of the caller, and build contact
     information for this process.  */
  host = Qt;
  service = Qnil;
  switch (saddr.sa.sa_family)
    {
    case AF_INET:
      {
	Lisp_Object args[5];
	unsigned char *ip = (unsigned char *)&saddr.in.sin_addr.s_addr;
	args[0] = build_string ("%d.%d.%d.%d");
	args[1] = make_number (*ip++);
	args[2] = make_number (*ip++);
	args[3] = make_number (*ip++);
	args[4] = make_number (*ip++);
	host = Fformat (5, args);
	service = make_number (ntohs (saddr.in.sin_port));

	args[0] = build_string (" <%s:%d>");
	args[1] = host;
	args[2] = service;
	caller = Fformat (3, args);
      }
      break;

#ifdef AF_INET6
    case AF_INET6:
      {
	Lisp_Object args[9];
	uint16_t *ip6 = (uint16_t *)&saddr.in6.sin6_addr;
	int i;
	args[0] = build_string ("%x:%x:%x:%x:%x:%x:%x:%x");
	for (i = 0; i < 8; i++)
	  args[i+1] = make_number (ntohs(ip6[i]));
	host = Fformat (9, args);
	service = make_number (ntohs (saddr.in.sin_port));

	args[0] = build_string (" <[%s]:%d>");
	args[1] = host;
	args[2] = service;
	caller = Fformat (3, args);
      }
      break;
#endif

#ifdef HAVE_LOCAL_SOCKETS
    case AF_LOCAL:
#endif
    default:
      caller = Fnumber_to_string (make_number (connect_counter));
      caller = concat3 (build_string (" <"), caller, build_string (">"));
      break;
    }

  /* Create a new buffer name for this process if it doesn't have a
     filter.  The new buffer name is based on the buffer name or
     process name of the server process concatenated with the caller
     identification.  */

  if (!NILP (ps->filter) && !EQ (ps->filter, Qt))
    buffer = Qnil;
  else
    {
      buffer = ps->buffer;
      if (!NILP (buffer))
	buffer = Fbuffer_name (buffer);
      else
	buffer = ps->name;
      if (!NILP (buffer))
	{
	  buffer = concat2 (buffer, caller);
	  buffer = Fget_buffer_create (buffer);
	}
    }

  /* Generate a unique name for the new server process.  Combine the
     server process name with the caller identification.  */

  name = concat2 (ps->name, caller);
  proc = make_process (name);

  chan_process[s] = proc;

#ifdef O_NONBLOCK
  fcntl (s, F_SETFL, O_NONBLOCK);
#else
#ifdef O_NDELAY
  fcntl (s, F_SETFL, O_NDELAY);
#endif
#endif

  p = XPROCESS (proc);

  /* Build new contact information for this setup.  */
  contact = Fcopy_sequence (ps->childp);
  contact = Fplist_put (contact, QCserver, Qnil);
  contact = Fplist_put (contact, QChost, host);
  if (!NILP (service))
    contact = Fplist_put (contact, QCservice, service);
  contact = Fplist_put (contact, QCremote,
			conv_sockaddr_to_lisp (&saddr.sa, len));
#ifdef HAVE_GETSOCKNAME
  len = sizeof saddr;
  if (getsockname (s, &saddr.sa, &len) == 0)
    contact = Fplist_put (contact, QClocal,
			  conv_sockaddr_to_lisp (&saddr.sa, len));
#endif

  p->childp = contact;
  p->plist = Fcopy_sequence (ps->plist);
  p->type = Qnetwork;

  p->buffer = buffer;
  p->sentinel = ps->sentinel;
  p->filter = ps->filter;
  p->command = Qnil;
  p->pid = 0;
  p->infd  = s;
  p->outfd = s;
  p->status = Qrun;

  /* Client processes for accepted connections are not stopped initially.  */
  if (!EQ (p->filter, Qt))
    {
      FD_SET (s, &input_wait_mask);
      FD_SET (s, &non_keyboard_wait_mask);
    }

  if (s > max_process_desc)
    max_process_desc = s;

  /* Setup coding system for new process based on server process.
     This seems to be the proper thing to do, as the coding system
     of the new process should reflect the settings at the time the
     server socket was opened; not the current settings. */

  p->decode_coding_system = ps->decode_coding_system;
  p->encode_coding_system = ps->encode_coding_system;
  setup_process_coding_systems (proc);

  p->decoding_buf = make_uninit_string (0);
  p->decoding_carryover = 0;
  p->encoding_buf = make_uninit_string (0);

  p->inherit_coding_system_flag
    = (NILP (buffer) ? 0 : ps->inherit_coding_system_flag);

  if (!NILP (ps->log))
      call3 (ps->log, server, proc,
	     concat3 (build_string ("accept from "),
		      (STRINGP (host) ? host : build_string ("-")),
		      build_string ("\n")));

  if (!NILP (p->sentinel))
    exec_sentinel (proc,
		   concat3 (build_string ("open from "),
			    (STRINGP (host) ? host : build_string ("-")),
			    build_string ("\n")));
}

/* This variable is different from waiting_for_input in keyboard.c.
   It is used to communicate to a lisp process-filter/sentinel (via the
   function Fwaiting_for_user_input_p below) whether Emacs was waiting
   for user-input when that process-filter was called.
   waiting_for_input cannot be used as that is by definition 0 when
   lisp code is being evalled.
   This is also used in record_asynch_buffer_change.
   For that purpose, this must be 0
   when not inside wait_reading_process_output.  */
static int waiting_for_user_input_p;

static Lisp_Object
wait_reading_process_output_unwind (data)
     Lisp_Object data;
{
  waiting_for_user_input_p = XINT (data);
  return Qnil;
}

/* This is here so breakpoints can be put on it.  */
static void
wait_reading_process_output_1 ()
{
}

/* Use a wrapper around select to work around a bug in gdb 5.3.
   Normally, the wrapper is optimized away by inlining.

   If emacs is stopped inside select, the gdb backtrace doesn't
   show the function which called select, so it is practically
   impossible to step through wait_reading_process_output.  */

#ifndef select
static INLINE int
select_wrapper (n, rfd, wfd, xfd, tmo)
  int n;
  SELECT_TYPE *rfd, *wfd, *xfd;
  EMACS_TIME *tmo;
{
  return select (n, rfd, wfd, xfd, tmo);
}
#define select select_wrapper
#endif

/* Read and dispose of subprocess output while waiting for timeout to
   elapse and/or keyboard input to be available.

   TIME_LIMIT is:
     timeout in seconds, or
     zero for no limit, or
     -1 means gobble data immediately available but don't wait for any.

   MICROSECS is:
     an additional duration to wait, measured in microseconds.
     If this is nonzero and time_limit is 0, then the timeout
     consists of MICROSECS only.

   READ_KBD is a lisp value:
     0 to ignore keyboard input, or
     1 to return when input is available, or
     -1 meaning caller will actually read the input, so don't throw to
       the quit handler, or

   DO_DISPLAY != 0 means redisplay should be done to show subprocess
     output that arrives.

   If WAIT_FOR_CELL is a cons cell, wait until its car is non-nil
     (and gobble terminal input into the buffer if any arrives).

   If WAIT_PROC is specified, wait until something arrives from that
     process.  The return value is true if we read some input from
     that process.

   If JUST_WAIT_PROC is non-nil, handle only output from WAIT_PROC
     (suspending output from other processes).  A negative value
     means don't run any timers either.

   If WAIT_PROC is specified, then the function returns true if we
     received input from that process before the timeout elapsed.
   Otherwise, return true if we received input from any process.  */

int
wait_reading_process_output (time_limit, microsecs, read_kbd, do_display,
			     wait_for_cell, wait_proc, just_wait_proc)
     int time_limit, microsecs, read_kbd, do_display;
     Lisp_Object wait_for_cell;
     struct Lisp_Process *wait_proc;
     int just_wait_proc;
{
  register int channel, nfds;
  SELECT_TYPE Available;
#ifdef NON_BLOCKING_CONNECT
  SELECT_TYPE Connecting;
  int check_connect;
#endif
  int check_delay, no_avail;
  int xerrno;
  Lisp_Object proc;
  EMACS_TIME timeout, end_time;
  int wait_channel = -1;
  int got_some_input = 0;
  int count = SPECPDL_INDEX ();

  FD_ZERO (&Available);
#ifdef NON_BLOCKING_CONNECT
  FD_ZERO (&Connecting);
#endif

  /* If wait_proc is a process to watch, set wait_channel accordingly.  */
  if (wait_proc != NULL)
    wait_channel = wait_proc->infd;

  record_unwind_protect (wait_reading_process_output_unwind,
			 make_number (waiting_for_user_input_p));
  waiting_for_user_input_p = read_kbd;

  /* Since we may need to wait several times,
     compute the absolute time to return at.  */
  if (time_limit || microsecs)
    {
      EMACS_GET_TIME (end_time);
      EMACS_SET_SECS_USECS (timeout, time_limit, microsecs);
      EMACS_ADD_TIME (end_time, end_time, timeout);
    }

  while (1)
    {
      int timeout_reduced_for_timers = 0;

      /* If calling from keyboard input, do not quit
	 since we want to return C-g as an input character.
	 Otherwise, do pending quit if requested.  */
      if (read_kbd >= 0)
	QUIT;
#ifdef SYNC_INPUT
      else
	process_pending_signals ();
#endif

      /* Exit now if the cell we're waiting for became non-nil.  */
      if (! NILP (wait_for_cell) && ! NILP (XCAR (wait_for_cell)))
	break;

      /* Compute time from now till when time limit is up */
      /* Exit if already run out */
      if (time_limit == -1)
	{
	  /* -1 specified for timeout means
	     gobble output available now
	     but don't wait at all. */

	  EMACS_SET_SECS_USECS (timeout, 0, 0);
	}
      else if (time_limit || microsecs)
	{
	  EMACS_GET_TIME (timeout);
	  EMACS_SUB_TIME (timeout, end_time, timeout);
	  if (EMACS_TIME_NEG_P (timeout))
	    break;
	}
      else
	{
	  EMACS_SET_SECS_USECS (timeout, 100000, 0);
	}

      /* Normally we run timers here.
	 But not if wait_for_cell; in those cases,
	 the wait is supposed to be short,
	 and those callers cannot handle running arbitrary Lisp code here.  */
      if (NILP (wait_for_cell)
	  && just_wait_proc >= 0)
	{
	  EMACS_TIME timer_delay;

	  do
	    {
	      int old_timers_run = timers_run;
	      struct buffer *old_buffer = current_buffer;
	      Lisp_Object old_window = selected_window;

	      timer_delay = timer_check (1);

	      /* If a timer has run, this might have changed buffers
		 an alike.  Make read_key_sequence aware of that.  */
	      if (timers_run != old_timers_run
		  && (old_buffer != current_buffer
		      || !EQ (old_window, selected_window))
		  && waiting_for_user_input_p == -1)
		record_asynch_buffer_change ();

	      if (timers_run != old_timers_run && do_display)
		/* We must retry, since a timer may have requeued itself
		   and that could alter the time_delay.  */
		redisplay_preserve_echo_area (9);
	      else
		break;
	    }
	  while (!detect_input_pending ());

	  /* If there is unread keyboard input, also return.  */
	  if (read_kbd != 0
	      && requeued_events_pending_p ())
	    break;

	  if (! EMACS_TIME_NEG_P (timer_delay) && time_limit != -1)
	    {
	      EMACS_TIME difference;
	      EMACS_SUB_TIME (difference, timer_delay, timeout);
	      if (EMACS_TIME_NEG_P (difference))
		{
		  timeout = timer_delay;
		  timeout_reduced_for_timers = 1;
		}
	    }
	  /* If time_limit is -1, we are not going to wait at all.  */
	  else if (time_limit != -1)
	    {
	      /* This is so a breakpoint can be put here.  */
	      wait_reading_process_output_1 ();
	    }
	}

      /* Cause C-g and alarm signals to take immediate action,
	 and cause input available signals to zero out timeout.

	 It is important that we do this before checking for process
	 activity.  If we get a SIGCHLD after the explicit checks for
	 process activity, timeout is the only way we will know.  */
      if (read_kbd < 0)
	set_waiting_for_input (&timeout);

      /* If status of something has changed, and no input is
	 available, notify the user of the change right away.  After
	 this explicit check, we'll let the SIGCHLD handler zap
	 timeout to get our attention.  */
      if (update_tick != process_tick)
	{
	  SELECT_TYPE Atemp;
#ifdef NON_BLOCKING_CONNECT
	  SELECT_TYPE Ctemp;
#endif

          if (kbd_on_hold_p ())
            FD_ZERO (&Atemp);
          else
            Atemp = input_wait_mask;

	  IF_NON_BLOCKING_CONNECT (Ctemp = connect_wait_mask);

	  EMACS_SET_SECS_USECS (timeout, 0, 0);
	  if ((select (max (max (max_process_desc, max_keyboard_desc),
			      max_gpm_desc) + 1,
		       &Atemp,
#ifdef NON_BLOCKING_CONNECT
		       (num_pending_connects > 0 ? &Ctemp : (SELECT_TYPE *)0),
#else
		       (SELECT_TYPE *)0,
#endif
		       (SELECT_TYPE *)0, &timeout)
	       <= 0))
	    {
	      /* It's okay for us to do this and then continue with
		 the loop, since timeout has already been zeroed out.  */
	      clear_waiting_for_input ();
	      status_notify (NULL);
	      if (do_display) redisplay_preserve_echo_area (13);
	    }
	}

      /* Don't wait for output from a non-running process.  Just
	 read whatever data has already been received.  */
      if (wait_proc && wait_proc->raw_status_new)
	update_status (wait_proc);
      if (wait_proc
	  && ! EQ (wait_proc->status, Qrun)
	  && ! EQ (wait_proc->status, Qconnect))
	{
	  int nread, total_nread = 0;

	  clear_waiting_for_input ();
	  XSETPROCESS (proc, wait_proc);

	  /* Read data from the process, until we exhaust it.  */
	  while (wait_proc->infd >= 0)
	    {
	      nread = read_process_output (proc, wait_proc->infd);

	      if (nread == 0)
		break;

	      if (0 < nread)
		{
		  total_nread += nread;
		  got_some_input = 1;
		}
#ifdef EIO
	      else if (nread == -1 && EIO == errno)
		break;
#endif
#ifdef EAGAIN
	      else if (nread == -1 && EAGAIN == errno)
		break;
#endif
#ifdef EWOULDBLOCK
	      else if (nread == -1 && EWOULDBLOCK == errno)
		break;
#endif
	    }
	  if (total_nread > 0 && do_display)
	    redisplay_preserve_echo_area (10);

	  break;
	}

      /* Wait till there is something to do */

      if (wait_proc && just_wait_proc)
	{
	  if (wait_proc->infd < 0)  /* Terminated */
	    break;
	  FD_SET (wait_proc->infd, &Available);
	  check_delay = 0;
	  IF_NON_BLOCKING_CONNECT (check_connect = 0);
	}
      else if (!NILP (wait_for_cell))
	{
	  Available = non_process_wait_mask;
	  check_delay = 0;
	  IF_NON_BLOCKING_CONNECT (check_connect = 0);
	}
      else
	{
	  if (! read_kbd)
	    Available = non_keyboard_wait_mask;
	  else
	    Available = input_wait_mask;
	  IF_NON_BLOCKING_CONNECT (check_connect = (num_pending_connects > 0));
 	  check_delay = wait_channel >= 0 ? 0 : process_output_delay_count;
	}

      /* If frame size has changed or the window is newly mapped,
	 redisplay now, before we start to wait.  There is a race
	 condition here; if a SIGIO arrives between now and the select
	 and indicates that a frame is trashed, the select may block
	 displaying a trashed screen.  */
      if (frame_garbaged && do_display)
	{
	  clear_waiting_for_input ();
	  redisplay_preserve_echo_area (11);
	  if (read_kbd < 0)
	    set_waiting_for_input (&timeout);
	}

      no_avail = 0;
      if (read_kbd && detect_input_pending ())
	{
	  nfds = 0;
	  no_avail = 1;
	}
      else
	{
#ifdef NON_BLOCKING_CONNECT
	  if (check_connect)
	    Connecting = connect_wait_mask;
#endif

#ifdef ADAPTIVE_READ_BUFFERING
	  /* Set the timeout for adaptive read buffering if any
	     process has non-zero read_output_skip and non-zero
	     read_output_delay, and we are not reading output for a
	     specific wait_channel.  It is not executed if
	     Vprocess_adaptive_read_buffering is nil.  */
	  if (process_output_skip && check_delay > 0)
	    {
	      int usecs = EMACS_USECS (timeout);
	      if (EMACS_SECS (timeout) > 0 || usecs > READ_OUTPUT_DELAY_MAX)
		usecs = READ_OUTPUT_DELAY_MAX;
	      for (channel = 0; check_delay > 0 && channel <= max_process_desc; channel++)
		{
		  proc = chan_process[channel];
		  if (NILP (proc))
		    continue;
		  /* Find minimum non-zero read_output_delay among the
		     processes with non-zero read_output_skip.  */
		  if (XPROCESS (proc)->read_output_delay > 0)
		    {
		      check_delay--;
		      if (!XPROCESS (proc)->read_output_skip)
			continue;
		      FD_CLR (channel, &Available);
		      XPROCESS (proc)->read_output_skip = 0;
		      if (XPROCESS (proc)->read_output_delay < usecs)
			usecs = XPROCESS (proc)->read_output_delay;
		    }
		}
	      EMACS_SET_SECS_USECS (timeout, 0, usecs);
	      process_output_skip = 0;
	    }
#endif
#if defined (USE_GTK) || defined (HAVE_GCONF)
          nfds = xg_select
#elif defined (HAVE_NS)
	  nfds = ns_select
#else
	  nfds = select
#endif
			(max (max (max_process_desc, max_keyboard_desc),
			      max_gpm_desc) + 1,
			 &Available,
#ifdef NON_BLOCKING_CONNECT
			 (check_connect ? &Connecting : (SELECT_TYPE *)0),
#else
			 (SELECT_TYPE *)0,
#endif
			 (SELECT_TYPE *)0, &timeout);
	}

      xerrno = errno;

      /* Make C-g and alarm signals set flags again */
      clear_waiting_for_input ();

      /*  If we woke up due to SIGWINCH, actually change size now.  */
      do_pending_window_change (0);

      if (time_limit && nfds == 0 && ! timeout_reduced_for_timers)
	/* We wanted the full specified time, so return now.  */
	break;
      if (nfds < 0)
	{
	  if (xerrno == EINTR)
	    no_avail = 1;
	  else if (xerrno == EBADF)
	    {
#ifdef AIX
	      /* AIX doesn't handle PTY closure the same way BSD does.  On AIX,
		 the child's closure of the pts gives the parent a SIGHUP, and
		 the ptc file descriptor is automatically closed,
		 yielding EBADF here or at select() call above.
		 So, SIGHUP is ignored (see def of PTY_TTY_NAME_SPRINTF
		 in m/ibmrt-aix.h), and here we just ignore the select error.
		 Cleanup occurs c/o status_notify after SIGCLD. */
	      no_avail = 1; /* Cannot depend on values returned */
#else
	      abort ();
#endif
	    }
	  else
	    error ("select error: %s", emacs_strerror (xerrno));
	}

      if (no_avail)
	{
	  FD_ZERO (&Available);
	  IF_NON_BLOCKING_CONNECT (check_connect = 0);
	}

#if 0 /* When polling is used, interrupt_input is 0,
	 so get_input_pending should read the input.
	 So this should not be needed.  */
      /* If we are using polling for input,
	 and we see input available, make it get read now.
	 Otherwise it might not actually get read for a second.
	 And on hpux, since we turn off polling in wait_reading_process_output,
	 it might never get read at all if we don't spend much time
	 outside of wait_reading_process_output.  */
      if (read_kbd && interrupt_input
	  && keyboard_bit_set (&Available)
	  && input_polling_used ())
	kill (getpid (), SIGALRM);
#endif

      /* Check for keyboard input */
      /* If there is any, return immediately
	 to give it higher priority than subprocesses */

      if (read_kbd != 0)
	{
	  int old_timers_run = timers_run;
	  struct buffer *old_buffer = current_buffer;
	  Lisp_Object old_window = selected_window;
	  int leave = 0;

	  if (detect_input_pending_run_timers (do_display))
	    {
	      swallow_events (do_display);
	      if (detect_input_pending_run_timers (do_display))
		leave = 1;
	    }

	  /* If a timer has run, this might have changed buffers
	     an alike.  Make read_key_sequence aware of that.  */
	  if (timers_run != old_timers_run
	      && waiting_for_user_input_p == -1
	      && (old_buffer != current_buffer
	      || !EQ (old_window, selected_window)))
	    record_asynch_buffer_change ();

	  if (leave)
	    break;
	}

      /* If there is unread keyboard input, also return.  */
      if (read_kbd != 0
	  && requeued_events_pending_p ())
	break;

      /* If we are not checking for keyboard input now,
	 do process events (but don't run any timers).
	 This is so that X events will be processed.
	 Otherwise they may have to wait until polling takes place.
	 That would causes delays in pasting selections, for example.

	 (We used to do this only if wait_for_cell.)  */
      if (read_kbd == 0 && detect_input_pending ())
	{
	  swallow_events (do_display);
#if 0  /* Exiting when read_kbd doesn't request that seems wrong, though.  */
	  if (detect_input_pending ())
	    break;
#endif
	}

      /* Exit now if the cell we're waiting for became non-nil.  */
      if (! NILP (wait_for_cell) && ! NILP (XCAR (wait_for_cell)))
	break;

#ifdef SIGIO
      /* If we think we have keyboard input waiting, but didn't get SIGIO,
	 go read it.  This can happen with X on BSD after logging out.
	 In that case, there really is no input and no SIGIO,
	 but select says there is input.  */

      if (read_kbd && interrupt_input
	  && keyboard_bit_set (&Available) && ! noninteractive)
	kill (getpid (), SIGIO);
#endif

      if (! wait_proc)
	got_some_input |= nfds > 0;

      /* If checking input just got us a size-change event from X,
	 obey it now if we should.  */
      if (read_kbd || ! NILP (wait_for_cell))
	do_pending_window_change (0);

      /* Check for data from a process.  */
      if (no_avail || nfds == 0)
	continue;

      /* Really FIRST_PROC_DESC should be 0 on Unix,
	 but this is safer in the short run.  */
      for (channel = 0; channel <= max_process_desc; channel++)
	{
	  if (FD_ISSET (channel, &Available)
	      && FD_ISSET (channel, &non_keyboard_wait_mask))
	    {
	      int nread;

	      /* If waiting for this channel, arrange to return as
		 soon as no more input to be processed.  No more
		 waiting.  */
	      if (wait_channel == channel)
		{
		  wait_channel = -1;
		  time_limit = -1;
		  got_some_input = 1;
		}
	      proc = chan_process[channel];
	      if (NILP (proc))
		continue;

	      /* If this is a server stream socket, accept connection.  */
	      if (EQ (XPROCESS (proc)->status, Qlisten))
		{
		  server_accept_connection (proc, channel);
		  continue;
		}

	      /* Read data from the process, starting with our
		 buffered-ahead character if we have one.  */

	      nread = read_process_output (proc, channel);
	      if (nread > 0)
		{
		  /* Since read_process_output can run a filter,
		     which can call accept-process-output,
		     don't try to read from any other processes
		     before doing the select again.  */
		  FD_ZERO (&Available);

		  if (do_display)
		    redisplay_preserve_echo_area (12);
		}
#ifdef EWOULDBLOCK
	      else if (nread == -1 && errno == EWOULDBLOCK)
		;
#endif
	      /* ISC 4.1 defines both EWOULDBLOCK and O_NONBLOCK,
		 and Emacs uses O_NONBLOCK, so what we get is EAGAIN.  */
#ifdef O_NONBLOCK
	      else if (nread == -1 && errno == EAGAIN)
		;
#else
#ifdef O_NDELAY
	      else if (nread == -1 && errno == EAGAIN)
		;
	      /* Note that we cannot distinguish between no input
		 available now and a closed pipe.
		 With luck, a closed pipe will be accompanied by
		 subprocess termination and SIGCHLD.  */
	      else if (nread == 0 && !NETCONN_P (proc) && !SERIALCONN_P (proc))
		;
#endif /* O_NDELAY */
#endif /* O_NONBLOCK */
#ifdef HAVE_PTYS
	      /* On some OSs with ptys, when the process on one end of
		 a pty exits, the other end gets an error reading with
		 errno = EIO instead of getting an EOF (0 bytes read).
		 Therefore, if we get an error reading and errno =
		 EIO, just continue, because the child process has
		 exited and should clean itself up soon (e.g. when we
		 get a SIGCHLD).

		 However, it has been known to happen that the SIGCHLD
		 got lost.  So raise the signal again just in case.
		 It can't hurt.  */
	      else if (nread == -1 && errno == EIO)
		{
		  /* Clear the descriptor now, so we only raise the
		     signal once.  Don't do this if `process' is only
		     a pty.  */
		  if (XPROCESS (proc)->pid != -2)
		    {
		      FD_CLR (channel, &input_wait_mask);
		      FD_CLR (channel, &non_keyboard_wait_mask);

		      kill (getpid (), SIGCHLD);
		    }
		}
#endif /* HAVE_PTYS */
	      /* If we can detect process termination, don't consider the process
		 gone just because its pipe is closed.  */
#ifdef SIGCHLD
	      else if (nread == 0 && !NETCONN_P (proc) && !SERIALCONN_P (proc))
		;
#endif
	      else
		{
		  /* Preserve status of processes already terminated.  */
		  XPROCESS (proc)->tick = ++process_tick;
		  deactivate_process (proc);
		  if (XPROCESS (proc)->raw_status_new)
		    update_status (XPROCESS (proc));
		  if (EQ (XPROCESS (proc)->status, Qrun))
		    XPROCESS (proc)->status
		      = Fcons (Qexit, Fcons (make_number (256), Qnil));
		}
	    }
#ifdef NON_BLOCKING_CONNECT
	  if (check_connect && FD_ISSET (channel, &Connecting)
	      && FD_ISSET (channel, &connect_wait_mask))
	    {
	      struct Lisp_Process *p;

	      FD_CLR (channel, &connect_wait_mask);
	      if (--num_pending_connects < 0)
		abort ();

	      proc = chan_process[channel];
	      if (NILP (proc))
		continue;

	      p = XPROCESS (proc);

#ifdef GNU_LINUX
	      /* getsockopt(,,SO_ERROR,,) is said to hang on some systems.
		 So only use it on systems where it is known to work.  */
	      {
		int xlen = sizeof(xerrno);
		if (getsockopt(channel, SOL_SOCKET, SO_ERROR, &xerrno, &xlen))
		  xerrno = errno;
	      }
#else
	      {
		struct sockaddr pname;
		int pnamelen = sizeof(pname);

		/* If connection failed, getpeername will fail.  */
		xerrno = 0;
		if (getpeername(channel, &pname, &pnamelen) < 0)
		  {
		    /* Obtain connect failure code through error slippage.  */
		    char dummy;
		    xerrno = errno;
		    if (errno == ENOTCONN && read(channel, &dummy, 1) < 0)
		      xerrno = errno;
		  }
	      }
#endif
	      if (xerrno)
		{
		  p->tick = ++process_tick;
		  p->status = Fcons (Qfailed, Fcons (make_number (xerrno), Qnil));
		  deactivate_process (proc);
		}
	      else
		{
		  p->status = Qrun;
		  /* Execute the sentinel here.  If we had relied on
		     status_notify to do it later, it will read input
		     from the process before calling the sentinel.  */
		  exec_sentinel (proc, build_string ("open\n"));
		  if (!EQ (p->filter, Qt) && !EQ (p->command, Qt))
		    {
		      FD_SET (p->infd, &input_wait_mask);
		      FD_SET (p->infd, &non_keyboard_wait_mask);
		    }
		}
	    }
#endif /* NON_BLOCKING_CONNECT */
	}			/* end for each file descriptor */
    }				/* end while exit conditions not met */

  unbind_to (count, Qnil);

  /* If calling from keyboard input, do not quit
     since we want to return C-g as an input character.
     Otherwise, do pending quit if requested.  */
  if (read_kbd >= 0)
    {
      /* Prevent input_pending from remaining set if we quit.  */
      clear_input_pending ();
      QUIT;
    }

  return got_some_input;
}

/* Given a list (FUNCTION ARGS...), apply FUNCTION to the ARGS.  */

static Lisp_Object
read_process_output_call (fun_and_args)
     Lisp_Object fun_and_args;
{
  return apply1 (XCAR (fun_and_args), XCDR (fun_and_args));
}

static Lisp_Object
read_process_output_error_handler (error)
     Lisp_Object error;
{
  cmd_error_internal (error, "error in process filter: ");
  Vinhibit_quit = Qt;
  update_echo_area ();
  Fsleep_for (make_number (2), Qnil);
  return Qt;
}

/* Read pending output from the process channel,
   starting with our buffered-ahead character if we have one.
   Yield number of decoded characters read.

   This function reads at most 4096 characters.
   If you want to read all available subprocess output,
   you must call it repeatedly until it returns zero.

   The characters read are decoded according to PROC's coding-system
   for decoding.  */

static int
read_process_output (proc, channel)
     Lisp_Object proc;
     register int channel;
{
  register int nbytes;
  char *chars;
  register Lisp_Object outstream;
  register struct Lisp_Process *p = XPROCESS (proc);
  register int opoint;
  struct coding_system *coding = proc_decode_coding_system[channel];
  int carryover = p->decoding_carryover;
  int readmax = 4096;

  chars = (char *) alloca (carryover + readmax);
  if (carryover)
    /* See the comment above.  */
    bcopy (SDATA (p->decoding_buf), chars, carryover);

#ifdef DATAGRAM_SOCKETS
  /* We have a working select, so proc_buffered_char is always -1.  */
  if (DATAGRAM_CHAN_P (channel))
    {
      int len = datagram_address[channel].len;
      nbytes = recvfrom (channel, chars + carryover, readmax,
			 0, datagram_address[channel].sa, &len);
    }
  else
#endif
  if (proc_buffered_char[channel] < 0)
    {
      nbytes = emacs_read (channel, chars + carryover, readmax);
#ifdef ADAPTIVE_READ_BUFFERING
      if (nbytes > 0 && p->adaptive_read_buffering)
	{
	  int delay = p->read_output_delay;
	  if (nbytes < 256)
	    {
	      if (delay < READ_OUTPUT_DELAY_MAX_MAX)
		{
		  if (delay == 0)
		    process_output_delay_count++;
		  delay += READ_OUTPUT_DELAY_INCREMENT * 2;
		}
	    }
	  else if (delay > 0 && (nbytes == readmax))
	    {
	      delay -= READ_OUTPUT_DELAY_INCREMENT;
	      if (delay == 0)
		process_output_delay_count--;
	    }
	  p->read_output_delay = delay;
	  if (delay)
	    {
	      p->read_output_skip = 1;
	      process_output_skip = 1;
	    }
	}
#endif
    }
  else
    {
      chars[carryover] = proc_buffered_char[channel];
      proc_buffered_char[channel] = -1;
      nbytes = emacs_read (channel, chars + carryover + 1,  readmax - 1);
      if (nbytes < 0)
	nbytes = 1;
      else
	nbytes = nbytes + 1;
    }

  p->decoding_carryover = 0;

  /* At this point, NBYTES holds number of bytes just received
     (including the one in proc_buffered_char[channel]).  */
  if (nbytes <= 0)
    {
      if (nbytes < 0 || coding->mode & CODING_MODE_LAST_BLOCK)
	return nbytes;
      coding->mode |= CODING_MODE_LAST_BLOCK;
    }

  /* Now set NBYTES how many bytes we must decode.  */
  nbytes += carryover;

  /* Read and dispose of the process output.  */
  outstream = p->filter;
  if (!NILP (outstream))
    {
      /* We inhibit quit here instead of just catching it so that
	 hitting ^G when a filter happens to be running won't screw
	 it up.  */
      int count = SPECPDL_INDEX ();
      Lisp_Object odeactivate;
      Lisp_Object obuffer, okeymap;
      Lisp_Object text;
      int outer_running_asynch_code = running_asynch_code;
      int waiting = waiting_for_user_input_p;

      /* No need to gcpro these, because all we do with them later
	 is test them for EQness, and none of them should be a string.  */
      odeactivate = Vdeactivate_mark;
      XSETBUFFER (obuffer, current_buffer);
      okeymap = current_buffer->keymap;

      specbind (Qinhibit_quit, Qt);
      specbind (Qlast_nonmenu_event, Qt);

      /* In case we get recursively called,
	 and we already saved the match data nonrecursively,
	 save the same match data in safely recursive fashion.  */
      if (outer_running_asynch_code)
	{
	  Lisp_Object tem;
	  /* Don't clobber the CURRENT match data, either!  */
	  tem = Fmatch_data (Qnil, Qnil, Qnil);
	  restore_search_regs ();
	  record_unwind_save_match_data ();
	  Fset_match_data (tem, Qt);
	}

      /* For speed, if a search happens within this code,
	 save the match data in a special nonrecursive fashion.  */
      running_asynch_code = 1;

      decode_coding_c_string (coding, chars, nbytes, Qt);
      text = coding->dst_object;
      Vlast_coding_system_used = CODING_ID_NAME (coding->id);
      /* A new coding system might be found.  */
      if (!EQ (p->decode_coding_system, Vlast_coding_system_used))
	{
	  p->decode_coding_system = Vlast_coding_system_used;

	  /* Don't call setup_coding_system for
	     proc_decode_coding_system[channel] here.  It is done in
	     detect_coding called via decode_coding above.  */

	  /* If a coding system for encoding is not yet decided, we set
	     it as the same as coding-system for decoding.

	     But, before doing that we must check if
	     proc_encode_coding_system[p->outfd] surely points to a
	     valid memory because p->outfd will be changed once EOF is
	     sent to the process.  */
	  if (NILP (p->encode_coding_system)
	      && proc_encode_coding_system[p->outfd])
	    {
	      p->encode_coding_system
		= coding_inherit_eol_type (Vlast_coding_system_used, Qnil);
	      setup_coding_system (p->encode_coding_system,
				   proc_encode_coding_system[p->outfd]);
	    }
	}

      if (coding->carryover_bytes > 0)
	{
	  if (SCHARS (p->decoding_buf) < coding->carryover_bytes)
	    p->decoding_buf = make_uninit_string (coding->carryover_bytes);
	  bcopy (coding->carryover, SDATA (p->decoding_buf),
		 coding->carryover_bytes);
	  p->decoding_carryover = coding->carryover_bytes;
	}
      if (SBYTES (text) > 0)
	internal_condition_case_1 (read_process_output_call,
				   Fcons (outstream,
					  Fcons (proc, Fcons (text, Qnil))),
				   !NILP (Vdebug_on_error) ? Qnil : Qerror,
				   read_process_output_error_handler);

      /* If we saved the match data nonrecursively, restore it now.  */
      restore_search_regs ();
      running_asynch_code = outer_running_asynch_code;

      /* Handling the process output should not deactivate the mark.  */
      Vdeactivate_mark = odeactivate;

      /* Restore waiting_for_user_input_p as it was
	 when we were called, in case the filter clobbered it.  */
      waiting_for_user_input_p = waiting;

#if 0 /* Call record_asynch_buffer_change unconditionally,
	 because we might have changed minor modes or other things
	 that affect key bindings.  */
      if (! EQ (Fcurrent_buffer (), obuffer)
	  || ! EQ (current_buffer->keymap, okeymap))
#endif
	/* But do it only if the caller is actually going to read events.
	   Otherwise there's no need to make him wake up, and it could
	   cause trouble (for example it would make sit_for return).  */
	if (waiting_for_user_input_p == -1)
	  record_asynch_buffer_change ();

      unbind_to (count, Qnil);
      return nbytes;
    }

  /* If no filter, write into buffer if it isn't dead.  */
  if (!NILP (p->buffer) && !NILP (XBUFFER (p->buffer)->name))
    {
      Lisp_Object old_read_only;
      int old_begv, old_zv;
      int old_begv_byte, old_zv_byte;
      Lisp_Object odeactivate;
      int before, before_byte;
      int opoint_byte;
      Lisp_Object text;
      struct buffer *b;
      int count = SPECPDL_INDEX ();

      odeactivate = Vdeactivate_mark;

      record_unwind_protect (Fset_buffer, Fcurrent_buffer ());
      Fset_buffer (p->buffer);
      opoint = PT;
      opoint_byte = PT_BYTE;
      old_read_only = current_buffer->read_only;
      old_begv = BEGV;
      old_zv = ZV;
      old_begv_byte = BEGV_BYTE;
      old_zv_byte = ZV_BYTE;

      current_buffer->read_only = Qnil;

      /* Insert new output into buffer
	 at the current end-of-output marker,
	 thus preserving logical ordering of input and output.  */
      if (XMARKER (p->mark)->buffer)
	SET_PT_BOTH (clip_to_bounds (BEGV, marker_position (p->mark), ZV),
		     clip_to_bounds (BEGV_BYTE, marker_byte_position (p->mark),
				     ZV_BYTE));
      else
	SET_PT_BOTH (ZV, ZV_BYTE);
      before = PT;
      before_byte = PT_BYTE;

      /* If the output marker is outside of the visible region, save
	 the restriction and widen.  */
      if (! (BEGV <= PT && PT <= ZV))
	Fwiden ();

      decode_coding_c_string (coding, chars, nbytes, Qt);
      text = coding->dst_object;
      Vlast_coding_system_used = CODING_ID_NAME (coding->id);
      /* A new coding system might be found.  See the comment in the
	 similar code in the previous `if' block.  */
      if (!EQ (p->decode_coding_system, Vlast_coding_system_used))
	{
	  p->decode_coding_system = Vlast_coding_system_used;
	  if (NILP (p->encode_coding_system)
	      && proc_encode_coding_system[p->outfd])
	    {
	      p->encode_coding_system
		= coding_inherit_eol_type (Vlast_coding_system_used, Qnil);
	      setup_coding_system (p->encode_coding_system,
				   proc_encode_coding_system[p->outfd]);
	    }
	}
      if (coding->carryover_bytes > 0)
	{
	  if (SCHARS (p->decoding_buf) < coding->carryover_bytes)
	    p->decoding_buf = make_uninit_string (coding->carryover_bytes);
	  bcopy (coding->carryover, SDATA (p->decoding_buf),
		 coding->carryover_bytes);
	  p->decoding_carryover = coding->carryover_bytes;
	}
      /* Adjust the multibyteness of TEXT to that of the buffer.  */
      if (NILP (current_buffer->enable_multibyte_characters)
	  != ! STRING_MULTIBYTE (text))
	text = (STRING_MULTIBYTE (text)
		? Fstring_as_unibyte (text)
		: Fstring_to_multibyte (text));
      /* Insert before markers in case we are inserting where
	 the buffer's mark is, and the user's next command is Meta-y.  */
      insert_from_string_before_markers (text, 0, 0,
					 SCHARS (text), SBYTES (text), 0);

      /* Make sure the process marker's position is valid when the
	 process buffer is changed in the signal_after_change above.
	 W3 is known to do that.  */
      if (BUFFERP (p->buffer)
	  && (b = XBUFFER (p->buffer), b != current_buffer))
	set_marker_both (p->mark, p->buffer, BUF_PT (b), BUF_PT_BYTE (b));
      else
	set_marker_both (p->mark, p->buffer, PT, PT_BYTE);

      update_mode_lines++;

      /* Make sure opoint and the old restrictions
	 float ahead of any new text just as point would.  */
      if (opoint >= before)
	{
	  opoint += PT - before;
	  opoint_byte += PT_BYTE - before_byte;
	}
      if (old_begv > before)
	{
	  old_begv += PT - before;
	  old_begv_byte += PT_BYTE - before_byte;
	}
      if (old_zv >= before)
	{
	  old_zv += PT - before;
	  old_zv_byte += PT_BYTE - before_byte;
	}

      /* If the restriction isn't what it should be, set it.  */
      if (old_begv != BEGV || old_zv != ZV)
	Fnarrow_to_region (make_number (old_begv), make_number (old_zv));

      /* Handling the process output should not deactivate the mark.  */
      Vdeactivate_mark = odeactivate;

      current_buffer->read_only = old_read_only;
      SET_PT_BOTH (opoint, opoint_byte);
      unbind_to (count, Qnil);
    }
  return nbytes;
}

DEFUN ("waiting-for-user-input-p", Fwaiting_for_user_input_p, Swaiting_for_user_input_p,
       0, 0, 0,
       doc: /* Returns non-nil if Emacs is waiting for input from the user.
This is intended for use by asynchronous process output filters and sentinels.  */)
     ()
{
  return (waiting_for_user_input_p ? Qt : Qnil);
}

/* Sending data to subprocess */

jmp_buf send_process_frame;
Lisp_Object process_sent_to;

SIGTYPE
send_process_trap ()
{
  SIGNAL_THREAD_CHECK (SIGPIPE);
  sigunblock (sigmask (SIGPIPE));
  longjmp (send_process_frame, 1);
}

/* Send some data to process PROC.
   BUF is the beginning of the data; LEN is the number of characters.
   OBJECT is the Lisp object that the data comes from.  If OBJECT is
   nil or t, it means that the data comes from C string.

   If OBJECT is not nil, the data is encoded by PROC's coding-system
   for encoding before it is sent.

   This function can evaluate Lisp code and can garbage collect.  */

static void
send_process (proc, buf, len, object)
     volatile Lisp_Object proc;
     unsigned char *volatile buf;
     volatile int len;
     volatile Lisp_Object object;
{
  /* Use volatile to protect variables from being clobbered by longjmp.  */
  struct Lisp_Process *p = XPROCESS (proc);
  int rv;
  struct coding_system *coding;
  struct gcpro gcpro1;
  SIGTYPE (*volatile old_sigpipe) ();

  GCPRO1 (object);

  if (p->raw_status_new)
    update_status (p);
  if (! EQ (p->status, Qrun))
    error ("Process %s not running", SDATA (p->name));
  if (p->outfd < 0)
    error ("Output file descriptor of %s is closed", SDATA (p->name));

  coding = proc_encode_coding_system[p->outfd];
  Vlast_coding_system_used = CODING_ID_NAME (coding->id);

  if ((STRINGP (object) && STRING_MULTIBYTE (object))
      || (BUFFERP (object)
	  && !NILP (XBUFFER (object)->enable_multibyte_characters))
      || EQ (object, Qt))
    {
      p->encode_coding_system
	= complement_process_encoding_system (p->encode_coding_system);
      if (!EQ (Vlast_coding_system_used, p->encode_coding_system))
	{
	  /* The coding system for encoding was changed to raw-text
	     because we sent a unibyte text previously.  Now we are
	     sending a multibyte text, thus we must encode it by the
	     original coding system specified for the current process.

	     Another reason we comming here is that the coding system
	     was just complemented and new one was returned by
	     complement_process_encoding_system.  */
	  setup_coding_system (p->encode_coding_system, coding);
	  Vlast_coding_system_used = p->encode_coding_system;
	}
      coding->src_multibyte = 1;
    }
  else
    {
      /* For sending a unibyte text, character code conversion should
	 not take place but EOL conversion should.  So, setup raw-text
	 or one of the subsidiary if we have not yet done it.  */
      if (CODING_REQUIRE_ENCODING (coding))
	{
	  if (CODING_REQUIRE_FLUSHING (coding))
	    {
	      /* But, before changing the coding, we must flush out data.  */
	      coding->mode |= CODING_MODE_LAST_BLOCK;
	      send_process (proc, "", 0, Qt);
	      coding->mode &= CODING_MODE_LAST_BLOCK;
	    }
	  setup_coding_system (raw_text_coding_system
			       (Vlast_coding_system_used),
			       coding);
	  coding->src_multibyte = 0;
	}
    }
  coding->dst_multibyte = 0;

  if (CODING_REQUIRE_ENCODING (coding))
    {
      coding->dst_object = Qt;
      if (BUFFERP (object))
	{
	  int from_byte, from, to;
	  int save_pt, save_pt_byte;
	  struct buffer *cur = current_buffer;

	  set_buffer_internal (XBUFFER (object));
	  save_pt = PT, save_pt_byte = PT_BYTE;

	  from_byte = PTR_BYTE_POS (buf);
	  from = BYTE_TO_CHAR (from_byte);
	  to = BYTE_TO_CHAR (from_byte + len);
	  TEMP_SET_PT_BOTH (from, from_byte);
	  encode_coding_object (coding, object, from, from_byte,
				to, from_byte + len, Qt);
	  TEMP_SET_PT_BOTH (save_pt, save_pt_byte);
	  set_buffer_internal (cur);
	}
      else if (STRINGP (object))
	{
	  encode_coding_object (coding, object, 0, 0, SCHARS (object),
				SBYTES (object), Qt);
	}
      else
	{
	  coding->dst_object = make_unibyte_string (buf, len);
	  coding->produced = len;
	}

      len = coding->produced;
      object = coding->dst_object;
      buf = SDATA (object);
    }

  if (pty_max_bytes == 0)
    {
#if defined (HAVE_FPATHCONF) && defined (_PC_MAX_CANON)
      pty_max_bytes = fpathconf (p->outfd, _PC_MAX_CANON);
      if (pty_max_bytes < 0)
	pty_max_bytes = 250;
#else
      pty_max_bytes = 250;
#endif
      /* Deduct one, to leave space for the eof.  */
      pty_max_bytes--;
    }

  /* 2000-09-21: Emacs 20.7, sparc-sun-solaris-2.6, GCC 2.95.2,
     CFLAGS="-g -O": The value of the parameter `proc' is clobbered
     when returning with longjmp despite being declared volatile.  */
  if (!setjmp (send_process_frame))
    {
      process_sent_to = proc;
      while (len > 0)
	{
	  int this = len;

	  /* Decide how much data we can send in one batch.
	     Long lines need to be split into multiple batches.  */
	  if (p->pty_flag)
	    {
	      /* Starting this at zero is always correct when not the first
		 iteration because the previous iteration ended by sending C-d.
		 It may not be correct for the first iteration
		 if a partial line was sent in a separate send_process call.
		 If that proves worth handling, we need to save linepos
		 in the process object.  */
	      int linepos = 0;
	      unsigned char *ptr = (unsigned char *) buf;
	      unsigned char *end = (unsigned char *) buf + len;

	      /* Scan through this text for a line that is too long.  */
	      while (ptr != end && linepos < pty_max_bytes)
		{
		  if (*ptr == '\n')
		    linepos = 0;
		  else
		    linepos++;
		  ptr++;
		}
	      /* If we found one, break the line there
		 and put in a C-d to force the buffer through.  */
	      this = ptr - buf;
	    }

	  /* Send this batch, using one or more write calls.  */
	  while (this > 0)
	    {
	      int outfd = p->outfd;
	      old_sigpipe = (SIGTYPE (*) ()) signal (SIGPIPE, send_process_trap);
#ifdef DATAGRAM_SOCKETS
	      if (DATAGRAM_CHAN_P (outfd))
		{
		  rv = sendto (outfd, (char *) buf, this,
			       0, datagram_address[outfd].sa,
			       datagram_address[outfd].len);
		  if (rv < 0 && errno == EMSGSIZE)
		    {
		      signal (SIGPIPE, old_sigpipe);
		      report_file_error ("sending datagram",
					 Fcons (proc, Qnil));
		    }
		}
	      else
#endif
		{
		  rv = emacs_write (outfd, (char *) buf, this);
#ifdef ADAPTIVE_READ_BUFFERING
		  if (p->read_output_delay > 0
		      && p->adaptive_read_buffering == 1)
		    {
		      p->read_output_delay = 0;
		      process_output_delay_count--;
		      p->read_output_skip = 0;
		    }
#endif
		}
	      signal (SIGPIPE, old_sigpipe);

	      if (rv < 0)
		{
		  if (0
#ifdef EWOULDBLOCK
		      || errno == EWOULDBLOCK
#endif
#ifdef EAGAIN
		      || errno == EAGAIN
#endif
		      )
		    /* Buffer is full.  Wait, accepting input;
		       that may allow the program
		       to finish doing output and read more.  */
		    {
		      int offset = 0;

#ifdef BROKEN_PTY_READ_AFTER_EAGAIN
		      /* A gross hack to work around a bug in FreeBSD.
			 In the following sequence, read(2) returns
			 bogus data:

			 write(2)	 1022 bytes
			 write(2)   954 bytes, get EAGAIN
			 read(2)   1024 bytes in process_read_output
			 read(2)     11 bytes in process_read_output

			 That is, read(2) returns more bytes than have
			 ever been written successfully.  The 1033 bytes
			 read are the 1022 bytes written successfully
			 after processing (for example with CRs added if
			 the terminal is set up that way which it is
			 here).  The same bytes will be seen again in a
			 later read(2), without the CRs.  */

		      if (errno == EAGAIN)
			{
			  int flags = FWRITE;
			  ioctl (p->outfd, TIOCFLUSH, &flags);
			}
#endif /* BROKEN_PTY_READ_AFTER_EAGAIN */

		      /* Running filters might relocate buffers or strings.
			 Arrange to relocate BUF.  */
		      if (BUFFERP (object))
			offset = BUF_PTR_BYTE_POS (XBUFFER (object), buf);
		      else if (STRINGP (object))
			offset = buf - SDATA (object);

#ifdef EMACS_HAS_USECS
		      wait_reading_process_output (0, 20000, 0, 0, Qnil, NULL, 0);
#else
		      wait_reading_process_output (1, 0, 0, 0, Qnil, NULL, 0);
#endif

		      if (BUFFERP (object))
			buf = BUF_BYTE_ADDRESS (XBUFFER (object), offset);
		      else if (STRINGP (object))
			buf = offset + SDATA (object);

		      rv = 0;
		    }
		  else
		    /* This is a real error.  */
		    report_file_error ("writing to process", Fcons (proc, Qnil));
		}
	      buf += rv;
	      len -= rv;
	      this -= rv;
	    }

	  /* If we sent just part of the string, put in an EOF (C-d)
	     to force it through, before we send the rest.  */
	  if (len > 0)
	    Fprocess_send_eof (proc);
	}
    }
  else
    {
      signal (SIGPIPE, old_sigpipe);
      proc = process_sent_to;
      p = XPROCESS (proc);
      p->raw_status_new = 0;
      p->status = Fcons (Qexit, Fcons (make_number (256), Qnil));
      p->tick = ++process_tick;
      deactivate_process (proc);
      error ("SIGPIPE raised on process %s; closed it", SDATA (p->name));
    }

  UNGCPRO;
}

DEFUN ("process-send-region", Fprocess_send_region, Sprocess_send_region,
       3, 3, 0,
       doc: /* Send current contents of region as input to PROCESS.
PROCESS may be a process, a buffer, the name of a process or buffer, or
nil, indicating the current buffer's process.
Called from program, takes three arguments, PROCESS, START and END.
If the region is more than 500 characters long,
it is sent in several bunches.  This may happen even for shorter regions.
Output from processes can arrive in between bunches.  */)
     (process, start, end)
     Lisp_Object process, start, end;
{
  Lisp_Object proc;
  int start1, end1;

  proc = get_process (process);
  validate_region (&start, &end);

  if (XINT (start) < GPT && XINT (end) > GPT)
    move_gap (XINT (start));

  start1 = CHAR_TO_BYTE (XINT (start));
  end1 = CHAR_TO_BYTE (XINT (end));
  send_process (proc, BYTE_POS_ADDR (start1), end1 - start1,
		Fcurrent_buffer ());

  return Qnil;
}

DEFUN ("process-send-string", Fprocess_send_string, Sprocess_send_string,
       2, 2, 0,
       doc: /* Send PROCESS the contents of STRING as input.
PROCESS may be a process, a buffer, the name of a process or buffer, or
nil, indicating the current buffer's process.
If STRING is more than 500 characters long,
it is sent in several bunches.  This may happen even for shorter strings.
Output from processes can arrive in between bunches.  */)
     (process, string)
     Lisp_Object process, string;
{
  Lisp_Object proc;
  CHECK_STRING (string);
  proc = get_process (process);
  send_process (proc, SDATA (string),
		SBYTES (string), string);
  return Qnil;
}

/* Return the foreground process group for the tty/pty that
   the process P uses.  */
static int
emacs_get_tty_pgrp (p)
     struct Lisp_Process *p;
{
  int gid = -1;

#ifdef TIOCGPGRP
  if (ioctl (p->infd, TIOCGPGRP, &gid) == -1 && ! NILP (p->tty_name))
    {
      int fd;
      /* Some OS:es (Solaris 8/9) does not allow TIOCGPGRP from the
	 master side.  Try the slave side.  */
      fd = emacs_open (SDATA (p->tty_name), O_RDONLY, 0);

      if (fd != -1)
	{
	  ioctl (fd, TIOCGPGRP, &gid);
	  emacs_close (fd);
	}
    }
#endif /* defined (TIOCGPGRP ) */

  return gid;
}

DEFUN ("process-running-child-p", Fprocess_running_child_p,
       Sprocess_running_child_p, 0, 1, 0,
       doc: /* Return t if PROCESS has given the terminal to a child.
If the operating system does not make it possible to find out,
return t unconditionally.  */)
     (process)
     Lisp_Object process;
{
  /* Initialize in case ioctl doesn't exist or gives an error,
     in a way that will cause returning t.  */
  int gid;
  Lisp_Object proc;
  struct Lisp_Process *p;

  proc = get_process (process);
  p = XPROCESS (proc);

  if (!EQ (p->type, Qreal))
    error ("Process %s is not a subprocess",
	   SDATA (p->name));
  if (p->infd < 0)
    error ("Process %s is not active",
	   SDATA (p->name));

  gid = emacs_get_tty_pgrp (p);

  if (gid == p->pid)
    return Qnil;
  return Qt;
}

/* send a signal number SIGNO to PROCESS.
   If CURRENT_GROUP is t, that means send to the process group
   that currently owns the terminal being used to communicate with PROCESS.
   This is used for various commands in shell mode.
   If CURRENT_GROUP is lambda, that means send to the process group
   that currently owns the terminal, but only if it is NOT the shell itself.

   If NOMSG is zero, insert signal-announcements into process's buffers
   right away.

   If we can, we try to signal PROCESS by sending control characters
   down the pty.  This allows us to signal inferiors who have changed
   their uid, for which killpg would return an EPERM error.  */

static void
process_send_signal (process, signo, current_group, nomsg)
     Lisp_Object process;
     int signo;
     Lisp_Object current_group;
     int nomsg;
{
  Lisp_Object proc;
  register struct Lisp_Process *p;
  int gid;
  int no_pgrp = 0;

  proc = get_process (process);
  p = XPROCESS (proc);

  if (!EQ (p->type, Qreal))
    error ("Process %s is not a subprocess",
	   SDATA (p->name));
  if (p->infd < 0)
    error ("Process %s is not active",
	   SDATA (p->name));

  if (!p->pty_flag)
    current_group = Qnil;

  /* If we are using pgrps, get a pgrp number and make it negative.  */
  if (NILP (current_group))
    /* Send the signal to the shell's process group.  */
    gid = p->pid;
  else
    {
#ifdef SIGNALS_VIA_CHARACTERS
      /* If possible, send signals to the entire pgrp
	 by sending an input character to it.  */

      /* TERMIOS is the latest and bestest, and seems most likely to
	 work.  If the system has it, use it.  */
#ifdef HAVE_TERMIOS
      struct termios t;
      cc_t *sig_char = NULL;

      tcgetattr (p->infd, &t);

      switch (signo)
	{
	case SIGINT:
	  sig_char = &t.c_cc[VINTR];
	  break;

	case SIGQUIT:
	  sig_char = &t.c_cc[VQUIT];
	  break;

  	case SIGTSTP:
#if defined (VSWTCH) && !defined (PREFER_VSUSP)
	  sig_char = &t.c_cc[VSWTCH];
#else
	  sig_char = &t.c_cc[VSUSP];
#endif
	  break;
	}

      if (sig_char && *sig_char != CDISABLE)
	{
	  send_process (proc, sig_char, 1, Qnil);
	  return;
	}
      /* If we can't send the signal with a character,
	 fall through and send it another way.  */
#else /* ! HAVE_TERMIOS */

      /* On Berkeley descendants, the following IOCTL's retrieve the
	 current control characters.  */
#if defined (TIOCGLTC) && defined (TIOCGETC)

      struct tchars c;
      struct ltchars lc;

      switch (signo)
	{
	case SIGINT:
	  ioctl (p->infd, TIOCGETC, &c);
	  send_process (proc, &c.t_intrc, 1, Qnil);
	  return;
	case SIGQUIT:
	  ioctl (p->infd, TIOCGETC, &c);
	  send_process (proc, &c.t_quitc, 1, Qnil);
	  return;
#ifdef SIGTSTP
	case SIGTSTP:
	  ioctl (p->infd, TIOCGLTC, &lc);
	  send_process (proc, &lc.t_suspc, 1, Qnil);
	  return;
#endif /* ! defined (SIGTSTP) */
	}

#else /* ! defined (TIOCGLTC) && defined (TIOCGETC) */

      /* On SYSV descendants, the TCGETA ioctl retrieves the current control
	 characters.  */
#ifdef TCGETA
      struct termio t;
      switch (signo)
	{
	case SIGINT:
	  ioctl (p->infd, TCGETA, &t);
	  send_process (proc, &t.c_cc[VINTR], 1, Qnil);
	  return;
	case SIGQUIT:
	  ioctl (p->infd, TCGETA, &t);
	  send_process (proc, &t.c_cc[VQUIT], 1, Qnil);
	  return;
#ifdef SIGTSTP
	case SIGTSTP:
	  ioctl (p->infd, TCGETA, &t);
	  send_process (proc, &t.c_cc[VSWTCH], 1, Qnil);
	  return;
#endif /* ! defined (SIGTSTP) */
	}
#else /* ! defined (TCGETA) */
      Your configuration files are messed up.
      /* If your system configuration files define SIGNALS_VIA_CHARACTERS,
	 you'd better be using one of the alternatives above!  */
#endif /* ! defined (TCGETA) */
#endif /* ! defined (TIOCGLTC) && defined (TIOCGETC) */
	/* In this case, the code above should alway return.  */
	abort ();
#endif /* ! defined HAVE_TERMIOS */

      /* The code above may fall through if it can't
	 handle the signal.  */
#endif /* defined (SIGNALS_VIA_CHARACTERS) */

#ifdef TIOCGPGRP
      /* Get the current pgrp using the tty itself, if we have that.
	 Otherwise, use the pty to get the pgrp.
	 On pfa systems, saka@pfu.fujitsu.co.JP writes:
	 "TIOCGPGRP symbol defined in sys/ioctl.h at E50.
	 But, TIOCGPGRP does not work on E50 ;-P works fine on E60"
	 His patch indicates that if TIOCGPGRP returns an error, then
	 we should just assume that p->pid is also the process group id.  */

      gid = emacs_get_tty_pgrp (p);

      if (gid == -1)
	/* If we can't get the information, assume
	   the shell owns the tty.  */
	gid = p->pid;

      /* It is not clear whether anything really can set GID to -1.
	 Perhaps on some system one of those ioctls can or could do so.
	 Or perhaps this is vestigial.  */
      if (gid == -1)
	no_pgrp = 1;
#else  /* ! defined (TIOCGPGRP ) */
      /* Can't select pgrps on this system, so we know that
	 the child itself heads the pgrp.  */
      gid = p->pid;
#endif /* ! defined (TIOCGPGRP ) */

      /* If current_group is lambda, and the shell owns the terminal,
	 don't send any signal.  */
      if (EQ (current_group, Qlambda) && gid == p->pid)
	return;
    }

  switch (signo)
    {
#ifdef SIGCONT
    case SIGCONT:
      p->raw_status_new = 0;
      p->status = Qrun;
      p->tick = ++process_tick;
      if (!nomsg)
	{
	  status_notify (NULL);
	  redisplay_preserve_echo_area (13);
	}
      break;
#endif /* ! defined (SIGCONT) */
    case SIGINT:
    case SIGQUIT:
    case SIGKILL:
      flush_pending_output (p->infd);
      break;
    }

  /* If we don't have process groups, send the signal to the immediate
     subprocess.  That isn't really right, but it's better than any
     obvious alternative.  */
  if (no_pgrp)
    {
      kill (p->pid, signo);
      return;
    }

  /* gid may be a pid, or minus a pgrp's number */
#ifdef TIOCSIGSEND
  if (!NILP (current_group))
    {
      if (ioctl (p->infd, TIOCSIGSEND, signo) == -1)
	EMACS_KILLPG (gid, signo);
    }
  else
    {
      gid = - p->pid;
      kill (gid, signo);
    }
#else /* ! defined (TIOCSIGSEND) */
  EMACS_KILLPG (gid, signo);
#endif /* ! defined (TIOCSIGSEND) */
}

DEFUN ("interrupt-process", Finterrupt_process, Sinterrupt_process, 0, 2, 0,
       doc: /* Interrupt process PROCESS.
PROCESS may be a process, a buffer, or the name of a process or buffer.
No arg or nil means current buffer's process.
Second arg CURRENT-GROUP non-nil means send signal to
the current process-group of the process's controlling terminal
rather than to the process's own process group.
If the process is a shell, this means interrupt current subjob
rather than the shell.

If CURRENT-GROUP is `lambda', and if the shell owns the terminal,
don't send the signal.  */)
     (process, current_group)
     Lisp_Object process, current_group;
{
  process_send_signal (process, SIGINT, current_group, 0);
  return process;
}

DEFUN ("kill-process", Fkill_process, Skill_process, 0, 2, 0,
       doc: /* Kill process PROCESS.  May be process or name of one.
See function `interrupt-process' for more details on usage.  */)
     (process, current_group)
     Lisp_Object process, current_group;
{
  process_send_signal (process, SIGKILL, current_group, 0);
  return process;
}

DEFUN ("quit-process", Fquit_process, Squit_process, 0, 2, 0,
       doc: /* Send QUIT signal to process PROCESS.  May be process or name of one.
See function `interrupt-process' for more details on usage.  */)
     (process, current_group)
     Lisp_Object process, current_group;
{
  process_send_signal (process, SIGQUIT, current_group, 0);
  return process;
}

DEFUN ("stop-process", Fstop_process, Sstop_process, 0, 2, 0,
       doc: /* Stop process PROCESS.  May be process or name of one.
See function `interrupt-process' for more details on usage.
If PROCESS is a network or serial process, inhibit handling of incoming
traffic.  */)
     (process, current_group)
     Lisp_Object process, current_group;
{
#ifdef HAVE_SOCKETS
  if (PROCESSP (process) && (NETCONN_P (process) || SERIALCONN_P (process)))
    {
      struct Lisp_Process *p;

      p = XPROCESS (process);
      if (NILP (p->command)
	  && p->infd >= 0)
	{
	  FD_CLR (p->infd, &input_wait_mask);
	  FD_CLR (p->infd, &non_keyboard_wait_mask);
	}
      p->command = Qt;
      return process;
    }
#endif
#ifndef SIGTSTP
  error ("No SIGTSTP support");
#else
  process_send_signal (process, SIGTSTP, current_group, 0);
#endif
  return process;
}

DEFUN ("continue-process", Fcontinue_process, Scontinue_process, 0, 2, 0,
       doc: /* Continue process PROCESS.  May be process or name of one.
See function `interrupt-process' for more details on usage.
If PROCESS is a network or serial process, resume handling of incoming
traffic.  */)
     (process, current_group)
     Lisp_Object process, current_group;
{
#ifdef HAVE_SOCKETS
  if (PROCESSP (process) && (NETCONN_P (process) || SERIALCONN_P (process)))
    {
      struct Lisp_Process *p;

      p = XPROCESS (process);
      if (EQ (p->command, Qt)
	  && p->infd >= 0
	  && (!EQ (p->filter, Qt) || EQ (p->status, Qlisten)))
	{
	  FD_SET (p->infd, &input_wait_mask);
	  FD_SET (p->infd, &non_keyboard_wait_mask);
#ifdef WINDOWSNT
	  if (fd_info[ p->infd ].flags & FILE_SERIAL)
	    PurgeComm (fd_info[ p->infd ].hnd, PURGE_RXABORT | PURGE_RXCLEAR);
#endif
#ifdef HAVE_TERMIOS
	  tcflush (p->infd, TCIFLUSH);
#endif
	}
      p->command = Qnil;
      return process;
    }
#endif
#ifdef SIGCONT
    process_send_signal (process, SIGCONT, current_group, 0);
#else
    error ("No SIGCONT support");
#endif
  return process;
}

DEFUN ("signal-process", Fsignal_process, Ssignal_process,
       2, 2, "sProcess (name or number): \nnSignal code: ",
       doc: /* Send PROCESS the signal with code SIGCODE.
PROCESS may also be a number specifying the process id of the
process to signal; in this case, the process need not be a child of
this Emacs.
SIGCODE may be an integer, or a symbol whose name is a signal name.  */)
     (process, sigcode)
     Lisp_Object process, sigcode;
{
  pid_t pid;

  if (INTEGERP (process))
    {
      pid = XINT (process);
      goto got_it;
    }

  if (FLOATP (process))
    {
      pid = (pid_t) XFLOAT_DATA (process);
      goto got_it;
    }

  if (STRINGP (process))
    {
      Lisp_Object tem;
      if (tem = Fget_process (process), NILP (tem))
	{
	  pid = XINT (Fstring_to_number (process, make_number (10)));
	  if (pid > 0)
	    goto got_it;
	}
      process = tem;
    }
  else
    process = get_process (process);

  if (NILP (process))
    return process;

  CHECK_PROCESS (process);
  pid = XPROCESS (process)->pid;
  if (pid <= 0)
    error ("Cannot signal process %s", SDATA (XPROCESS (process)->name));

 got_it:

#define parse_signal(NAME, VALUE)		\
  else if (!xstrcasecmp (name, NAME))		\
    XSETINT (sigcode, VALUE)

  if (INTEGERP (sigcode))
    ;
  else
    {
      unsigned char *name;

      CHECK_SYMBOL (sigcode);
      name = SDATA (SYMBOL_NAME (sigcode));

      if (!strncmp(name, "SIG", 3) || !strncmp(name, "sig", 3))
	name += 3;

      if (0)
	;
#ifdef SIGUSR1
      parse_signal ("usr1", SIGUSR1);
#endif
#ifdef SIGUSR2
      parse_signal ("usr2", SIGUSR2);
#endif
#ifdef SIGTERM
      parse_signal ("term", SIGTERM);
#endif
#ifdef SIGHUP
      parse_signal ("hup", SIGHUP);
#endif
#ifdef SIGINT
      parse_signal ("int", SIGINT);
#endif
#ifdef SIGQUIT
      parse_signal ("quit", SIGQUIT);
#endif
#ifdef SIGILL
      parse_signal ("ill", SIGILL);
#endif
#ifdef SIGABRT
      parse_signal ("abrt", SIGABRT);
#endif
#ifdef SIGEMT
      parse_signal ("emt", SIGEMT);
#endif
#ifdef SIGKILL
      parse_signal ("kill", SIGKILL);
#endif
#ifdef SIGFPE
      parse_signal ("fpe", SIGFPE);
#endif
#ifdef SIGBUS
      parse_signal ("bus", SIGBUS);
#endif
#ifdef SIGSEGV
      parse_signal ("segv", SIGSEGV);
#endif
#ifdef SIGSYS
      parse_signal ("sys", SIGSYS);
#endif
#ifdef SIGPIPE
      parse_signal ("pipe", SIGPIPE);
#endif
#ifdef SIGALRM
      parse_signal ("alrm", SIGALRM);
#endif
#ifdef SIGURG
      parse_signal ("urg", SIGURG);
#endif
#ifdef SIGSTOP
      parse_signal ("stop", SIGSTOP);
#endif
#ifdef SIGTSTP
      parse_signal ("tstp", SIGTSTP);
#endif
#ifdef SIGCONT
      parse_signal ("cont", SIGCONT);
#endif
#ifdef SIGCHLD
      parse_signal ("chld", SIGCHLD);
#endif
#ifdef SIGTTIN
      parse_signal ("ttin", SIGTTIN);
#endif
#ifdef SIGTTOU
      parse_signal ("ttou", SIGTTOU);
#endif
#ifdef SIGIO
      parse_signal ("io", SIGIO);
#endif
#ifdef SIGXCPU
      parse_signal ("xcpu", SIGXCPU);
#endif
#ifdef SIGXFSZ
      parse_signal ("xfsz", SIGXFSZ);
#endif
#ifdef SIGVTALRM
      parse_signal ("vtalrm", SIGVTALRM);
#endif
#ifdef SIGPROF
      parse_signal ("prof", SIGPROF);
#endif
#ifdef SIGWINCH
      parse_signal ("winch", SIGWINCH);
#endif
#ifdef SIGINFO
      parse_signal ("info", SIGINFO);
#endif
      else
	error ("Undefined signal name %s", name);
    }

#undef parse_signal

  return make_number (kill (pid, XINT (sigcode)));
}

DEFUN ("process-send-eof", Fprocess_send_eof, Sprocess_send_eof, 0, 1, 0,
       doc: /* Make PROCESS see end-of-file in its input.
EOF comes after any text already sent to it.
PROCESS may be a process, a buffer, the name of a process or buffer, or
nil, indicating the current buffer's process.
If PROCESS is a network connection, or is a process communicating
through a pipe (as opposed to a pty), then you cannot send any more
text to PROCESS after you call this function.
If PROCESS is a serial process, wait until all output written to the
process has been transmitted to the serial port.  */)
     (process)
     Lisp_Object process;
{
  Lisp_Object proc;
  struct coding_system *coding;

  if (DATAGRAM_CONN_P (process))
    return process;

  proc = get_process (process);
  coding = proc_encode_coding_system[XPROCESS (proc)->outfd];

  /* Make sure the process is really alive.  */
  if (XPROCESS (proc)->raw_status_new)
    update_status (XPROCESS (proc));
  if (! EQ (XPROCESS (proc)->status, Qrun))
    error ("Process %s not running", SDATA (XPROCESS (proc)->name));

  if (CODING_REQUIRE_FLUSHING (coding))
    {
      coding->mode |= CODING_MODE_LAST_BLOCK;
      send_process (proc, "", 0, Qnil);
    }

  if (XPROCESS (proc)->pty_flag)
    send_process (proc, "\004", 1, Qnil);
  else if (EQ (XPROCESS (proc)->type, Qserial))
    {
#ifdef HAVE_TERMIOS
      if (tcdrain (XPROCESS (proc)->outfd) != 0)
	error ("tcdrain() failed: %s", emacs_strerror (errno));
#endif
      /* Do nothing on Windows because writes are blocking.  */
    }
  else
    {
      int old_outfd, new_outfd;

#ifdef HAVE_SHUTDOWN
      /* If this is a network connection, or socketpair is used
	 for communication with the subprocess, call shutdown to cause EOF.
	 (In some old system, shutdown to socketpair doesn't work.
	 Then we just can't win.)  */
      if (EQ (XPROCESS (proc)->type, Qnetwork)
	  || XPROCESS (proc)->outfd == XPROCESS (proc)->infd)
	shutdown (XPROCESS (proc)->outfd, 1);
      /* In case of socketpair, outfd == infd, so don't close it.  */
      if (XPROCESS (proc)->outfd != XPROCESS (proc)->infd)
	emacs_close (XPROCESS (proc)->outfd);
#else /* not HAVE_SHUTDOWN */
      emacs_close (XPROCESS (proc)->outfd);
#endif /* not HAVE_SHUTDOWN */
      new_outfd = emacs_open (NULL_DEVICE, O_WRONLY, 0);
      if (new_outfd < 0)
	abort ();
      old_outfd = XPROCESS (proc)->outfd;

      if (!proc_encode_coding_system[new_outfd])
	proc_encode_coding_system[new_outfd]
	  = (struct coding_system *) xmalloc (sizeof (struct coding_system));
      bcopy (proc_encode_coding_system[old_outfd],
	     proc_encode_coding_system[new_outfd],
	     sizeof (struct coding_system));
      bzero (proc_encode_coding_system[old_outfd],
	     sizeof (struct coding_system));

      XPROCESS (proc)->outfd = new_outfd;
    }
  return process;
}

/* Kill all processes associated with `buffer'.
   If `buffer' is nil, kill all processes  */

void
kill_buffer_processes (buffer)
     Lisp_Object buffer;
{
  Lisp_Object tail, proc;

  for (tail = Vprocess_alist; CONSP (tail); tail = XCDR (tail))
    {
      proc = XCDR (XCAR (tail));
      if (PROCESSP (proc)
	  && (NILP (buffer) || EQ (XPROCESS (proc)->buffer, buffer)))
	{
	  if (NETCONN_P (proc) || SERIALCONN_P (proc))
	    Fdelete_process (proc);
	  else if (XPROCESS (proc)->infd >= 0)
	    process_send_signal (proc, SIGHUP, Qnil, 1);
	}
    }
}

/* On receipt of a signal that a child status has changed, loop asking
   about children with changed statuses until the system says there
   are no more.

   All we do is change the status; we do not run sentinels or print
   notifications.  That is saved for the next time keyboard input is
   done, in order to avoid timing errors.

   ** WARNING: this can be called during garbage collection.
   Therefore, it must not be fooled by the presence of mark bits in
   Lisp objects.

   ** USG WARNING: Although it is not obvious from the documentation
   in signal(2), on a USG system the SIGCLD handler MUST NOT call
   signal() before executing at least one wait(), otherwise the
   handler will be called again, resulting in an infinite loop.  The
   relevant portion of the documentation reads "SIGCLD signals will be
   queued and the signal-catching function will be continually
   reentered until the queue is empty".  Invoking signal() causes the
   kernel to reexamine the SIGCLD queue.  Fred Fish, UniSoft Systems
   Inc.

   ** Malloc WARNING: This should never call malloc either directly or
   indirectly; if it does, that is a bug  */

#ifdef SIGCHLD
SIGTYPE
sigchld_handler (signo)
     int signo;
{
  int old_errno = errno;
  Lisp_Object proc;
  register struct Lisp_Process *p;
  extern EMACS_TIME *input_available_clear_time;

  SIGNAL_THREAD_CHECK (signo);

  while (1)
    {
      pid_t pid;
      int w;
      Lisp_Object tail;

#ifdef WNOHANG
#ifndef WUNTRACED
#define WUNTRACED 0
#endif /* no WUNTRACED */
      /* Keep trying to get a status until we get a definitive result.  */
      do
	{
	  errno = 0;
	  pid = wait3 (&w, WNOHANG | WUNTRACED, 0);
	}
      while (pid < 0 && errno == EINTR);

      if (pid <= 0)
	{
	  /* PID == 0 means no processes found, PID == -1 means a real
	     failure.  We have done all our job, so return.  */

	  /* USG systems forget handlers when they are used;
	     must reestablish each time */
#if defined (USG) && !defined (POSIX_SIGNALS)
	  signal (signo, sigchld_handler);   /* WARNING - must come after wait3() */
#endif
	  errno = old_errno;
	  return;
	}
#else
      pid = wait (&w);
#endif /* no WNOHANG */

      /* Find the process that signaled us, and record its status.  */

      /* The process can have been deleted by Fdelete_process.  */
      for (tail = deleted_pid_list; CONSP (tail); tail = XCDR (tail))
	{
	  Lisp_Object xpid = XCAR (tail);
	  if ((INTEGERP (xpid) && pid == (pid_t) XINT (xpid))
	      || (FLOATP (xpid) && pid == (pid_t) XFLOAT_DATA (xpid)))
	    {
	      XSETCAR (tail, Qnil);
	      goto sigchld_end_of_loop;
	    }
	}

      /* Otherwise, if it is asynchronous, it is in Vprocess_alist.  */
      p = 0;
      for (tail = Vprocess_alist; CONSP (tail); tail = XCDR (tail))
	{
	  proc = XCDR (XCAR (tail));
	  p = XPROCESS (proc);
	  if (EQ (p->type, Qreal) && p->pid == pid)
	    break;
	  p = 0;
	}

      /* Look for an asynchronous process whose pid hasn't been filled
	 in yet.  */
      if (p == 0)
	for (tail = Vprocess_alist; CONSP (tail); tail = XCDR (tail))
	  {
	    proc = XCDR (XCAR (tail));
	    p = XPROCESS (proc);
	    if (p->pid == -1)
	      break;
	    p = 0;
	  }

      /* Change the status of the process that was found.  */
      if (p != 0)
	{
	  int clear_desc_flag = 0;

	  p->tick = ++process_tick;
	  p->raw_status = w;
	  p->raw_status_new = 1;

	  /* If process has terminated, stop waiting for its output.  */
	  if ((WIFSIGNALED (w) || WIFEXITED (w))
	      && p->infd >= 0)
	    clear_desc_flag = 1;

	  /* We use clear_desc_flag to avoid a compiler bug in Microsoft C.  */
	  if (clear_desc_flag)
	    {
	      FD_CLR (p->infd, &input_wait_mask);
	      FD_CLR (p->infd, &non_keyboard_wait_mask);
	    }

	  /* Tell wait_reading_process_output that it needs to wake up and
	     look around.  */
	  if (input_available_clear_time)
	    EMACS_SET_SECS_USECS (*input_available_clear_time, 0, 0);
	}

      /* There was no asynchronous process found for that pid: we have
	 a synchronous process.  */
      else
	{
	  synch_process_alive = 0;

	  /* Report the status of the synchronous process.  */
	  if (WIFEXITED (w))
	    synch_process_retcode = WRETCODE (w);
	  else if (WIFSIGNALED (w))
	    synch_process_termsig = WTERMSIG (w);

	  /* Tell wait_reading_process_output that it needs to wake up and
	     look around.  */
	  if (input_available_clear_time)
	    EMACS_SET_SECS_USECS (*input_available_clear_time, 0, 0);
	}

    sigchld_end_of_loop:
      ;

      /* On some systems, we must return right away.
	 If any more processes want to signal us, we will
	 get another signal.
	 Otherwise (on systems that have WNOHANG), loop around
	 to use up all the processes that have something to tell us.  */
#if (defined WINDOWSNT \
     || (defined USG && !defined GNU_LINUX \
	 && !(defined HPUX && defined WNOHANG)))
#if defined (USG) && ! defined (POSIX_SIGNALS)
      signal (signo, sigchld_handler);
#endif
      errno = old_errno;
      return;
#endif /* USG, but not HPUX with WNOHANG */
    }
}
#endif /* SIGCHLD */


static Lisp_Object
exec_sentinel_unwind (data)
     Lisp_Object data;
{
  XPROCESS (XCAR (data))->sentinel = XCDR (data);
  return Qnil;
}

static Lisp_Object
exec_sentinel_error_handler (error)
     Lisp_Object error;
{
  cmd_error_internal (error, "error in process sentinel: ");
  Vinhibit_quit = Qt;
  update_echo_area ();
  Fsleep_for (make_number (2), Qnil);
  return Qt;
}

static void
exec_sentinel (proc, reason)
     Lisp_Object proc, reason;
{
  Lisp_Object sentinel, obuffer, odeactivate, okeymap;
  register struct Lisp_Process *p = XPROCESS (proc);
  int count = SPECPDL_INDEX ();
  int outer_running_asynch_code = running_asynch_code;
  int waiting = waiting_for_user_input_p;

  if (inhibit_sentinels)
    return;

  /* No need to gcpro these, because all we do with them later
     is test them for EQness, and none of them should be a string.  */
  odeactivate = Vdeactivate_mark;
  XSETBUFFER (obuffer, current_buffer);
  okeymap = current_buffer->keymap;

  sentinel = p->sentinel;
  if (NILP (sentinel))
    return;

  /* Zilch the sentinel while it's running, to avoid recursive invocations;
     assure that it gets restored no matter how the sentinel exits.  */
  p->sentinel = Qnil;
  record_unwind_protect (exec_sentinel_unwind, Fcons (proc, sentinel));
  /* Inhibit quit so that random quits don't screw up a running filter.  */
  specbind (Qinhibit_quit, Qt);
  specbind (Qlast_nonmenu_event, Qt); /* Why? --Stef  */

  /* In case we get recursively called,
     and we already saved the match data nonrecursively,
     save the same match data in safely recursive fashion.  */
  if (outer_running_asynch_code)
    {
      Lisp_Object tem;
      tem = Fmatch_data (Qnil, Qnil, Qnil);
      restore_search_regs ();
      record_unwind_save_match_data ();
      Fset_match_data (tem, Qt);
    }

  /* For speed, if a search happens within this code,
     save the match data in a special nonrecursive fashion.  */
  running_asynch_code = 1;

  internal_condition_case_1 (read_process_output_call,
			     Fcons (sentinel,
				    Fcons (proc, Fcons (reason, Qnil))),
			     !NILP (Vdebug_on_error) ? Qnil : Qerror,
			     exec_sentinel_error_handler);

  /* If we saved the match data nonrecursively, restore it now.  */
  restore_search_regs ();
  running_asynch_code = outer_running_asynch_code;

  Vdeactivate_mark = odeactivate;

  /* Restore waiting_for_user_input_p as it was
     when we were called, in case the filter clobbered it.  */
  waiting_for_user_input_p = waiting;

#if 0
  if (! EQ (Fcurrent_buffer (), obuffer)
      || ! EQ (current_buffer->keymap, okeymap))
#endif
    /* But do it only if the caller is actually going to read events.
       Otherwise there's no need to make him wake up, and it could
       cause trouble (for example it would make sit_for return).  */
    if (waiting_for_user_input_p == -1)
      record_asynch_buffer_change ();

  unbind_to (count, Qnil);
}

/* Report all recent events of a change in process status
   (either run the sentinel or output a message).
   This is usually done while Emacs is waiting for keyboard input
   but can be done at other times.  */

static void
status_notify (deleting_process)
     struct Lisp_Process *deleting_process;
{
  register Lisp_Object proc, buffer;
  Lisp_Object tail, msg;
  struct gcpro gcpro1, gcpro2;

  tail = Qnil;
  msg = Qnil;
  /* We need to gcpro tail; if read_process_output calls a filter
     which deletes a process and removes the cons to which tail points
     from Vprocess_alist, and then causes a GC, tail is an unprotected
     reference.  */
  GCPRO2 (tail, msg);

  /* Set this now, so that if new processes are created by sentinels
     that we run, we get called again to handle their status changes.  */
  update_tick = process_tick;

  for (tail = Vprocess_alist; CONSP (tail); tail = XCDR (tail))
    {
      Lisp_Object symbol;
      register struct Lisp_Process *p;

      proc = Fcdr (XCAR (tail));
      p = XPROCESS (proc);

      if (p->tick != p->update_tick)
	{
	  p->update_tick = p->tick;

	  /* If process is still active, read any output that remains.  */
	  while (! EQ (p->filter, Qt)
		 && ! EQ (p->status, Qconnect)
		 && ! EQ (p->status, Qlisten)
		 /* Network or serial process not stopped:  */
		 && ! EQ (p->command, Qt)
		 && p->infd >= 0
		 && p != deleting_process
		 && read_process_output (proc, p->infd) > 0);

	  buffer = p->buffer;

	  /* Get the text to use for the message.  */
	  if (p->raw_status_new)
	    update_status (p);
	  msg = status_message (p);

	  /* If process is terminated, deactivate it or delete it.  */
	  symbol = p->status;
	  if (CONSP (p->status))
	    symbol = XCAR (p->status);

	  if (EQ (symbol, Qsignal) || EQ (symbol, Qexit)
	      || EQ (symbol, Qclosed))
	    {
	      if (delete_exited_processes)
		remove_process (proc);
	      else
		deactivate_process (proc);
	    }

	  /* The actions above may have further incremented p->tick.
	     So set p->update_tick again
	     so that an error in the sentinel will not cause
	     this code to be run again.  */
	  p->update_tick = p->tick;
	  /* Now output the message suitably.  */
	  if (!NILP (p->sentinel))
	    exec_sentinel (proc, msg);
	  /* Don't bother with a message in the buffer
	     when a process becomes runnable.  */
	  else if (!EQ (symbol, Qrun) && !NILP (buffer))
	    {
	      Lisp_Object ro, tem;
	      struct buffer *old = current_buffer;
	      int opoint, opoint_byte;
	      int before, before_byte;

	      ro = XBUFFER (buffer)->read_only;

	      /* Avoid error if buffer is deleted
		 (probably that's why the process is dead, too) */
	      if (NILP (XBUFFER (buffer)->name))
		continue;
	      Fset_buffer (buffer);

	      opoint = PT;
	      opoint_byte = PT_BYTE;
	      /* Insert new output into buffer
		 at the current end-of-output marker,
		 thus preserving logical ordering of input and output.  */
	      if (XMARKER (p->mark)->buffer)
		Fgoto_char (p->mark);
	      else
		SET_PT_BOTH (ZV, ZV_BYTE);

	      before = PT;
	      before_byte = PT_BYTE;

	      tem = current_buffer->read_only;
	      current_buffer->read_only = Qnil;
	      insert_string ("\nProcess ");
	      Finsert (1, &p->name);
	      insert_string (" ");
	      Finsert (1, &msg);
	      current_buffer->read_only = tem;
	      set_marker_both (p->mark, p->buffer, PT, PT_BYTE);

	      if (opoint >= before)
		SET_PT_BOTH (opoint + (PT - before),
			     opoint_byte + (PT_BYTE - before_byte));
	      else
		SET_PT_BOTH (opoint, opoint_byte);

	      set_buffer_internal (old);
	    }
	}
    } /* end for */

  update_mode_lines++;  /* in case buffers use %s in mode-line-format */
  UNGCPRO;
}


DEFUN ("set-process-coding-system", Fset_process_coding_system,
       Sset_process_coding_system, 1, 3, 0,
       doc: /* Set coding systems of PROCESS to DECODING and ENCODING.
DECODING will be used to decode subprocess output and ENCODING to
encode subprocess input.  */)
     (process, decoding, encoding)
     register Lisp_Object process, decoding, encoding;
{
  register struct Lisp_Process *p;

  CHECK_PROCESS (process);
  p = XPROCESS (process);
  if (p->infd < 0)
    error ("Input file descriptor of %s closed", SDATA (p->name));
  if (p->outfd < 0)
    error ("Output file descriptor of %s closed", SDATA (p->name));
  Fcheck_coding_system (decoding);
  Fcheck_coding_system (encoding);
  encoding = coding_inherit_eol_type (encoding, Qnil);
  p->decode_coding_system = decoding;
  p->encode_coding_system = encoding;
  setup_process_coding_systems (process);

  return Qnil;
}

DEFUN ("process-coding-system",
       Fprocess_coding_system, Sprocess_coding_system, 1, 1, 0,
       doc: /* Return a cons of coding systems for decoding and encoding of PROCESS.  */)
     (process)
     register Lisp_Object process;
{
  CHECK_PROCESS (process);
  return Fcons (XPROCESS (process)->decode_coding_system,
		XPROCESS (process)->encode_coding_system);
}

DEFUN ("set-process-filter-multibyte", Fset_process_filter_multibyte,
       Sset_process_filter_multibyte, 2, 2, 0,
       doc: /* Set multibyteness of the strings given to PROCESS's filter.
If FLAG is non-nil, the filter is given multibyte strings.
If FLAG is nil, the filter is given unibyte strings.  In this case,
all character code conversion except for end-of-line conversion is
suppressed.  */)
     (process, flag)
     Lisp_Object process, flag;
{
  register struct Lisp_Process *p;

  CHECK_PROCESS (process);
  p = XPROCESS (process);
  if (NILP (flag))
    p->decode_coding_system = raw_text_coding_system (p->decode_coding_system);
  setup_process_coding_systems (process);

  return Qnil;
}

DEFUN ("process-filter-multibyte-p", Fprocess_filter_multibyte_p,
       Sprocess_filter_multibyte_p, 1, 1, 0,
       doc: /* Return t if a multibyte string is given to PROCESS's filter.*/)
     (process)
     Lisp_Object process;
{
  register struct Lisp_Process *p;
  struct coding_system *coding;

  CHECK_PROCESS (process);
  p = XPROCESS (process);
  coding = proc_decode_coding_system[p->infd];
  return (CODING_FOR_UNIBYTE (coding) ? Qnil : Qt);
}



/* Add DESC to the set of keyboard input descriptors.  */

void
add_keyboard_wait_descriptor (desc)
     int desc;
{
  FD_SET (desc, &input_wait_mask);
  FD_SET (desc, &non_process_wait_mask);
  if (desc > max_keyboard_desc)
    max_keyboard_desc = desc;
}

static int add_gpm_wait_descriptor_called_flag;

void
add_gpm_wait_descriptor (desc)
     int desc;
{
  if (! add_gpm_wait_descriptor_called_flag)
    FD_CLR (0, &input_wait_mask);
  add_gpm_wait_descriptor_called_flag = 1;
  FD_SET (desc, &input_wait_mask);
  FD_SET (desc, &gpm_wait_mask);
  if (desc > max_gpm_desc)
    max_gpm_desc = desc;
}

/* From now on, do not expect DESC to give keyboard input.  */

void
delete_keyboard_wait_descriptor (desc)
     int desc;
{
  int fd;
  int lim = max_keyboard_desc;

  FD_CLR (desc, &input_wait_mask);
  FD_CLR (desc, &non_process_wait_mask);

  if (desc == max_keyboard_desc)
    for (fd = 0; fd < lim; fd++)
      if (FD_ISSET (fd, &input_wait_mask)
	  && !FD_ISSET (fd, &non_keyboard_wait_mask)
	  && !FD_ISSET (fd, &gpm_wait_mask))
	max_keyboard_desc = fd;
}

void
delete_gpm_wait_descriptor (desc)
     int desc;
{
  int fd;
  int lim = max_gpm_desc;

  FD_CLR (desc, &input_wait_mask);
  FD_CLR (desc, &non_process_wait_mask);

  if (desc == max_gpm_desc)
    for (fd = 0; fd < lim; fd++)
      if (FD_ISSET (fd, &input_wait_mask)
	  && !FD_ISSET (fd, &non_keyboard_wait_mask)
	  && !FD_ISSET (fd, &non_process_wait_mask))
	max_gpm_desc = fd;
}

/* Return nonzero if *MASK has a bit set
   that corresponds to one of the keyboard input descriptors.  */

static int
keyboard_bit_set (mask)
     SELECT_TYPE *mask;
{
  int fd;

  for (fd = 0; fd <= max_keyboard_desc; fd++)
    if (FD_ISSET (fd, mask) && FD_ISSET (fd, &input_wait_mask)
	&& !FD_ISSET (fd, &non_keyboard_wait_mask))
      return 1;

  return 0;
}

/* Stop reading input from keyboard sources.  */

void
hold_keyboard_input (void)
{
  kbd_is_on_hold = 1;
}

/* Resume reading input from keyboard sources.  */

void
unhold_keyboard_input (void)
{
  kbd_is_on_hold = 0;
}

/* Return non-zero if keyboard input is on hold, zero otherwise.  */

int
kbd_on_hold_p (void)
{
  return kbd_is_on_hold;
}


/* Enumeration of and access to system processes a-la ps(1).  */

DEFUN ("list-system-processes", Flist_system_processes, Slist_system_processes,
       0, 0, 0,
       doc: /* Return a list of numerical process IDs of all running processes.
If this functionality is unsupported, return nil.

See `process-attributes' for getting attributes of a process given its ID.  */)
    ()
{
  return list_system_processes ();
}

DEFUN ("process-attributes", Fprocess_attributes,
       Sprocess_attributes, 1, 1, 0,
       doc: /* Return attributes of the process given by its PID, a number.

Value is an alist where each element is a cons cell of the form

    \(KEY . VALUE)

If this functionality is unsupported, the value is nil.

See `list-system-processes' for getting a list of all process IDs.

The KEYs of the attributes that this function may return are listed
below, together with the type of the associated VALUE (in parentheses).
Not all platforms support all of these attributes; unsupported
attributes will not appear in the returned alist.
Unless explicitly indicated otherwise, numbers can have either
integer or floating point values.

 euid    -- Effective user User ID of the process (number)
 user    -- User name corresponding to euid (string)
 egid    -- Effective user Group ID of the process (number)
 group   -- Group name corresponding to egid (string)
 comm    -- Command name (executable name only) (string)
 state   -- Process state code, such as "S", "R", or "T" (string)
 ppid    -- Parent process ID (number)
 pgrp    -- Process group ID (number)
 sess    -- Session ID, i.e. process ID of session leader (number)
 ttname  -- Controlling tty name (string)
 tpgid   -- ID of foreground process group on the process's tty (number)
 minflt  -- number of minor page faults (number)
 majflt  -- number of major page faults (number)
 cminflt -- cumulative number of minor page faults (number)
 cmajflt -- cumulative number of major page faults (number)
 utime   -- user time used by the process, in the (HIGH LOW USEC) format
 stime   -- system time used by the process, in the (HIGH LOW USEC) format
 time    -- sum of utime and stime, in the (HIGH LOW USEC) format
 cutime  -- user time used by the process and its children, (HIGH LOW USEC)
 cstime  -- system time used by the process and its children, (HIGH LOW USEC)
 ctime   -- sum of cutime and cstime, in the (HIGH LOW USEC) format
 pri     -- priority of the process (number)
 nice    -- nice value of the process (number)
 thcount -- process thread count (number)
 start   -- time the process started, in the (HIGH LOW USEC) format
 vsize   -- virtual memory size of the process in KB's (number)
 rss     -- resident set size of the process in KB's (number)
 etime   -- elapsed time the process is running, in (HIGH LOW USEC) format
 pcpu    -- percents of CPU time used by the process (floating-point number)
 pmem    -- percents of total physical memory used by process's resident set
              (floating-point number)
 args    -- command line which invoked the process (string).  */)
    (pid)

    Lisp_Object pid;
{
  return system_process_attributes (pid);
}

void
init_process ()
{
  register int i;

  inhibit_sentinels = 0;

#ifdef SIGCHLD
#ifndef CANNOT_DUMP
  if (! noninteractive || initialized)
#endif
    signal (SIGCHLD, sigchld_handler);
#endif

  FD_ZERO (&input_wait_mask);
  FD_ZERO (&non_keyboard_wait_mask);
  FD_ZERO (&non_process_wait_mask);
  max_process_desc = 0;

#ifdef NON_BLOCKING_CONNECT
  FD_ZERO (&connect_wait_mask);
  num_pending_connects = 0;
#endif

#ifdef ADAPTIVE_READ_BUFFERING
  process_output_delay_count = 0;
  process_output_skip = 0;
#endif

  /* Don't do this, it caused infinite select loops.  The display
     method should call add_keyboard_wait_descriptor on stdin if it
     needs that.  */
#if 0
  FD_SET (0, &input_wait_mask);
#endif

  Vprocess_alist = Qnil;
#ifdef SIGCHLD
  deleted_pid_list = Qnil;
#endif
  for (i = 0; i < MAXDESC; i++)
    {
      chan_process[i] = Qnil;
      proc_buffered_char[i] = -1;
    }
  bzero (proc_decode_coding_system, sizeof proc_decode_coding_system);
  bzero (proc_encode_coding_system, sizeof proc_encode_coding_system);
#ifdef DATAGRAM_SOCKETS
  bzero (datagram_address, sizeof datagram_address);
#endif

#ifdef HAVE_SOCKETS
 {
   Lisp_Object subfeatures = Qnil;
   const struct socket_options *sopt;

#define ADD_SUBFEATURE(key, val) \
  subfeatures = pure_cons (pure_cons (key, pure_cons (val, Qnil)), subfeatures)

#ifdef NON_BLOCKING_CONNECT
   ADD_SUBFEATURE (QCnowait, Qt);
#endif
#ifdef DATAGRAM_SOCKETS
   ADD_SUBFEATURE (QCtype, Qdatagram);
#endif
#ifdef HAVE_SEQPACKET
   ADD_SUBFEATURE (QCtype, Qseqpacket);
#endif
#ifdef HAVE_LOCAL_SOCKETS
   ADD_SUBFEATURE (QCfamily, Qlocal);
#endif
   ADD_SUBFEATURE (QCfamily, Qipv4);
#ifdef AF_INET6
   ADD_SUBFEATURE (QCfamily, Qipv6);
#endif
#ifdef HAVE_GETSOCKNAME
   ADD_SUBFEATURE (QCservice, Qt);
#endif
#if defined(O_NONBLOCK) || defined(O_NDELAY)
   ADD_SUBFEATURE (QCserver, Qt);
#endif

   for (sopt = socket_options; sopt->name; sopt++)
     subfeatures = pure_cons (intern_c_string (sopt->name), subfeatures);

   Fprovide (intern_c_string ("make-network-process"), subfeatures);
 }
#endif /* HAVE_SOCKETS */

#if defined (DARWIN_OS)
  /* PTYs are broken on Darwin < 6, but are sometimes useful for interactive
     processes.  As such, we only change the default value.  */
 if (initialized)
  {
    char *release = get_operating_system_release();
    if (!release || !release[0] || (release[0] < MIN_PTY_KERNEL_VERSION
				    && release[1] == '.')) {
      Vprocess_connection_type = Qnil;
    }
  }
#endif
}

void
syms_of_process ()
{
  Qprocessp = intern_c_string ("processp");
  staticpro (&Qprocessp);
  Qrun = intern_c_string ("run");
  staticpro (&Qrun);
  Qstop = intern_c_string ("stop");
  staticpro (&Qstop);
  Qsignal = intern_c_string ("signal");
  staticpro (&Qsignal);

  /* Qexit is already staticpro'd by syms_of_eval; don't staticpro it
     here again.

     Qexit = intern_c_string ("exit");
     staticpro (&Qexit); */

  Qopen = intern_c_string ("open");
  staticpro (&Qopen);
  Qclosed = intern_c_string ("closed");
  staticpro (&Qclosed);
  Qconnect = intern_c_string ("connect");
  staticpro (&Qconnect);
  Qfailed = intern_c_string ("failed");
  staticpro (&Qfailed);
  Qlisten = intern_c_string ("listen");
  staticpro (&Qlisten);
  Qlocal = intern_c_string ("local");
  staticpro (&Qlocal);
  Qipv4 = intern_c_string ("ipv4");
  staticpro (&Qipv4);
#ifdef AF_INET6
  Qipv6 = intern_c_string ("ipv6");
  staticpro (&Qipv6);
#endif
  Qdatagram = intern_c_string ("datagram");
  staticpro (&Qdatagram);
  Qseqpacket = intern_c_string ("seqpacket");
  staticpro (&Qseqpacket);

  QCport = intern_c_string (":port");
  staticpro (&QCport);
  QCspeed = intern_c_string (":speed");
  staticpro (&QCspeed);
  QCprocess = intern_c_string (":process");
  staticpro (&QCprocess);

  QCbytesize = intern_c_string (":bytesize");
  staticpro (&QCbytesize);
  QCstopbits = intern_c_string (":stopbits");
  staticpro (&QCstopbits);
  QCparity = intern_c_string (":parity");
  staticpro (&QCparity);
  Qodd = intern_c_string ("odd");
  staticpro (&Qodd);
  Qeven = intern_c_string ("even");
  staticpro (&Qeven);
  QCflowcontrol = intern_c_string (":flowcontrol");
  staticpro (&QCflowcontrol);
  Qhw = intern_c_string ("hw");
  staticpro (&Qhw);
  Qsw = intern_c_string ("sw");
  staticpro (&Qsw);
  QCsummary = intern_c_string (":summary");
  staticpro (&QCsummary);

  Qreal = intern_c_string ("real");
  staticpro (&Qreal);
  Qnetwork = intern_c_string ("network");
  staticpro (&Qnetwork);
  Qserial = intern_c_string ("serial");
  staticpro (&Qserial);

  QCname = intern_c_string (":name");
  staticpro (&QCname);
  QCbuffer = intern_c_string (":buffer");
  staticpro (&QCbuffer);
  QChost = intern_c_string (":host");
  staticpro (&QChost);
  QCservice = intern_c_string (":service");
  staticpro (&QCservice);
  QCtype = intern_c_string (":type");
  staticpro (&QCtype);
  QClocal = intern_c_string (":local");
  staticpro (&QClocal);
  QCremote = intern_c_string (":remote");
  staticpro (&QCremote);
  QCcoding = intern_c_string (":coding");
  staticpro (&QCcoding);
  QCserver = intern_c_string (":server");
  staticpro (&QCserver);
  QCnowait = intern_c_string (":nowait");
  staticpro (&QCnowait);
  QCsentinel = intern_c_string (":sentinel");
  staticpro (&QCsentinel);
  QClog = intern_c_string (":log");
  staticpro (&QClog);
  QCnoquery = intern_c_string (":noquery");
  staticpro (&QCnoquery);
  QCstop = intern_c_string (":stop");
  staticpro (&QCstop);
  QCoptions = intern_c_string (":options");
  staticpro (&QCoptions);
  QCplist = intern_c_string (":plist");
  staticpro (&QCplist);

  Qlast_nonmenu_event = intern_c_string ("last-nonmenu-event");
  staticpro (&Qlast_nonmenu_event);

  staticpro (&Vprocess_alist);
#ifdef SIGCHLD
  staticpro (&deleted_pid_list);
#endif

  Qeuid = intern_c_string ("euid");
  staticpro (&Qeuid);
  Qegid = intern_c_string ("egid");
  staticpro (&Qegid);
  Quser = intern_c_string ("user");
  staticpro (&Quser);
  Qgroup = intern_c_string ("group");
  staticpro (&Qgroup);
  Qcomm = intern_c_string ("comm");
  staticpro (&Qcomm);
  Qstate = intern_c_string ("state");
  staticpro (&Qstate);
  Qppid = intern_c_string ("ppid");
  staticpro (&Qppid);
  Qpgrp = intern_c_string ("pgrp");
  staticpro (&Qpgrp);
  Qsess = intern_c_string ("sess");
  staticpro (&Qsess);
  Qttname = intern_c_string ("ttname");
  staticpro (&Qttname);
  Qtpgid = intern_c_string ("tpgid");
  staticpro (&Qtpgid);
  Qminflt = intern_c_string ("minflt");
  staticpro (&Qminflt);
  Qmajflt = intern_c_string ("majflt");
  staticpro (&Qmajflt);
  Qcminflt = intern_c_string ("cminflt");
  staticpro (&Qcminflt);
  Qcmajflt = intern_c_string ("cmajflt");
  staticpro (&Qcmajflt);
  Qutime = intern_c_string ("utime");
  staticpro (&Qutime);
  Qstime = intern_c_string ("stime");
  staticpro (&Qstime);
  Qtime = intern_c_string ("time");
  staticpro (&Qtime);
  Qcutime = intern_c_string ("cutime");
  staticpro (&Qcutime);
  Qcstime = intern_c_string ("cstime");
  staticpro (&Qcstime);
  Qctime = intern_c_string ("ctime");
  staticpro (&Qctime);
  Qpri = intern_c_string ("pri");
  staticpro (&Qpri);
  Qnice = intern_c_string ("nice");
  staticpro (&Qnice);
  Qthcount = intern_c_string ("thcount");
  staticpro (&Qthcount);
  Qstart = intern_c_string ("start");
  staticpro (&Qstart);
  Qvsize = intern_c_string ("vsize");
  staticpro (&Qvsize);
  Qrss = intern_c_string ("rss");
  staticpro (&Qrss);
  Qetime = intern_c_string ("etime");
  staticpro (&Qetime);
  Qpcpu = intern_c_string ("pcpu");
  staticpro (&Qpcpu);
  Qpmem = intern_c_string ("pmem");
  staticpro (&Qpmem);
  Qargs = intern_c_string ("args");
  staticpro (&Qargs);

  DEFVAR_BOOL ("delete-exited-processes", &delete_exited_processes,
	       doc: /* *Non-nil means delete processes immediately when they exit.
A value of nil means don't delete them until `list-processes' is run.  */);

  delete_exited_processes = 1;

  DEFVAR_LISP ("process-connection-type", &Vprocess_connection_type,
	       doc: /* Control type of device used to communicate with subprocesses.
Values are nil to use a pipe, or t or `pty' to use a pty.
The value has no effect if the system has no ptys or if all ptys are busy:
then a pipe is used in any case.
The value takes effect when `start-process' is called.  */);
  Vprocess_connection_type = Qt;

#ifdef ADAPTIVE_READ_BUFFERING
  DEFVAR_LISP ("process-adaptive-read-buffering", &Vprocess_adaptive_read_buffering,
	       doc: /* If non-nil, improve receive buffering by delaying after short reads.
On some systems, when Emacs reads the output from a subprocess, the output data
is read in very small blocks, potentially resulting in very poor performance.
This behavior can be remedied to some extent by setting this variable to a
non-nil value, as it will automatically delay reading from such processes, to
allow them to produce more output before Emacs tries to read it.
If the value is t, the delay is reset after each write to the process; any other
non-nil value means that the delay is not reset on write.
The variable takes effect when `start-process' is called.  */);
  Vprocess_adaptive_read_buffering = Qt;
#endif

  defsubr (&Sprocessp);
  defsubr (&Sget_process);
  defsubr (&Sget_buffer_process);
  defsubr (&Sdelete_process);
  defsubr (&Sprocess_status);
  defsubr (&Sprocess_exit_status);
  defsubr (&Sprocess_id);
  defsubr (&Sprocess_name);
  defsubr (&Sprocess_tty_name);
  defsubr (&Sprocess_command);
  defsubr (&Sset_process_buffer);
  defsubr (&Sprocess_buffer);
  defsubr (&Sprocess_mark);
  defsubr (&Sset_process_filter);
  defsubr (&Sprocess_filter);
  defsubr (&Sset_process_sentinel);
  defsubr (&Sprocess_sentinel);
  defsubr (&Sset_process_window_size);
  defsubr (&Sset_process_inherit_coding_system_flag);
  defsubr (&Sprocess_inherit_coding_system_flag);
  defsubr (&Sset_process_query_on_exit_flag);
  defsubr (&Sprocess_query_on_exit_flag);
  defsubr (&Sprocess_contact);
  defsubr (&Sprocess_plist);
  defsubr (&Sset_process_plist);
  defsubr (&Slist_processes);
  defsubr (&Sprocess_list);
  defsubr (&Sstart_process);
#ifdef HAVE_SERIAL
  defsubr (&Sserial_process_configure);
  defsubr (&Smake_serial_process);
#endif /* HAVE_SERIAL  */
#ifdef HAVE_SOCKETS
  defsubr (&Sset_network_process_option);
  defsubr (&Smake_network_process);
  defsubr (&Sformat_network_address);
#endif /* HAVE_SOCKETS */
#if defined(HAVE_SOCKETS) && defined(HAVE_NET_IF_H) && defined(HAVE_SYS_IOCTL_H)
#ifdef SIOCGIFCONF
  defsubr (&Snetwork_interface_list);
#endif
#if defined(SIOCGIFADDR) || defined(SIOCGIFHWADDR) || defined(SIOCGIFFLAGS)
  defsubr (&Snetwork_interface_info);
#endif
#endif /* HAVE_SOCKETS ... */
#ifdef DATAGRAM_SOCKETS
  defsubr (&Sprocess_datagram_address);
  defsubr (&Sset_process_datagram_address);
#endif
  defsubr (&Saccept_process_output);
  defsubr (&Sprocess_send_region);
  defsubr (&Sprocess_send_string);
  defsubr (&Sinterrupt_process);
  defsubr (&Skill_process);
  defsubr (&Squit_process);
  defsubr (&Sstop_process);
  defsubr (&Scontinue_process);
  defsubr (&Sprocess_running_child_p);
  defsubr (&Sprocess_send_eof);
  defsubr (&Ssignal_process);
  defsubr (&Swaiting_for_user_input_p);
  defsubr (&Sprocess_type);
  defsubr (&Sset_process_coding_system);
  defsubr (&Sprocess_coding_system);
  defsubr (&Sset_process_filter_multibyte);
  defsubr (&Sprocess_filter_multibyte_p);
  defsubr (&Slist_system_processes);
  defsubr (&Sprocess_attributes);
}


#else /* not subprocesses */

#include <sys/types.h>
#include <errno.h>
#include <sys/stat.h>
#include <stdlib.h>
#include <fcntl.h>
#include <setjmp.h>
#ifdef HAVE_UNISTD_H
#include <unistd.h>
#endif

#include "lisp.h"
#include "systime.h"
#include "character.h"
#include "coding.h"
#include "termopts.h"
#include "sysselect.h"

extern int frame_garbaged;

extern EMACS_TIME timer_check ();
extern int timers_run;

Lisp_Object QCtype, QCname;

Lisp_Object Qeuid, Qegid, Qcomm, Qstate, Qppid, Qpgrp, Qsess, Qttname, Qtpgid;
Lisp_Object Qminflt, Qmajflt, Qcminflt, Qcmajflt, Qutime, Qstime, Qcstime;
Lisp_Object Qcutime, Qpri, Qnice, Qthcount, Qstart, Qvsize, Qrss, Qargs;
Lisp_Object Quser, Qgroup, Qetime, Qpcpu, Qpmem, Qtime, Qctime;

/* As described above, except assuming that there are no subprocesses:

   Wait for timeout to elapse and/or keyboard input to be available.

   time_limit is:
     timeout in seconds, or
     zero for no limit, or
     -1 means gobble data immediately available but don't wait for any.

   read_kbd is a Lisp_Object:
     0 to ignore keyboard input, or
     1 to return when input is available, or
     -1 means caller will actually read the input, so don't throw to
       the quit handler.

   see full version for other parameters. We know that wait_proc will
     always be NULL, since `subprocesses' isn't defined.

   do_display != 0 means redisplay should be done to show subprocess
   output that arrives.

   Return true if we received input from any process.  */

int
wait_reading_process_output (time_limit, microsecs, read_kbd, do_display,
			     wait_for_cell, wait_proc, just_wait_proc)
     int time_limit, microsecs, read_kbd, do_display;
     Lisp_Object wait_for_cell;
     struct Lisp_Process *wait_proc;
     int just_wait_proc;
{
  register int nfds;
  EMACS_TIME end_time, timeout;
  SELECT_TYPE waitchannels;
  int xerrno;

  /* What does time_limit really mean?  */
  if (time_limit || microsecs)
    {
      EMACS_GET_TIME (end_time);
      EMACS_SET_SECS_USECS (timeout, time_limit, microsecs);
      EMACS_ADD_TIME (end_time, end_time, timeout);
    }

  /* Turn off periodic alarms (in case they are in use)
     and then turn off any other atimers,
     because the select emulator uses alarms.  */
  stop_polling ();
  turn_on_atimers (0);

  while (1)
    {
      int timeout_reduced_for_timers = 0;

      /* If calling from keyboard input, do not quit
	 since we want to return C-g as an input character.
	 Otherwise, do pending quit if requested.  */
      if (read_kbd >= 0)
	QUIT;

      /* Exit now if the cell we're waiting for became non-nil.  */
      if (! NILP (wait_for_cell) && ! NILP (XCAR (wait_for_cell)))
	break;

      /* Compute time from now till when time limit is up */
      /* Exit if already run out */
      if (time_limit == -1)
	{
	  /* -1 specified for timeout means
	     gobble output available now
	     but don't wait at all. */

	  EMACS_SET_SECS_USECS (timeout, 0, 0);
	}
      else if (time_limit || microsecs)
	{
	  EMACS_GET_TIME (timeout);
	  EMACS_SUB_TIME (timeout, end_time, timeout);
	  if (EMACS_TIME_NEG_P (timeout))
	    break;
	}
      else
	{
	  EMACS_SET_SECS_USECS (timeout, 100000, 0);
	}

      /* If our caller will not immediately handle keyboard events,
	 run timer events directly.
	 (Callers that will immediately read keyboard events
	 call timer_delay on their own.)  */
      if (NILP (wait_for_cell))
	{
	  EMACS_TIME timer_delay;

	  do
	    {
	      int old_timers_run = timers_run;
	      timer_delay = timer_check (1);
	      if (timers_run != old_timers_run && do_display)
		/* We must retry, since a timer may have requeued itself
		   and that could alter the time delay.  */
		redisplay_preserve_echo_area (14);
	      else
		break;
	    }
	  while (!detect_input_pending ());

	  /* If there is unread keyboard input, also return.  */
	  if (read_kbd != 0
	      && requeued_events_pending_p ())
	    break;

	  if (! EMACS_TIME_NEG_P (timer_delay) && time_limit != -1)
	    {
	      EMACS_TIME difference;
	      EMACS_SUB_TIME (difference, timer_delay, timeout);
	      if (EMACS_TIME_NEG_P (difference))
		{
		  timeout = timer_delay;
		  timeout_reduced_for_timers = 1;
		}
	    }
	}

      /* Cause C-g and alarm signals to take immediate action,
	 and cause input available signals to zero out timeout.  */
      if (read_kbd < 0)
	set_waiting_for_input (&timeout);

      /* Wait till there is something to do.  */

      if (! read_kbd && NILP (wait_for_cell))
	FD_ZERO (&waitchannels);
      else
	FD_SET (0, &waitchannels);

      /* If a frame has been newly mapped and needs updating,
	 reprocess its display stuff.  */
      if (frame_garbaged && do_display)
	{
	  clear_waiting_for_input ();
	  redisplay_preserve_echo_area (15);
	  if (read_kbd < 0)
	    set_waiting_for_input (&timeout);
	}

      if (read_kbd && detect_input_pending ())
	{
	  nfds = 0;
	  FD_ZERO (&waitchannels);
	}
      else
	nfds = select (1, &waitchannels, (SELECT_TYPE *)0, (SELECT_TYPE *)0,
		       &timeout);

      xerrno = errno;

      /* Make C-g and alarm signals set flags again */
      clear_waiting_for_input ();

      /*  If we woke up due to SIGWINCH, actually change size now.  */
      do_pending_window_change (0);

      if (time_limit && nfds == 0 && ! timeout_reduced_for_timers)
	/* We waited the full specified time, so return now.  */
	break;

      if (nfds == -1)
	{
	  /* If the system call was interrupted, then go around the
	     loop again.  */
	  if (xerrno == EINTR)
	    FD_ZERO (&waitchannels);
	  else
	    error ("select error: %s", emacs_strerror (xerrno));
	}
#ifdef SOLARIS2
      else if (nfds > 0 && (waitchannels & 1)  && interrupt_input)
	/* System sometimes fails to deliver SIGIO.  */
	kill (getpid (), SIGIO);
#endif
#ifdef SIGIO
      if (read_kbd && interrupt_input && (waitchannels & 1))
	kill (getpid (), SIGIO);
#endif

      /* Check for keyboard input */

      if (read_kbd
	  && detect_input_pending_run_timers (do_display))
	{
	  swallow_events (do_display);
	  if (detect_input_pending_run_timers (do_display))
	    break;
	}

      /* If there is unread keyboard input, also return.  */
      if (read_kbd
	  && requeued_events_pending_p ())
	break;

      /* If wait_for_cell. check for keyboard input
	 but don't run any timers.
	 ??? (It seems wrong to me to check for keyboard
	 input at all when wait_for_cell, but the code
	 has been this way since July 1994.
	 Try changing this after version 19.31.)  */
      if (! NILP (wait_for_cell)
	  && detect_input_pending ())
	{
	  swallow_events (do_display);
	  if (detect_input_pending ())
	    break;
	}

      /* Exit now if the cell we're waiting for became non-nil.  */
      if (! NILP (wait_for_cell) && ! NILP (XCAR (wait_for_cell)))
	break;
    }

  start_polling ();

  return 0;
}


/* Don't confuse make-docfile by having two doc strings for this function.
   make-docfile does not pay attention to #if, for good reason!  */
DEFUN ("get-buffer-process", Fget_buffer_process, Sget_buffer_process, 1, 1, 0,
       0)
     (name)
     register Lisp_Object name;
{
  return Qnil;
}

  /* Don't confuse make-docfile by having two doc strings for this function.
     make-docfile does not pay attention to #if, for good reason!  */
DEFUN ("process-inherit-coding-system-flag",
       Fprocess_inherit_coding_system_flag, Sprocess_inherit_coding_system_flag,
       1, 1, 0,
       0)
     (process)
     register Lisp_Object process;
{
  /* Ignore the argument and return the value of
     inherit-process-coding-system.  */
  return inherit_process_coding_system ? Qt : Qnil;
}

/* Kill all processes associated with `buffer'.
   If `buffer' is nil, kill all processes.
   Since we have no subprocesses, this does nothing.  */

void
kill_buffer_processes (buffer)
     Lisp_Object buffer;
{
}

DEFUN ("list-system-processes", Flist_system_processes, Slist_system_processes,
       0, 0, 0,
       doc: /* Return a list of numerical process IDs of all running processes.
If this functionality is unsupported, return nil.

See `process-attributes' for getting attributes of a process given its ID.  */)
    ()
{
  return list_system_processes ();
}

DEFUN ("process-attributes", Fprocess_attributes,
       Sprocess_attributes, 1, 1, 0,
       doc: /* Return attributes of the process given by its PID, a number.

Value is an alist where each element is a cons cell of the form

    \(KEY . VALUE)

If this functionality is unsupported, the value is nil.

See `list-system-processes' for getting a list of all process IDs.

The KEYs of the attributes that this function may return are listed
below, together with the type of the associated VALUE (in parentheses).
Not all platforms support all of these attributes; unsupported
attributes will not appear in the returned alist.
Unless explicitly indicated otherwise, numbers can have either
integer or floating point values.

 euid    -- Effective user User ID of the process (number)
 user    -- User name corresponding to euid (string)
 egid    -- Effective user Group ID of the process (number)
 group   -- Group name corresponding to egid (string)
 comm    -- Command name (executable name only) (string)
 state   -- Process state code, such as "S", "R", or "T" (string)
 ppid    -- Parent process ID (number)
 pgrp    -- Process group ID (number)
 sess    -- Session ID, i.e. process ID of session leader (number)
 ttname  -- Controlling tty name (string)
 tpgid   -- ID of foreground process group on the process's tty (number)
 minflt  -- number of minor page faults (number)
 majflt  -- number of major page faults (number)
 cminflt -- cumulative number of minor page faults (number)
 cmajflt -- cumulative number of major page faults (number)
 utime   -- user time used by the process, in the (HIGH LOW USEC) format
 stime   -- system time used by the process, in the (HIGH LOW USEC) format
 time    -- sum of utime and stime, in the (HIGH LOW USEC) format
 cutime  -- user time used by the process and its children, (HIGH LOW USEC)
 cstime  -- system time used by the process and its children, (HIGH LOW USEC)
 ctime   -- sum of cutime and cstime, in the (HIGH LOW USEC) format
 pri     -- priority of the process (number)
 nice    -- nice value of the process (number)
 thcount -- process thread count (number)
 start   -- time the process started, in the (HIGH LOW USEC) format
 vsize   -- virtual memory size of the process in KB's (number)
 rss     -- resident set size of the process in KB's (number)
 etime   -- elapsed time the process is running, in (HIGH LOW USEC) format
 pcpu    -- percents of CPU time used by the process (floating-point number)
 pmem    -- percents of total physical memory used by process's resident set
              (floating-point number)
 args    -- command line which invoked the process (string).   */)
    (pid)

    Lisp_Object pid;
{
  return system_process_attributes (pid);
}

void
init_process ()
{
  kbd_is_on_hold = 0;
}

void
syms_of_process ()
{
  QCtype = intern_c_string (":type");
  staticpro (&QCtype);
  QCname = intern_c_string (":name");
  staticpro (&QCname);
  QCtype = intern_c_string (":type");
  staticpro (&QCtype);
  QCname = intern_c_string (":name");
  staticpro (&QCname);
  Qeuid = intern_c_string ("euid");
  staticpro (&Qeuid);
  Qegid = intern_c_string ("egid");
  staticpro (&Qegid);
  Quser = intern_c_string ("user");
  staticpro (&Quser);
  Qgroup = intern_c_string ("group");
  staticpro (&Qgroup);
  Qcomm = intern_c_string ("comm");
  staticpro (&Qcomm);
  Qstate = intern_c_string ("state");
  staticpro (&Qstate);
  Qppid = intern_c_string ("ppid");
  staticpro (&Qppid);
  Qpgrp = intern_c_string ("pgrp");
  staticpro (&Qpgrp);
  Qsess = intern_c_string ("sess");
  staticpro (&Qsess);
  Qttname = intern_c_string ("ttname");
  staticpro (&Qttname);
  Qtpgid = intern_c_string ("tpgid");
  staticpro (&Qtpgid);
  Qminflt = intern_c_string ("minflt");
  staticpro (&Qminflt);
  Qmajflt = intern_c_string ("majflt");
  staticpro (&Qmajflt);
  Qcminflt = intern_c_string ("cminflt");
  staticpro (&Qcminflt);
  Qcmajflt = intern_c_string ("cmajflt");
  staticpro (&Qcmajflt);
  Qutime = intern_c_string ("utime");
  staticpro (&Qutime);
  Qstime = intern_c_string ("stime");
  staticpro (&Qstime);
  Qtime = intern_c_string ("time");
  staticpro (&Qtime);
  Qcutime = intern_c_string ("cutime");
  staticpro (&Qcutime);
  Qcstime = intern_c_string ("cstime");
  staticpro (&Qcstime);
  Qctime = intern_c_string ("ctime");
  staticpro (&Qctime);
  Qpri = intern_c_string ("pri");
  staticpro (&Qpri);
  Qnice = intern_c_string ("nice");
  staticpro (&Qnice);
  Qthcount = intern_c_string ("thcount");
  staticpro (&Qthcount);
  Qstart = intern_c_string ("start");
  staticpro (&Qstart);
  Qvsize = intern_c_string ("vsize");
  staticpro (&Qvsize);
  Qrss = intern_c_string ("rss");
  staticpro (&Qrss);
  Qetime = intern_c_string ("etime");
  staticpro (&Qetime);
  Qpcpu = intern_c_string ("pcpu");
  staticpro (&Qpcpu);
  Qpmem = intern_c_string ("pmem");
  staticpro (&Qpmem);
  Qargs = intern_c_string ("args");
  staticpro (&Qargs);

  defsubr (&Sget_buffer_process);
  defsubr (&Sprocess_inherit_coding_system_flag);
  defsubr (&Slist_system_processes);
  defsubr (&Sprocess_attributes);
}


#endif /* not subprocesses */

/* arch-tag: 3706c011-7b9a-4117-bd4f-59e7f701a4c4
   (do not change this comment) */<|MERGE_RESOLUTION|>--- conflicted
+++ resolved
@@ -3596,6 +3596,8 @@
     {
       int optn, optbits;
 
+    retry_connect:
+
       s = socket (lres->ai_family, lres->ai_socktype, lres->ai_protocol);
       if (s < 0)
 	{
@@ -3698,38 +3700,6 @@
 #endif
 #endif
 #endif
-      if (xerrno == EINTR)
-	{
-	  /* Unlike most other syscalls connect() cannot be called
-	     again.  (That would return EALREADY.)  The proper way to
-	     wait for completion is select(). */
-	  int sc;
-	  SELECT_TYPE fdset;
-	retry_select:
-	  FD_ZERO (&fdset);
-	  FD_SET (s, &fdset);
-	  QUIT;
-	  sc = select (s + 1, (SELECT_TYPE *)0, &fdset, (SELECT_TYPE *)0,
-		       (EMACS_TIME *)0);
-	  if (sc == -1)
-	    {
-	      if (errno == EINTR) 
-		goto retry_select;
-	      else 
-		report_file_error ("select failed", Qnil);
-	    }
-	  eassert (sc > 0);
-	  {
-	    int len = sizeof xerrno;
-	    eassert (FD_ISSET (s, &fdset));
-	    if (getsockopt (s, SOL_SOCKET, SO_ERROR, &xerrno, &len) == -1)
-	      report_file_error ("getsockopt failed", Qnil);
-	    if (xerrno != 0)
-	      errno = xerrno, report_file_error ("error during connect", Qnil);
-	    else
-	      break;
-	  }
-	}
 
 #ifndef WINDOWSNT
       if (xerrno == EINTR)
@@ -3771,14 +3741,11 @@
       specpdl_ptr = specpdl + count1;
       emacs_close (s);
       s = -1;
-<<<<<<< HEAD
-=======
 
 #ifdef WINDOWSNT
       if (xerrno == EINTR)
 	goto retry_connect;
 #endif
->>>>>>> 0f161c71
     }
 
   if (s >= 0)
