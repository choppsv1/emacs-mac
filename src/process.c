--- conflicted
+++ resolved
@@ -4155,32 +4155,9 @@
       hints.ai_family = family;
       hints.ai_socktype = socktype;
 
-<<<<<<< HEAD
-      ret = getaddrinfo (SSDATA (host), portstring, &hints, &res);
-      if (ret)
-#ifdef HAVE_GAI_STRERROR
-	{
-	  synchronize_system_messages_locale ();
-	  char const *str = gai_strerror (ret);
-	  if (! NILP (Vlocale_coding_system))
-	    str = SSDATA (code_convert_string_norecord
-			  (build_string (str), Vlocale_coding_system, 0));
-	  if (portstring)
-	    error ("%s/%s %s", SSDATA (host), portstring, str);
-	  else
-	    error ("%s %s", SSDATA (host), str);
-	}
-#else
-      if (portstring)
-	error ("%s/%s getaddrinfo error %d", SSDATA (host), portstring, ret);
-      else
-	error ("%s getaddrinfo error %d", SSDATA (host), ret);
-#endif
-=======
       msg = network_lookup_address_info_1 (host, portstring, &hints, &res);
       if (!EQ (msg, Qt))
 	error ("%s", SSDATA (msg));
->>>>>>> c5f255d6
 
       for (lres = res; lres; lres = lres->ai_next)
 	addrinfos = Fcons (conv_addrinfo_to_lisp (lres), addrinfos);
@@ -4684,21 +4661,42 @@
   ret = getaddrinfo (SSDATA (host), service, hints, res);
   if (ret)
     {
+      /* We pass NULL for unspecified port, because some versions of
+	 Darwin return EAI_NONAME for getaddrinfo ("localhost", "0",
+	 ...).  */
+#if 0
       if (service == NULL)
         service = "0";
+#endif
 #ifdef HAVE_GAI_STRERROR
       synchronize_system_messages_locale ();
       char const *str = gai_strerror (ret);
       if (! NILP (Vlocale_coding_system))
         str = SSDATA (code_convert_string_norecord
                       (build_string (str), Vlocale_coding_system, 0));
-      AUTO_STRING (format, "%s/%s %s");
-      msg = CALLN (Fformat, format, host, build_string (service),
-		   build_string (str));
+      if (service)
+	{
+	  AUTO_STRING (format, "%s/%s %s");
+	  msg = CALLN (Fformat, format, host, build_string (service),
+		       build_string (str));
+	}
+      else
+	{
+	  AUTO_STRING (format, "%s %s");
+	  msg = CALLN (Fformat, format, host, build_string (str));
+	}
 #else
-      AUTO_STRING (format, "%s/%s getaddrinfo error %d");
-      msg = CALLN (Fformat, format, host, build_string (service),
-		   make_int (ret));
+      if (service)
+	{
+	  AUTO_STRING (format, "%s/%s getaddrinfo error %d");
+	  msg = CALLN (Fformat, format, host, build_string (service),
+		       make_int (ret));
+	}
+      else
+	{
+	  AUTO_STRING (format, "%s getaddrinfo error %d");
+	  msg = CALLN (Fformat, format, host, make_int (ret));
+	}
 #endif
     }
    return msg;
