--- conflicted
+++ resolved
@@ -116,19 +116,16 @@
 # define realloc unexec_realloc
 # undef free
 # define free unexec_free
-<<<<<<< HEAD
+
+extern void *unexec_malloc (size_t);
+extern void *unexec_realloc (void *, size_t);
+extern void unexec_free (void *);
+
 /* Name of the segment whose VM protection is the default (read/write)
    for temacs but read-only for the dumped executable.  */
 #define EMACS_READ_ONLY_SEGMENT "EMACS_READ_ONLY"
 /* Name of the section to place the pure space.  */
 //#define PURE_SECTION EMACS_READ_ONLY_SEGMENT ",pure"
-=======
-
-extern void *unexec_malloc (size_t);
-extern void *unexec_realloc (void *, size_t);
-extern void unexec_free (void *);
-
->>>>>>> f38dfa56
 #endif
 
 /* If HYBRID_MALLOC is defined (e.g., on Cygwin), emacs will use
