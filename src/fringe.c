/* Fringe handling (split from xdisp.c).
   Copyright (C) 1985, 1986, 1987, 1988, 1993, 1994, 1995, 1997,
                 1998, 1999, 2000, 2001, 2002, 2003, 2004, 2005,
                 2006, 2007, 2008, 2009  Free Software Foundation, Inc.

This file is part of GNU Emacs.

GNU Emacs is free software: you can redistribute it and/or modify
it under the terms of the GNU General Public License as published by
the Free Software Foundation, either version 3 of the License, or
(at your option) any later version.

GNU Emacs is distributed in the hope that it will be useful,
but WITHOUT ANY WARRANTY; without even the implied warranty of
MERCHANTABILITY or FITNESS FOR A PARTICULAR PURPOSE.  See the
GNU General Public License for more details.

You should have received a copy of the GNU General Public License
along with GNU Emacs.  If not, see <http://www.gnu.org/licenses/>.  */

#include <config.h>
#include <stdio.h>

#include "lisp.h"
#include "frame.h"
#include "window.h"
#include "dispextern.h"
#include "buffer.h"
#include "blockinput.h"
#include "termhooks.h"

#ifdef HAVE_WINDOW_SYSTEM

extern Lisp_Object Qfringe;
extern Lisp_Object Qtop, Qbottom, Qcenter;
extern Lisp_Object Qup, Qdown, Qleft, Qright;

/* Non-nil means that newline may flow into the right fringe.  */

Lisp_Object Voverflow_newline_into_fringe;

/* List of known fringe bitmap symbols.

   The fringe bitmap number is stored in the `fringe' property on
   those symbols.  Names for the built-in bitmaps are installed by
   loading fringe.el.
 */

Lisp_Object Vfringe_bitmaps;

/* Fringe bitmaps are represented in three different ways:

   Logical bitmaps are used internally to denote things like
   'end-of-buffer', 'left-truncation', 'overlay-arrow', etc.

   Physical bitmaps specify the visual appearence of the bitmap,
   e.g. 'bottom-left-angle', 'left-arrow', 'left-triangle', etc.
   User defined bitmaps are physical bitmaps.

   Internally, fringe bitmaps for a specific display row are
   represented as a simple integer that is used as an index
   into the table of all defined bitmaps.  This index is stored
   in the `fringe' property of the physical bitmap symbol.

   Logical bitmaps are mapped to physical bitmaps through the
   buffer-local `fringe-indicator-alist' variable.

   Each element of this alist is a cons (LOGICAL . PHYSICAL)
   mapping a logical bitmap to a physical bitmap.
   PHYSICAL is either a symbol to use in both left and right fringe,
   or a cons of two symbols (LEFT . RIGHT) denoting different
   bitmaps to use in left and right fringe.

   LOGICAL is first looked up in the window's buffer's buffer-local
   value of the fringe-indicator-alist variable, and if not present,
   in the global value of fringe-indicator-alist.

   If LOGICAL is not present in either alist, or the PHYSICAL value
   found is nil, no bitmap is shown for the logical bitmap.

   The `left-fringe' and `right-fringe' display properties
   must specify physical bitmap symbols.
*/

extern Lisp_Object Qunknown;
Lisp_Object Qtruncation, Qcontinuation, Qoverlay_arrow;
Lisp_Object Qempty_line, Qtop_bottom;
extern Lisp_Object Qbar, Qhbar, Qbox, Qhollow;
Lisp_Object Qhollow_small;

enum fringe_bitmap_align
{
  ALIGN_BITMAP_CENTER = 0,
  ALIGN_BITMAP_TOP,
  ALIGN_BITMAP_BOTTOM
};

struct fringe_bitmap
{
  unsigned short *bits;
  unsigned height : 8;
  unsigned width : 8;
  unsigned period : 8;
  unsigned align : 2;
  unsigned dynamic : 1;
};


/***********************************************************************
			       Fringe bitmaps
 ***********************************************************************/

/* Undefined bitmap.  A question mark.  */
/*
  ..xxxx..
  .xxxxxx.
  xx....xx
  xx....xx
  ....xx..
  ...xx...
  ...xx...
  ........
  ...xx...
  ...xx...
*/
static unsigned short question_mark_bits[] = {
  0x3c, 0x7e, 0x7e, 0x0c, 0x18, 0x18, 0x00, 0x18, 0x18};

/* An arrow like this: `<-'.  */
/*
  ...xx...
  ..xx....
  .xx.....
  xxxxxx..
  xxxxxx..
  .xx.....
  ..xx....
  ...xx...
*/
static unsigned short left_arrow_bits[] = {
   0x18, 0x30, 0x60, 0xfc, 0xfc, 0x60, 0x30, 0x18};


/* Right truncation arrow bitmap `->'.  */
/*
  ...xx...
  ....xx..
  .....xx.
  ..xxxxxx
  ..xxxxxx
  .....xx.
  ....xx..
  ...xx...
*/
static unsigned short right_arrow_bits[] = {
   0x18, 0x0c, 0x06, 0x3f, 0x3f, 0x06, 0x0c, 0x18};


/* Up arrow bitmap.  */
/*
  ...xx...
  ..xxxx..
  .xxxxxx.
  xxxxxxxx
  ...xx...
  ...xx...
  ...xx...
  ...xx...
*/
static unsigned short up_arrow_bits[] = {
   0x18, 0x3c, 0x7e, 0xff, 0x18, 0x18, 0x18, 0x18};


/* Down arrow bitmap.  */
/*
  ...xx...
  ...xx...
  ...xx...
  ...xx...
  xxxxxxxx
  .xxxxxx.
  ..xxxx..
  ...xx...
*/
static unsigned short down_arrow_bits[] = {
   0x18, 0x18, 0x18, 0x18, 0xff, 0x7e, 0x3c, 0x18};

/* Marker for continuation lines.  */
/*
  ..xxxx..
  .xxxxx..
  xx......
  xxx..x..
  xxxxxx..
  .xxxxx..
  ..xxxx..
  .xxxxx..
*/
static unsigned short left_curly_arrow_bits[] = {
   0x3c, 0x7c, 0xc0, 0xe4, 0xfc, 0x7c, 0x3c, 0x7c};

/* Marker for continued lines.  */
/*
  ..xxxx..
  ..xxxxx.
  ......xx
  ..x..xxx
  ..xxxxxx
  ..xxxxx.
  ..xxxx..
  ..xxxxx.
*/
static unsigned short right_curly_arrow_bits[] = {
   0x3c, 0x3e, 0x03, 0x27, 0x3f, 0x3e, 0x3c, 0x3e};

/* Reverse Overlay arrow bitmap.  A triangular arrow.  */
/*
  ......xx
  ....xxxx
  ...xxxxx
  ..xxxxxx
  ..xxxxxx
  ...xxxxx
  ....xxxx
  ......xx
*/
static unsigned short left_triangle_bits[] = {
   0x03, 0x0f, 0x1f, 0x3f, 0x3f, 0x1f, 0x0f, 0x03};

/* Overlay arrow bitmap.  A triangular arrow.  */
/*
  xx......
  xxxx....
  xxxxx...
  xxxxxx..
  xxxxxx..
  xxxxx...
  xxxx....
  xx......
*/
static unsigned short right_triangle_bits[] = {
   0xc0, 0xf0, 0xf8, 0xfc, 0xfc, 0xf8, 0xf0, 0xc0};

/* First line bitmap.  An top-left angle.  */
/*
  xxxxxx..
  xxxxxx..
  xx......
  xx......
  xx......
  xx......
  xx......
  ........
*/
static unsigned short top_left_angle_bits[] = {
   0xfc, 0xfc, 0xc0, 0xc0, 0xc0, 0xc0, 0xc0, 0x00};

/* First line bitmap.  An right-up angle.  */
/*
  ..xxxxxx
  ..xxxxxx
  ......xx
  ......xx
  ......xx
  ......xx
  ......xx
  ........
*/
static unsigned short top_right_angle_bits[] = {
   0x3f, 0x3f, 0x03, 0x03, 0x03, 0x03, 0x03, 0x00};

/* Last line bitmap.  An left-down angle.  */
/*
  ........
  xx......
  xx......
  xx......
  xx......
  xx......
  xxxxxx..
  xxxxxx..
*/
static unsigned short bottom_left_angle_bits[] = {
   0x00, 0xc0, 0xc0, 0xc0, 0xc0, 0xc0, 0xfc, 0xfc};

/* Last line bitmap.  An right-down angle.  */
/*
  ........
  ......xx
  ......xx
  ......xx
  ......xx
  ......xx
  ..xxxxxx
  ..xxxxxx
*/
static unsigned short bottom_right_angle_bits[] = {
   0x00, 0x03, 0x03, 0x03, 0x03, 0x03, 0x3f, 0x3f};

/* First/last line bitmap.  An left bracket.  */
/*
  xxxxxx..
  xxxxxx..
  xx......
  xx......
  xx......
  xx......
  xx......
  xx......
  xxxxxx..
  xxxxxx..
*/
static unsigned short left_bracket_bits[] = {
   0xfc, 0xfc, 0xc0, 0xc0, 0xc0, 0xc0, 0xc0, 0xc0, 0xfc, 0xfc};

/* First/last line bitmap.  An right bracket.  */
/*
  ..xxxxxx
  ..xxxxxx
  ......xx
  ......xx
  ......xx
  ......xx
  ......xx
  ......xx
  ..xxxxxx
  ..xxxxxx
*/
static unsigned short right_bracket_bits[] = {
  0x3f, 0x3f, 0x03, 0x03, 0x03, 0x03, 0x03, 0x03, 0x3f, 0x3f};

/* Filled box cursor bitmap.  A filled box; max 13 pixels high.  */
/*
  xxxxxxx.
  xxxxxxx.
  xxxxxxx.
  xxxxxxx.
  xxxxxxx.
  xxxxxxx.
  xxxxxxx.
  xxxxxxx.
  xxxxxxx.
  xxxxxxx.
  xxxxxxx.
  xxxxxxx.
  xxxxxxx.
*/
static unsigned short filled_rectangle_bits[] = {
   0xfe, 0xfe, 0xfe, 0xfe, 0xfe, 0xfe, 0xfe, 0xfe, 0xfe, 0xfe, 0xfe, 0xfe, 0xfe};

/* Hollow box cursor bitmap.  A hollow box; max 13 pixels high.  */
/*
  xxxxxxx.
  x.....x.
  x.....x.
  x.....x.
  x.....x.
  x.....x.
  x.....x.
  x.....x.
  x.....x.
  x.....x.
  x.....x.
  x.....x.
  xxxxxxx.
*/
static unsigned short hollow_rectangle_bits[] = {
   0xfe, 0x82, 0x82, 0x82, 0x82, 0x82, 0x82, 0x82, 0x82, 0x82, 0x82, 0x82, 0xfe};

/* Hollow square bitmap.  */
/*
  .xxxxxx.
  .x....x.
  .x....x.
  .x....x.
  .x....x.
  .xxxxxx.
*/
static unsigned short hollow_square_bits[] = {
   0x7e, 0x42, 0x42, 0x42, 0x42, 0x7e};

/* Filled square bitmap.  */
/*
  .xxxxxx.
  .xxxxxx.
  .xxxxxx.
  .xxxxxx.
  .xxxxxx.
  .xxxxxx.
*/
static unsigned short filled_square_bits[] = {
   0x7e, 0x7e, 0x7e, 0x7e, 0x7e, 0x7e};

/* Bar cursor bitmap.  A vertical bar; max 13 pixels high.  */
/*
  xx......
  xx......
  xx......
  xx......
  xx......
  xx......
  xx......
  xx......
  xx......
  xx......
  xx......
  xx......
  xx......
*/
static unsigned short vertical_bar_bits[] = {
   0xc0, 0xc0, 0xc0, 0xc0, 0xc0, 0xc0, 0xc0, 0xc0, 0xc0, 0xc0, 0xc0, 0xc0, 0xc0};

/* HBar cursor bitmap.  A horizontal bar; 2 pixels high.  */
/*
  xxxxxxx.
  xxxxxxx.
*/
static unsigned short horizontal_bar_bits[] = {
  0xfe, 0xfe};


/* Bitmap drawn to indicate lines not displaying text if
   `indicate-empty-lines' is non-nil.  */
/*
  ........
  ..xxxx..
  ........
  ........
  ..xxxx..
  ........
*/
static unsigned short empty_line_bits[] = {
  0x00, 0x3c, 0x00, 0x00, 0x3c, 0x00, 0x00, 0x3c, 0x00,
  0x00, 0x3c, 0x00, 0x00, 0x3c, 0x00, 0x00, 0x3c, 0x00,
  0x00, 0x3c, 0x00, 0x00, 0x3c, 0x00, 0x00, 0x3c, 0x00,
  0x00, 0x3c, 0x00, 0x00, 0x3c, 0x00, 0x00, 0x3c, 0x00,
  0x00, 0x3c, 0x00, 0x00, 0x3c, 0x00, 0x00, 0x3c, 0x00,
  0x00, 0x3c, 0x00, 0x00, 0x3c, 0x00, 0x00, 0x3c, 0x00,
  0x00, 0x3c, 0x00, 0x00, 0x3c, 0x00, 0x00, 0x3c, 0x00,
  0x00, 0x3c, 0x00, 0x00, 0x3c, 0x00, 0x00, 0x3c, 0x00};


#define BYTES_PER_BITMAP_ROW  (sizeof (unsigned short))
#define STANDARD_BITMAP_HEIGHT(bits) (sizeof (bits)/BYTES_PER_BITMAP_ROW)
#define FRBITS(bits)  bits, STANDARD_BITMAP_HEIGHT (bits)

/* NOTE:  The order of these bitmaps must match the sequence
   used in fringe.el to define the corresponding symbols.  */

struct fringe_bitmap standard_bitmaps[] =
{
  { NULL, 0, 0, 0, 0, 0 }, /* NO_FRINGE_BITMAP */
  { FRBITS (question_mark_bits),      8, 0, ALIGN_BITMAP_CENTER, 0 },
  { FRBITS (left_arrow_bits),         8, 0, ALIGN_BITMAP_CENTER, 0 },
  { FRBITS (right_arrow_bits),        8, 0, ALIGN_BITMAP_CENTER, 0 },
  { FRBITS (up_arrow_bits),           8, 0, ALIGN_BITMAP_TOP,    0 },
  { FRBITS (down_arrow_bits),         8, 0, ALIGN_BITMAP_BOTTOM, 0 },
  { FRBITS (left_curly_arrow_bits),   8, 0, ALIGN_BITMAP_CENTER, 0 },
  { FRBITS (right_curly_arrow_bits),  8, 0, ALIGN_BITMAP_CENTER, 0 },
  { FRBITS (left_triangle_bits),      8, 0, ALIGN_BITMAP_CENTER, 0 },
  { FRBITS (right_triangle_bits),     8, 0, ALIGN_BITMAP_CENTER, 0 },
  { FRBITS (top_left_angle_bits),     8, 0, ALIGN_BITMAP_TOP,    0 },
  { FRBITS (top_right_angle_bits),    8, 0, ALIGN_BITMAP_TOP,    0 },
  { FRBITS (bottom_left_angle_bits),  8, 0, ALIGN_BITMAP_BOTTOM, 0 },
  { FRBITS (bottom_right_angle_bits), 8, 0, ALIGN_BITMAP_BOTTOM, 0 },
  { FRBITS (left_bracket_bits),       8, 0, ALIGN_BITMAP_CENTER, 0 },
  { FRBITS (right_bracket_bits),      8, 0, ALIGN_BITMAP_CENTER, 0 },
  { FRBITS (filled_rectangle_bits),   8, 0, ALIGN_BITMAP_CENTER, 0 },
  { FRBITS (hollow_rectangle_bits),   8, 0, ALIGN_BITMAP_CENTER, 0 },
  { FRBITS (filled_square_bits),      8, 0, ALIGN_BITMAP_CENTER, 0 },
  { FRBITS (hollow_square_bits),      8, 0, ALIGN_BITMAP_CENTER, 0 },
  { FRBITS (vertical_bar_bits),       8, 0, ALIGN_BITMAP_CENTER, 0 },
  { FRBITS (horizontal_bar_bits),     8, 0, ALIGN_BITMAP_BOTTOM, 0 },
  { FRBITS (empty_line_bits),         8, 3, ALIGN_BITMAP_TOP,    0 },
};

#define NO_FRINGE_BITMAP 0
#define UNDEF_FRINGE_BITMAP 1
#define MAX_STANDARD_FRINGE_BITMAPS (sizeof(standard_bitmaps)/sizeof(standard_bitmaps[0]))

static struct fringe_bitmap **fringe_bitmaps;
static Lisp_Object *fringe_faces;
static int max_fringe_bitmaps;

int max_used_fringe_bitmap = MAX_STANDARD_FRINGE_BITMAPS;


/* Lookup bitmap number for symbol BITMAP.
   Return 0 if not a bitmap.  */

int
lookup_fringe_bitmap (bitmap)
     Lisp_Object bitmap;
{
  int bn;

  bitmap = Fget (bitmap, Qfringe);
  if (!INTEGERP (bitmap))
    return 0;

  bn = XINT (bitmap);
  if (bn > NO_FRINGE_BITMAP
      && bn < max_used_fringe_bitmap
      && (bn < MAX_STANDARD_FRINGE_BITMAPS
	  || fringe_bitmaps[bn] != NULL))
    return bn;

  return 0;
}

/* Get fringe bitmap name for bitmap number BN.

   Found by traversing Vfringe_bitmaps comparing BN to the
   fringe property for each symbol.

   Return BN if not found in Vfringe_bitmaps.  */

static Lisp_Object
get_fringe_bitmap_name (bn)
     int bn;
{
  Lisp_Object bitmaps;
  Lisp_Object num;

  /* Zero means no bitmap -- return nil.  */
  if (bn <= 0)
    return Qnil;

  bitmaps = Vfringe_bitmaps;
  num = make_number (bn);

  while (CONSP (bitmaps))
    {
      Lisp_Object bitmap = XCAR (bitmaps);
      if (EQ (num, Fget (bitmap, Qfringe)))
	return bitmap;
      bitmaps = XCDR (bitmaps);
    }

  return num;
}


/* Draw the bitmap WHICH in one of the left or right fringes of
   window W.  ROW is the glyph row for which to display the bitmap; it
   determines the vertical position at which the bitmap has to be
   drawn.
   LEFT_P is 1 for left fringe, 0 for right fringe.
*/

static void
draw_fringe_bitmap_1 (w, row, left_p, overlay, which)
     struct window *w;
     struct glyph_row *row;
     int left_p, overlay;
     int which;
{
  struct frame *f = XFRAME (WINDOW_FRAME (w));
  struct draw_fringe_bitmap_params p;
  struct fringe_bitmap *fb;
  int period;
  int face_id = DEFAULT_FACE_ID;

  p.cursor_p = 0;
  p.overlay_p = (overlay & 1) == 1;
  p.cursor_p = (overlay & 2) == 2;

  if (which != NO_FRINGE_BITMAP)
    {
    }
  else if (left_p)
    {
      which = row->left_fringe_bitmap;
      face_id = row->left_fringe_face_id;
    }
  else
    {
      which = row->right_fringe_bitmap;
      face_id = row->right_fringe_face_id;
    }

  if (face_id == DEFAULT_FACE_ID)
    {
      Lisp_Object face;

      if ((face = fringe_faces[which], NILP (face))
	  || (face_id = lookup_derived_face (f, face, FRINGE_FACE_ID, 0),
	      face_id < 0))
	face_id = FRINGE_FACE_ID;
    }

  fb = fringe_bitmaps[which];
  if (fb == NULL)
    fb = &standard_bitmaps[which < MAX_STANDARD_FRINGE_BITMAPS
			   ? which : UNDEF_FRINGE_BITMAP];

  period = fb->period;

  /* Convert row to frame coordinates.  */
  p.y = WINDOW_TO_FRAME_PIXEL_Y (w, row->y);

  p.which = which;
  p.bits = fb->bits;
  p.wd = fb->width;

  p.h = fb->height;
  p.dh = (period > 0 ? (p.y % period) : 0);
  p.h -= p.dh;
  /* Clip bitmap if too high.  */
  if (p.h > row->height)
    p.h = row->height;

  p.face = FACE_FROM_ID (f, face_id);

  if (p.face == NULL)
    {
      /* This could happen after clearing face cache.
	 But it shouldn't happen anymore.  ++kfs */
      return;
    }

  PREPARE_FACE_FOR_DISPLAY (f, p.face);

  /* Clear left fringe if no bitmap to draw or if bitmap doesn't fill
     the fringe.  */
  p.bx = -1;
  if (left_p)
    {
      int wd = WINDOW_LEFT_FRINGE_WIDTH (w);
      int x = window_box_left (w, (WINDOW_HAS_FRINGES_OUTSIDE_MARGINS (w)
				   ? LEFT_MARGIN_AREA
				   : TEXT_AREA));
      if (p.wd > wd)
	p.wd = wd;
      p.x = x - p.wd - (wd - p.wd) / 2;

      if (p.wd < wd || row->height > p.h)
	{
	  /* If W has a vertical border to its left, don't draw over it.  */
	  wd -= ((!WINDOW_LEFTMOST_P (w)
		  && !WINDOW_HAS_VERTICAL_SCROLL_BAR (w))
		 ? 1 : 0);
	  p.bx = x - wd;
	  p.nx = wd;
	}
    }
  else
    {
      int x = window_box_right (w,
				(WINDOW_HAS_FRINGES_OUTSIDE_MARGINS (w)
				 ? RIGHT_MARGIN_AREA
				 : TEXT_AREA));
      int wd = WINDOW_RIGHT_FRINGE_WIDTH (w);
      if (p.wd > wd)
	p.wd = wd;
      p.x = x + (wd - p.wd) / 2;
      /* Clear right fringe if no bitmap to draw of if bitmap doesn't fill
	 the fringe.  */
      if (p.wd < wd || row->height > p.h)
	{
	  p.bx = x;
	  p.nx = wd;
	}
    }

  if (p.bx >= 0)
    {
      int header_line_height = WINDOW_HEADER_LINE_HEIGHT (w);

      p.by = WINDOW_TO_FRAME_PIXEL_Y (w, max (header_line_height, row->y));
      p.ny = row->visible_height;
    }

  /* Adjust y to the offset in the row to start drawing the bitmap.  */
  switch (fb->align)
    {
    case ALIGN_BITMAP_CENTER:
      p.y += (row->height - p.h) / 2;
      break;
    case ALIGN_BITMAP_BOTTOM:
      p.h = fb->height;
      p.y += (row->visible_height - p.h);
      break;
    case ALIGN_BITMAP_TOP:
      break;
    }

  FRAME_RIF (f)->draw_fringe_bitmap (w, row, &p);
}

static int
get_logical_cursor_bitmap (w, cursor)
     struct window *w;
     Lisp_Object cursor;
{
  Lisp_Object cmap, bm = Qnil;

  if ((cmap = XBUFFER (w->buffer)->fringe_cursor_alist), !NILP (cmap))
    {
      bm = Fassq (cursor, cmap);
      if (CONSP (bm))
	{
	  if ((bm = XCDR (bm)), NILP (bm))
	    return NO_FRINGE_BITMAP;
	  return lookup_fringe_bitmap (bm);
	}
    }
  if (EQ (cmap, buffer_defaults.fringe_cursor_alist))
    return NO_FRINGE_BITMAP;
  bm = Fassq (cursor, buffer_defaults.fringe_cursor_alist);
  if (!CONSP (bm) || ((bm = XCDR (bm)), NILP (bm)))
    return NO_FRINGE_BITMAP;
  return lookup_fringe_bitmap (bm);
}

static int
get_logical_fringe_bitmap (w, bitmap, right_p, partial_p)
     struct window *w;
     Lisp_Object bitmap;
     int right_p, partial_p;
{
  Lisp_Object cmap, bm1 = Qnil, bm2 = Qnil, bm;
  int ln1 = 0, ln2 = 0;
  int ix1 = right_p;
  int ix2 = ix1 + (partial_p ? 2 : 0);

  /* Lookup in buffer-local fringe-indicator-alist before global alist.

     Elements are:
	BITMAP		-- use for all
	(L R)		-- use for left right (whether partial or not)
	(L R PL PR)	-- use for left rigth partial-left partial-right
	If any value in local binding is not present or t, use global value.

     If partial, lookup partial bitmap in default value if not found here.
     If not partial, or no partial spec is present, use non-partial bitmap.  */

  if ((cmap = XBUFFER (w->buffer)->fringe_indicator_alist), !NILP (cmap))
    {
      bm1 = Fassq (bitmap, cmap);
      if (CONSP (bm1))
	{
	  if ((bm1 = XCDR (bm1)), NILP (bm1))
	    return NO_FRINGE_BITMAP;
	  if (CONSP (bm1))
	    {
	      ln1 = XINT (Flength (bm1));
	      if (partial_p)
		{
		  if (ln1 > ix2)
		    {
		      bm = Fnth (make_number (ix2), bm1);
		      if (!EQ (bm, Qt))
			goto found;
		    }
		}
	      else
		{
		  if (ln1 > ix1)
		    {
		      bm = Fnth (make_number (ix1), bm1);
		      if (!EQ (bm, Qt))
			goto found;
		    }
		}
	    }
	  else if ((bm = bm1, !EQ (bm, Qt)))
	    goto found;
	}
    }

  if (!EQ (cmap, buffer_defaults.fringe_indicator_alist)
      && !NILP (buffer_defaults.fringe_indicator_alist))
    {
      bm2 = Fassq (bitmap, buffer_defaults.fringe_indicator_alist);
      if (CONSP (bm2))
	{
	  if ((bm2 = XCDR (bm2)), !NILP (bm2))
	    {
	      if (CONSP (bm2))
		{
		  ln2 = XINT (Flength (bm2));
		  if (partial_p)
		    {
		      if (ln2 > ix2)
			{
			  bm = Fnth (make_number (ix2), bm2);
			  if (!EQ (bm, Qt))
			    goto found;
			}
		    }
		}
	    }
	}
    }

  if (ln1 > ix1)
    {
      bm = Fnth (make_number (ix1), bm1);
      if (!EQ (bm, Qt))
	goto found;
    }

  if (ln2 > ix1)
    {
      bm = Fnth (make_number (ix1), bm2);
      if (!EQ (bm, Qt))
	goto found;
      return NO_FRINGE_BITMAP;
    }
  else if ((bm = bm2, NILP (bm)))
    return NO_FRINGE_BITMAP;

 found:
  return lookup_fringe_bitmap (bm);
}


void
draw_fringe_bitmap (w, row, left_p)
     struct window *w;
     struct glyph_row *row;
     int left_p;
{
  int overlay = 0;

  if (!left_p && row->cursor_in_fringe_p)
    {
      Lisp_Object cursor = Qnil;

      switch (w->phys_cursor_type)
	{
	case HOLLOW_BOX_CURSOR:
	  if (row->visible_height >= STANDARD_BITMAP_HEIGHT (hollow_rectangle_bits))
	    cursor = Qhollow;
	  else
	    cursor = Qhollow_small;
	  break;
	case FILLED_BOX_CURSOR:
	  cursor = Qbox;
	  break;
	case BAR_CURSOR:
	  cursor = Qbar;
	  break;
	case HBAR_CURSOR:
	  cursor = Qhbar;
	  break;
	case NO_CURSOR:
	default:
	  w->phys_cursor_on_p = 0;
	  row->cursor_in_fringe_p = 0;
	  break;
	}
      if (!NILP (cursor))
	{
	  int bm = get_logical_cursor_bitmap (w, cursor);
	  if (bm != NO_FRINGE_BITMAP)
	    {
	      draw_fringe_bitmap_1 (w, row, 0, 2, bm);
	      overlay = EQ (cursor, Qbox) ? 3 : 1;
	    }
	}
    }

  draw_fringe_bitmap_1 (w, row, left_p, overlay, NO_FRINGE_BITMAP);

  if (left_p && row->overlay_arrow_bitmap != NO_FRINGE_BITMAP)
    draw_fringe_bitmap_1 (w, row, 1, 1, row->overlay_arrow_bitmap);
}


/* Draw fringe bitmaps for glyph row ROW on window W.  Call this
   function with input blocked.  */

void
draw_row_fringe_bitmaps (w, row)
     struct window *w;
     struct glyph_row *row;
{
  xassert (interrupt_input_blocked);

  /* If row is completely invisible, because of vscrolling, we
     don't have to draw anything.  */
  if (row->visible_height <= 0)
    return;

  if (WINDOW_LEFT_FRINGE_WIDTH (w) != 0)
    draw_fringe_bitmap (w, row, 1);

  if (WINDOW_RIGHT_FRINGE_WIDTH (w) != 0)
    draw_fringe_bitmap (w, row, 0);
}

/* Draw the fringes of window W.  Only fringes for rows marked for
   update in redraw_fringe_bitmaps_p are drawn.

   Return >0 if left or right fringe was redrawn in any way.

   If NO_FRINGE is non-zero, also return >0 if either fringe has zero width.

   A return value >0 indicates that the vertical line between windows
   needs update (as it may be drawn in the fringe).
*/

int
draw_window_fringes (w, no_fringe)
     struct window *w;
     int no_fringe;
{
  struct glyph_row *row;
  int yb = window_text_bottom_y (w);
  int nrows = w->current_matrix->nrows;
  int y = 0, rn;
  int updated = 0;

  if (w->pseudo_window_p)
    return 0;

  /* Must draw line if no fringe */
  if (no_fringe
      && (WINDOW_LEFT_FRINGE_WIDTH (w) == 0
	  || WINDOW_RIGHT_FRINGE_WIDTH (w) == 0))
    updated++;

  for (y = 0, rn = 0, row = w->current_matrix->rows;
       y < yb && rn < nrows;
       y += row->height, ++row, ++rn)
    {
      if (!row->redraw_fringe_bitmaps_p)
	continue;
      draw_row_fringe_bitmaps (w, row);
      row->redraw_fringe_bitmaps_p = 0;
      updated++;
    }

  return updated;
}


/* Recalculate the bitmaps to show in the fringes of window W.
   Only mark rows with modified bitmaps for update in redraw_fringe_bitmaps_p.

   If KEEP_CURRENT_P is 0, update current_matrix too.  */

int
update_window_fringes (w, keep_current_p)
     struct window *w;
     int keep_current_p;
{
  struct glyph_row *row, *cur = 0;
  int yb = window_text_bottom_y (w);
  int rn, nrows = w->current_matrix->nrows;
  int y;
  int redraw_p = 0;
  Lisp_Object boundary_top = Qnil, boundary_bot = Qnil;
  Lisp_Object arrow_top = Qnil, arrow_bot = Qnil;
  Lisp_Object empty_pos;
  Lisp_Object ind = Qnil;
#define MAX_BITMAP_CACHE (8*4)
  int bitmap_cache[MAX_BITMAP_CACHE];

  if (w->pseudo_window_p)
    return 0;

  if (!MINI_WINDOW_P (w)
      && (ind = XBUFFER (w->buffer)->indicate_buffer_boundaries, !NILP (ind)))
    {
      if (EQ (ind, Qleft) || EQ (ind, Qright))
	boundary_top = boundary_bot = arrow_top = arrow_bot = ind;
      else if (CONSP (ind) && CONSP (XCAR (ind)))
	{
	  Lisp_Object pos;
	  if (pos = Fassq (Qt, ind), !NILP (pos))
	    boundary_top = boundary_bot = arrow_top = arrow_bot = XCDR (pos);
	  if (pos = Fassq (Qtop, ind), !NILP (pos))
	    boundary_top = XCDR (pos);
	  if (pos = Fassq (Qbottom, ind), !NILP (pos))
	    boundary_bot = XCDR (pos);
	  if (pos = Fassq (Qup, ind), !NILP (pos))
	    arrow_top = XCDR (pos);
	  if (pos = Fassq (Qdown, ind), !NILP (pos))
	    arrow_bot = XCDR (pos);
	}
      else
	/* Anything else means boundary on left and no arrows.  */
	boundary_top = boundary_bot = Qleft;
    }

  if (!NILP (ind))
    {
      int done_top = 0, done_bot = 0;

      for (y = 0, rn = 0;
	   y < yb && rn < nrows;
	   y += row->height, ++rn)
	{
	  unsigned indicate_bob_p, indicate_top_line_p;
	  unsigned indicate_eob_p, indicate_bottom_line_p;

	  row = w->desired_matrix->rows + rn;
	  if (!row->enabled_p)
	    row = w->current_matrix->rows + rn;

	  indicate_bob_p = row->indicate_bob_p;
	  indicate_top_line_p = row->indicate_top_line_p;
	  indicate_eob_p = row->indicate_eob_p;
	  indicate_bottom_line_p = row->indicate_bottom_line_p;

	  row->indicate_bob_p = row->indicate_top_line_p = 0;
	  row->indicate_eob_p = row->indicate_bottom_line_p = 0;

	  if (!row->mode_line_p)
	    {
	      if (!done_top)
		{
		  if (MATRIX_ROW_START_CHARPOS (row) <= BUF_BEGV (XBUFFER (w->buffer))
		      && !MATRIX_ROW_PARTIALLY_VISIBLE_AT_TOP_P (w, row))
		    row->indicate_bob_p = !NILP (boundary_top);
		  else
		    row->indicate_top_line_p = !NILP (arrow_top);
		  done_top = 1;
		}

	      if (!done_bot)
		{
		  if (MATRIX_ROW_END_CHARPOS (row) >= BUF_ZV (XBUFFER (w->buffer))
		      && !MATRIX_ROW_PARTIALLY_VISIBLE_AT_BOTTOM_P (w, row))
		    row->indicate_eob_p = !NILP (boundary_bot), done_bot = 1;
		  else if (y + row->height >= yb)
		    row->indicate_bottom_line_p = !NILP (arrow_bot), done_bot = 1;
		}
	    }

	  if (indicate_bob_p != row->indicate_bob_p
	      || indicate_top_line_p != row->indicate_top_line_p
	      || indicate_eob_p != row->indicate_eob_p
	      || indicate_bottom_line_p != row->indicate_bottom_line_p)
	    row->redraw_fringe_bitmaps_p = 1;
	}
    }

  empty_pos = XBUFFER (w->buffer)->indicate_empty_lines;
  if (!NILP (empty_pos) && !EQ (empty_pos, Qright))
    empty_pos = WINDOW_LEFT_FRINGE_WIDTH (w) == 0 ? Qright : Qleft;

  for (y = 0; y < MAX_BITMAP_CACHE; y++)
    bitmap_cache[y] = -1;

#define LEFT_FRINGE(cache, which, partial_p)			\
  (bitmap_cache[cache*4+partial_p] >= 0				\
   ? bitmap_cache[cache*4+partial_p]				\
   : (bitmap_cache[cache*4+partial_p] =				\
      get_logical_fringe_bitmap (w, which, 0, partial_p)))

#define RIGHT_FRINGE(cache, which, partial_p)			\
  (bitmap_cache[cache*4+2+partial_p] >= 0			\
   ? bitmap_cache[cache*4+2+partial_p]				\
   : (bitmap_cache[cache*4+2+partial_p] =			\
      get_logical_fringe_bitmap (w, which, 1, partial_p)))


  for (y = 0, rn = 0;
       y < yb && rn < nrows;
       y += row->height, rn++)
    {
      int left, right;
      unsigned left_face_id, right_face_id;

      row = w->desired_matrix->rows + rn;
      cur = w->current_matrix->rows + rn;
      if (!row->enabled_p)
	row = cur;

      left_face_id = right_face_id = DEFAULT_FACE_ID;

      /* Decide which bitmap to draw in the left fringe.  */
      if (WINDOW_LEFT_FRINGE_WIDTH (w) == 0)
	left = NO_FRINGE_BITMAP;
      else if (row->left_user_fringe_bitmap != NO_FRINGE_BITMAP)
	{
	  left = row->left_user_fringe_bitmap;
	  left_face_id = row->left_user_fringe_face_id;
	}
      else if (row->truncated_on_left_p)
	left = LEFT_FRINGE(0, Qtruncation, 0);
      else if (row->indicate_bob_p && EQ (boundary_top, Qleft))
	left = ((row->indicate_eob_p && EQ (boundary_bot, Qleft))
		? LEFT_FRINGE (1, Qtop_bottom, row->ends_at_zv_p)
		: LEFT_FRINGE (2, Qtop, 0));
      else if (row->indicate_eob_p && EQ (boundary_bot, Qleft))
	left = LEFT_FRINGE (3, Qbottom, row->ends_at_zv_p);
      else if (MATRIX_ROW_CONTINUATION_LINE_P (row))
	left = LEFT_FRINGE (4, Qcontinuation, 0);
      else if (row->indicate_empty_line_p && EQ (empty_pos, Qleft))
	left = LEFT_FRINGE (5, Qempty_line, 0);
      else if (row->indicate_top_line_p && EQ (arrow_top, Qleft))
	left = LEFT_FRINGE (6, Qup, 0);
      else if (row->indicate_bottom_line_p && EQ (arrow_bot, Qleft))
	left = LEFT_FRINGE (7, Qdown, 0);
      else
	left = NO_FRINGE_BITMAP;

      /* Decide which bitmap to draw in the right fringe.  */
      if (WINDOW_RIGHT_FRINGE_WIDTH (w) == 0)
	right = NO_FRINGE_BITMAP;
      else if (row->right_user_fringe_bitmap != NO_FRINGE_BITMAP)
	{
	  right = row->right_user_fringe_bitmap;
	  right_face_id = row->right_user_fringe_face_id;
	}
      else if (row->truncated_on_right_p)
	right = RIGHT_FRINGE (0, Qtruncation, 0);
      else if (row->indicate_bob_p && EQ (boundary_top, Qright))
	right = ((row->indicate_eob_p && EQ (boundary_bot, Qright))
		 ? RIGHT_FRINGE (1, Qtop_bottom, row->ends_at_zv_p)
		 : RIGHT_FRINGE (2, Qtop, 0));
      else if (row->indicate_eob_p && EQ (boundary_bot, Qright))
	right = RIGHT_FRINGE (3, Qbottom, row->ends_at_zv_p);
      else if (row->continued_p)
	right = RIGHT_FRINGE (4, Qcontinuation, 0);
      else if (row->indicate_top_line_p && EQ (arrow_top, Qright))
	right = RIGHT_FRINGE (6, Qup, 0);
      else if (row->indicate_bottom_line_p && EQ (arrow_bot, Qright))
	right = RIGHT_FRINGE (7, Qdown, 0);
      else if (row->indicate_empty_line_p && EQ (empty_pos, Qright))
	right = RIGHT_FRINGE (5, Qempty_line, 0);
      else
	right = NO_FRINGE_BITMAP;

      if (row->y != cur->y
	  || row->visible_height != cur->visible_height
	  || row->ends_at_zv_p != cur->ends_at_zv_p
	  || left != cur->left_fringe_bitmap
	  || right != cur->right_fringe_bitmap
	  || left_face_id != cur->left_fringe_face_id
	  || right_face_id != cur->right_fringe_face_id
	  || cur->redraw_fringe_bitmaps_p)
	{
	  redraw_p = row->redraw_fringe_bitmaps_p = 1;
	  if (!keep_current_p)
	    {
	      cur->redraw_fringe_bitmaps_p = 1;
	      cur->left_fringe_bitmap = left;
	      cur->right_fringe_bitmap = right;
	      cur->left_fringe_face_id = left_face_id;
	      cur->right_fringe_face_id = right_face_id;
	    }
	}

      if (row->overlay_arrow_bitmap < 0)
	row->overlay_arrow_bitmap = get_logical_fringe_bitmap (w, Qoverlay_arrow, 0, 0);

      if (row->overlay_arrow_bitmap != cur->overlay_arrow_bitmap)
	{
	  redraw_p = row->redraw_fringe_bitmaps_p = cur->redraw_fringe_bitmaps_p = 1;
	  cur->overlay_arrow_bitmap = row->overlay_arrow_bitmap;
	}

      row->left_fringe_bitmap = left;
      row->right_fringe_bitmap = right;
      row->left_fringe_face_id = left_face_id;
      row->right_fringe_face_id = right_face_id;

      if (rn > 0 && row->redraw_fringe_bitmaps_p)
	row[-1].redraw_fringe_bitmaps_p = cur[-1].redraw_fringe_bitmaps_p = 1;
    }

  return redraw_p && !keep_current_p;
}


/* Compute actual fringe widths for frame F.

   If REDRAW is 1, redraw F if the fringe settings was actually
   modified and F is visible.

   Since the combined left and right fringe must occupy an integral
   number of columns, we may need to add some pixels to each fringe.
   Typically, we add an equal amount (+/- 1 pixel) to each fringe,
   but a negative width value is taken literally (after negating it).

   We never make the fringes narrower than specified.
*/

void
compute_fringe_widths (f, redraw)
     struct frame *f;
     int redraw;
{
  int o_left = FRAME_LEFT_FRINGE_WIDTH (f);
  int o_right = FRAME_RIGHT_FRINGE_WIDTH (f);
  int o_cols = FRAME_FRINGE_COLS (f);

  Lisp_Object left_fringe = Fassq (Qleft_fringe, f->param_alist);
  Lisp_Object right_fringe = Fassq (Qright_fringe, f->param_alist);
  int left_fringe_width, right_fringe_width;

  if (!NILP (left_fringe))
    left_fringe = Fcdr (left_fringe);
  if (!NILP (right_fringe))
    right_fringe = Fcdr (right_fringe);

  left_fringe_width = ((NILP (left_fringe) || !INTEGERP (left_fringe)) ? 8 :
		       XINT (left_fringe));
  right_fringe_width = ((NILP (right_fringe) || !INTEGERP (right_fringe)) ? 8 :
			XINT (right_fringe));

  if (left_fringe_width || right_fringe_width)
    {
      int left_wid = left_fringe_width >= 0 ? left_fringe_width : -left_fringe_width;
      int right_wid = right_fringe_width >= 0 ? right_fringe_width : -right_fringe_width;
      int conf_wid = left_wid + right_wid;
      int font_wid = FRAME_COLUMN_WIDTH (f);
      int cols = (left_wid + right_wid + font_wid-1) / font_wid;
      int real_wid = cols * font_wid;
      if (left_wid && right_wid)
	{
	  if (left_fringe_width < 0)
	    {
	      /* Left fringe width is fixed, adjust right fringe if necessary */
	      FRAME_LEFT_FRINGE_WIDTH (f) = left_wid;
	      FRAME_RIGHT_FRINGE_WIDTH (f) = real_wid - left_wid;
	    }
	  else if (right_fringe_width < 0)
	    {
	      /* Right fringe width is fixed, adjust left fringe if necessary */
	      FRAME_LEFT_FRINGE_WIDTH (f) = real_wid - right_wid;
	      FRAME_RIGHT_FRINGE_WIDTH (f) = right_wid;
	    }
	  else
	    {
	      /* Adjust both fringes with an equal amount.
		 Note that we are doing integer arithmetic here, so don't
		 lose a pixel if the total width is an odd number.  */
	      int fill = real_wid - conf_wid;
	      FRAME_LEFT_FRINGE_WIDTH (f) = left_wid + fill/2;
	      FRAME_RIGHT_FRINGE_WIDTH (f) = right_wid + fill - fill/2;
	    }
	}
      else if (left_fringe_width)
	{
	  FRAME_LEFT_FRINGE_WIDTH (f) = real_wid;
	  FRAME_RIGHT_FRINGE_WIDTH (f) = 0;
	}
      else
	{
	  FRAME_LEFT_FRINGE_WIDTH (f) = 0;
	  FRAME_RIGHT_FRINGE_WIDTH (f) = real_wid;
	}
      FRAME_FRINGE_COLS (f) = cols;
    }
  else
    {
      FRAME_LEFT_FRINGE_WIDTH (f) = 0;
      FRAME_RIGHT_FRINGE_WIDTH (f) = 0;
      FRAME_FRINGE_COLS (f) = 0;
    }

  if (redraw && FRAME_VISIBLE_P (f))
    if (o_left != FRAME_LEFT_FRINGE_WIDTH (f) ||
	o_right != FRAME_RIGHT_FRINGE_WIDTH (f) ||
	o_cols != FRAME_FRINGE_COLS (f))
      redraw_frame (f);
}


/* Free resources used by a user-defined bitmap.  */

void
destroy_fringe_bitmap (n)
     int n;
{
  struct fringe_bitmap **fbp;

  fringe_faces[n] = Qnil;

  fbp = &fringe_bitmaps[n];
  if (*fbp && (*fbp)->dynamic)
    {
      /* XXX Is SELECTED_FRAME OK here? */
      struct redisplay_interface *rif = FRAME_RIF (SELECTED_FRAME ());
      if (rif && rif->destroy_fringe_bitmap)
	rif->destroy_fringe_bitmap (n);
      xfree (*fbp);
      *fbp = NULL;
    }

  while (max_used_fringe_bitmap > MAX_STANDARD_FRINGE_BITMAPS
	 && fringe_bitmaps[max_used_fringe_bitmap - 1] == NULL)
    max_used_fringe_bitmap--;
}


DEFUN ("destroy-fringe-bitmap", Fdestroy_fringe_bitmap, Sdestroy_fringe_bitmap,
       1, 1, 0,
       doc: /* Destroy fringe bitmap BITMAP.
If BITMAP overrides a standard fringe bitmap, the original bitmap is restored.  */)
  (bitmap)
     Lisp_Object bitmap;
{
  int n;

  CHECK_SYMBOL (bitmap);
  n = lookup_fringe_bitmap (bitmap);
  if (!n)
    return Qnil;

  destroy_fringe_bitmap (n);

  if (n >= MAX_STANDARD_FRINGE_BITMAPS)
    {
      Vfringe_bitmaps = Fdelq (bitmap, Vfringe_bitmaps);
      /* It would be better to remove the fringe property.  */
      Fput (bitmap, Qfringe, Qnil);
    }

  return Qnil;
}


/* Initialize bitmap bit.

   On X, we bit-swap the built-in bitmaps and reduce bitmap
   from short to char array if width is <= 8 bits.

   On MAC with big-endian CPU, we need to byte-swap each short.

   On W32 and MAC (little endian), there's no need to do this.
*/

#if defined (HAVE_X_WINDOWS)
static unsigned char swap_nibble[16] = {
  0x0, 0x8, 0x4, 0xc,           /* 0000 1000 0100 1100 */
  0x2, 0xa, 0x6, 0xe,           /* 0010 1010 0110 1110 */
  0x1, 0x9, 0x5, 0xd,           /* 0001 1001 0101 1101 */
  0x3, 0xb, 0x7, 0xf};          /* 0011 1011 0111 1111 */
#endif                          /* HAVE_X_WINDOWS */

void
init_fringe_bitmap (which, fb, once_p)
     int which;
     struct fringe_bitmap *fb;
     int once_p;
{
  if (once_p || fb->dynamic)
    {
#if defined (HAVE_X_WINDOWS)
      unsigned short *bits = fb->bits;
      int j;

      if (fb->width <= 8)
	{
	  unsigned char *cbits = (unsigned char *)fb->bits;
	  for (j = 0; j < fb->height; j++)
	    {
	      unsigned short b = *bits++;
	      unsigned char c;
	      c = (unsigned char)((swap_nibble[b & 0xf] << 4)
				  | (swap_nibble[(b>>4) & 0xf]));
	      *cbits++ = (c >> (8 - fb->width));
	    }
	}
      else
	{
	  for (j = 0; j < fb->height; j++)
	    {
	      unsigned short b = *bits;
	      b = (unsigned short)((swap_nibble[b & 0xf] << 12)
				   | (swap_nibble[(b>>4) & 0xf] << 8)
				   | (swap_nibble[(b>>8) & 0xf] << 4)
				   | (swap_nibble[(b>>12) & 0xf]));
	      b >>= (16 - fb->width);
#ifdef WORDS_BIG_ENDIAN
	      b = ((b >> 8) | (b << 8));
#endif
	      *bits++ = b;
	    }
	}
#endif /* HAVE_X_WINDOWS */

<<<<<<< HEAD
#ifdef MAC_OS
      unsigned short *bits = fb->bits;
      int j;
      for (j = 0; j < fb->height; j++)
	{
	  unsigned short b = *bits;
	  b <<= (16 - fb->width);
#ifndef WORDS_BIG_ENDIAN
	  b = ((b >> 8) | (b << 8));
#endif
	  *bits++ = b;
	}
#endif
=======
>>>>>>> 10d9d085
    }

  if (!once_p)
    {
      /* XXX Is SELECTED_FRAME OK here? */
      struct redisplay_interface *rif = FRAME_RIF (SELECTED_FRAME ());

      destroy_fringe_bitmap (which);

      if (rif && rif->define_fringe_bitmap)
	rif->define_fringe_bitmap (which, fb->bits, fb->height, fb->width);

      fringe_bitmaps[which] = fb;
      if (which >= max_used_fringe_bitmap)
	max_used_fringe_bitmap = which + 1;
    }
}


DEFUN ("define-fringe-bitmap", Fdefine_fringe_bitmap, Sdefine_fringe_bitmap,
       2, 5, 0,
       doc: /* Define fringe bitmap BITMAP from BITS of size HEIGHT x WIDTH.
BITMAP is a symbol identifying the new fringe bitmap.
BITS is either a string or a vector of integers.
HEIGHT is height of bitmap.  If HEIGHT is nil, use length of BITS.
WIDTH must be an integer between 1 and 16, or nil which defaults to 8.
Optional fifth arg ALIGN may be one of `top', `center', or `bottom',
indicating the positioning of the bitmap relative to the rows where it
is used; the default is to center the bitmap.  Fifth arg may also be a
list (ALIGN PERIODIC) where PERIODIC non-nil specifies that the bitmap
should be repeated.
If BITMAP already exists, the existing definition is replaced.  */)
  (bitmap, bits, height, width, align)
     Lisp_Object bitmap, bits, height, width, align;
{
  int n, h, i, j;
  unsigned short *b;
  struct fringe_bitmap fb, *xfb;
  int fill1 = 0, fill2 = 0;

  CHECK_SYMBOL (bitmap);

  if (STRINGP (bits))
    h = SCHARS (bits);
  else if (VECTORP (bits))
    h = XVECTOR (bits)->size;
  else
    wrong_type_argument (Qsequencep, bits);

  if (NILP (height))
    fb.height = h;
  else
    {
      CHECK_NUMBER (height);
      fb.height = min (XINT (height), 255);
      if (fb.height > h)
	{
	  fill1 = (fb.height - h) / 2;
	  fill2 = fb.height - h - fill1;
	}
    }

  if (NILP (width))
    fb.width = 8;
  else
    {
      CHECK_NUMBER (width);
      fb.width = min (XINT (width), 255);
    }

  fb.period = 0;
  fb.align = ALIGN_BITMAP_CENTER;

  if (CONSP (align))
    {
      Lisp_Object period = XCDR (align);
      if (CONSP (period))
	{
	  period = XCAR (period);
	  if (!NILP (period))
	    {
	      fb.period = fb.height;
	      fb.height = 255;
	    }
	}
      align = XCAR (align);
    }
  if (EQ (align, Qtop))
    fb.align = ALIGN_BITMAP_TOP;
  else if (EQ (align, Qbottom))
    fb.align = ALIGN_BITMAP_BOTTOM;
  else if (!NILP (align) && !EQ (align, Qcenter))
    error ("Bad align argument");

  n = lookup_fringe_bitmap (bitmap);
  if (!n)
    {
      if (max_used_fringe_bitmap < max_fringe_bitmaps)
	n = max_used_fringe_bitmap++;
      else
	{
	  for (n = MAX_STANDARD_FRINGE_BITMAPS;
	       n < max_fringe_bitmaps;
	       n++)
	    if (fringe_bitmaps[n] == NULL)
	      break;

	  if (n == max_fringe_bitmaps)
	    {
	      if ((max_fringe_bitmaps + 20) > MAX_FRINGE_BITMAPS)
		error ("No free fringe bitmap slots");

	      i = max_fringe_bitmaps;
	      max_fringe_bitmaps += 20;
	      fringe_bitmaps
		= ((struct fringe_bitmap **)
		   xrealloc (fringe_bitmaps, max_fringe_bitmaps * sizeof (struct fringe_bitmap *)));
	      fringe_faces
		= (Lisp_Object *) xrealloc (fringe_faces, max_fringe_bitmaps * sizeof (Lisp_Object));

	      for (; i < max_fringe_bitmaps; i++)
		{
		  fringe_bitmaps[i] = NULL;
		  fringe_faces[i] = Qnil;
		}
	    }
	}

      Vfringe_bitmaps = Fcons (bitmap, Vfringe_bitmaps);
      Fput (bitmap, Qfringe, make_number (n));
    }

  fb.dynamic = 1;

  xfb = (struct fringe_bitmap *) xmalloc (sizeof fb
					  + fb.height * BYTES_PER_BITMAP_ROW);
  fb.bits = b = (unsigned short *) (xfb + 1);
  bzero (b, fb.height);

  j = 0;
  while (j < fb.height)
    {
      for (i = 0; i < fill1 && j < fb.height; i++)
	b[j++] = 0;
      for (i = 0; i < h && j < fb.height; i++)
	{
	  Lisp_Object elt = Faref (bits, make_number (i));
	  b[j++] = NUMBERP (elt) ? XINT (elt) : 0;
	}
      for (i = 0; i < fill2 && j < fb.height; i++)
	b[j++] = 0;
    }

  *xfb = fb;

  init_fringe_bitmap (n, xfb, 0);

  return bitmap;
}

DEFUN ("set-fringe-bitmap-face", Fset_fringe_bitmap_face, Sset_fringe_bitmap_face,
       1, 2, 0,
       doc: /* Set face for fringe bitmap BITMAP to FACE.
If FACE is nil, reset face to default fringe face.  */)
  (bitmap, face)
     Lisp_Object bitmap, face;
{
  int n;
  int face_id;

  CHECK_SYMBOL (bitmap);
  n = lookup_fringe_bitmap (bitmap);
  if (!n)
    error ("Undefined fringe bitmap");

  if (!NILP (face))
    {
      face_id = lookup_derived_face (SELECTED_FRAME (), face,
				     FRINGE_FACE_ID, 1);
      if (face_id < 0)
	error ("No such face");
    }

  fringe_faces[n] = face;

  return Qnil;
}

DEFUN ("fringe-bitmaps-at-pos", Ffringe_bitmaps_at_pos, Sfringe_bitmaps_at_pos,
       0, 2, 0,
       doc: /* Return fringe bitmaps of row containing position POS in window WINDOW.
If WINDOW is nil, use selected window.  If POS is nil, use value of point
in that window.  Return value is a list (LEFT RIGHT OV), where LEFT
is the symbol for the bitmap in the left fringe (or nil if no bitmap),
RIGHT is similar for the right fringe, and OV is non-nil if there is an
overlay arrow in the left fringe.
Return nil if POS is not visible in WINDOW.  */)
  (pos, window)
     Lisp_Object pos, window;
{
  struct window *w;
  struct glyph_row *row;
  int textpos;

  if (NILP (window))
    window = selected_window;
  CHECK_WINDOW (window);
  w = XWINDOW (window);

  if (!NILP (pos))
    {
      CHECK_NUMBER_COERCE_MARKER (pos);
      textpos = XINT (pos);
    }
  else if (w == XWINDOW (selected_window))
    textpos = PT;
  else
    textpos = XMARKER (w->pointm)->charpos;

  row = MATRIX_FIRST_TEXT_ROW (w->current_matrix);
  row = row_containing_pos (w, textpos, row, NULL, 0);
  if (row)
    return list3 (get_fringe_bitmap_name (row->left_fringe_bitmap),
		  get_fringe_bitmap_name (row->right_fringe_bitmap),
		  (row->overlay_arrow_bitmap == 0 ? Qnil
		   : row->overlay_arrow_bitmap < 0 ? Qt
		   : get_fringe_bitmap_name (row->overlay_arrow_bitmap)));
  else
    return Qnil;
}


/***********************************************************************
			    Initialization
 ***********************************************************************/

void
syms_of_fringe ()
{
  Qtruncation = intern ("truncation");
  staticpro (&Qtruncation);
  Qcontinuation = intern ("continuation");
  staticpro (&Qcontinuation);
  Qoverlay_arrow = intern ("overlay-arrow");
  staticpro (&Qoverlay_arrow);
  Qempty_line = intern ("empty-line");
  staticpro (&Qempty_line);
  Qtop_bottom = intern ("top-bottom");
  staticpro (&Qtop_bottom);
  Qhollow_small = intern ("hollow-small");
  staticpro (&Qhollow_small);

  defsubr (&Sdestroy_fringe_bitmap);
  defsubr (&Sdefine_fringe_bitmap);
  defsubr (&Sfringe_bitmaps_at_pos);
  defsubr (&Sset_fringe_bitmap_face);

  DEFVAR_LISP ("overflow-newline-into-fringe", &Voverflow_newline_into_fringe,
    doc: /* *Non-nil means that newline may flow into the right fringe.
This means that display lines which are exactly as wide as the window
(not counting the final newline) will only occupy one screen line, by
showing (or hiding) the final newline in the right fringe; when point
is at the final newline, the cursor is shown in the right fringe.
If nil, also continue lines which are exactly as wide as the window.  */);
  Voverflow_newline_into_fringe = Qt;

  DEFVAR_LISP ("fringe-bitmaps", &Vfringe_bitmaps,
    doc: /* List of fringe bitmap symbols.  */);
  Vfringe_bitmaps = Qnil;
}

/* Garbage collection hook */

void
mark_fringe_data ()
{
  int i;

  for (i = 0; i < max_fringe_bitmaps; i++)
    if (!NILP (fringe_faces[i]))
      mark_object (fringe_faces[i]);
}

/* Initialize this module when Emacs starts.  */

void
init_fringe_once ()
{
  int bt;

  for (bt = NO_FRINGE_BITMAP + 1; bt < MAX_STANDARD_FRINGE_BITMAPS; bt++)
    init_fringe_bitmap(bt, &standard_bitmaps[bt], 1);
}

void
init_fringe ()
{
  int i;

  max_fringe_bitmaps = MAX_STANDARD_FRINGE_BITMAPS + 20;

  fringe_bitmaps
    = (struct fringe_bitmap **) xmalloc (max_fringe_bitmaps * sizeof (struct fringe_bitmap *));
  fringe_faces
    = (Lisp_Object *) xmalloc (max_fringe_bitmaps * sizeof (Lisp_Object));

  for (i = 0; i < max_fringe_bitmaps; i++)
    {
      fringe_bitmaps[i] = NULL;
      fringe_faces[i] = Qnil;
    }
}

#ifdef HAVE_NTGUI

void
w32_init_fringe (struct redisplay_interface *rif)
{
  int bt;

  if (!rif)
    return;

  for (bt = NO_FRINGE_BITMAP + 1; bt < MAX_STANDARD_FRINGE_BITMAPS; bt++)
    {
      struct fringe_bitmap *fb = &standard_bitmaps[bt];
      rif->define_fringe_bitmap (bt, fb->bits, fb->height, fb->width);
    }
}

void
w32_reset_fringes ()
{
  /* Destroy row bitmaps.  */
  int bt;
  struct redisplay_interface *rif = FRAME_RIF (SELECTED_FRAME ());

  if (!rif)
    return;

  for (bt = NO_FRINGE_BITMAP + 1; bt < max_used_fringe_bitmap; bt++)
    rif->destroy_fringe_bitmap (bt);
}

#endif /* HAVE_NTGUI */

#endif /* HAVE_WINDOW_SYSTEM */

/* arch-tag: 04596920-43eb-473d-b319-82712338162d
   (do not change this comment) */<|MERGE_RESOLUTION|>--- conflicted
+++ resolved
@@ -1379,8 +1379,7 @@
 	}
 #endif /* HAVE_X_WINDOWS */
 
-<<<<<<< HEAD
-#ifdef MAC_OS
+#ifdef HAVE_MACGUI
       unsigned short *bits = fb->bits;
       int j;
       for (j = 0; j < fb->height; j++)
@@ -1393,8 +1392,6 @@
 	  *bits++ = b;
 	}
 #endif
-=======
->>>>>>> 10d9d085
     }
 
   if (!once_p)
@@ -1708,10 +1705,15 @@
     }
 }
 
+#if defined (HAVE_NTGUI) || defined (HAVE_MACGUI)
+
+void
 #ifdef HAVE_NTGUI
-
-void
-w32_init_fringe (struct redisplay_interface *rif)
+w32_init_fringe (rif)
+#else  /* HAVE_MACGUI */
+mac_init_fringe (rif)
+#endif
+     struct redisplay_interface *rif;
 {
   int bt;
 
@@ -1724,7 +1726,9 @@
       rif->define_fringe_bitmap (bt, fb->bits, fb->height, fb->width);
     }
 }
-
+#endif
+
+#ifdef HAVE_NTGUI
 void
 w32_reset_fringes ()
 {
