/* Evaluator for GNU Emacs Lisp interpreter.
   Copyright (C) 1985, 1986, 1987, 1993, 1994, 1995, 1999, 2000, 2001,
                 2002, 2003, 2004, 2005, 2006, 2007, 2008, 2009
                 Free Software Foundation, Inc.

This file is part of GNU Emacs.

GNU Emacs is free software: you can redistribute it and/or modify
it under the terms of the GNU General Public License as published by
the Free Software Foundation, either version 3 of the License, or
(at your option) any later version.

GNU Emacs is distributed in the hope that it will be useful,
but WITHOUT ANY WARRANTY; without even the implied warranty of
MERCHANTABILITY or FITNESS FOR A PARTICULAR PURPOSE.  See the
GNU General Public License for more details.

You should have received a copy of the GNU General Public License
along with GNU Emacs.  If not, see <http://www.gnu.org/licenses/>.  */


#include <config.h>
#include "lisp.h"
#include "blockinput.h"
#include "commands.h"
#include "keyboard.h"
#include "dispextern.h"
#include <setjmp.h>

#if HAVE_X_WINDOWS
#include "xterm.h"
#endif

/* This definition is duplicated in alloc.c and keyboard.c */
/* Putting it in lisp.h makes cc bomb out! */

struct backtrace
{
  struct backtrace *next;
  Lisp_Object *function;
  Lisp_Object *args;	/* Points to vector of args. */
  int nargs;		/* Length of vector.
			   If nargs is UNEVALLED, args points to slot holding
			   list of unevalled args */
  char evalargs;
  /* Nonzero means call value of debugger when done with this operation. */
  char debug_on_exit;
};

struct backtrace *backtrace_list;

/* This structure helps implement the `catch' and `throw' control
   structure.  A struct catchtag contains all the information needed
   to restore the state of the interpreter after a non-local jump.

   Handlers for error conditions (represented by `struct handler'
   structures) just point to a catch tag to do the cleanup required
   for their jumps.

   catchtag structures are chained together in the C calling stack;
   the `next' member points to the next outer catchtag.

   A call like (throw TAG VAL) searches for a catchtag whose `tag'
   member is TAG, and then unbinds to it.  The `val' member is used to
   hold VAL while the stack is unwound; `val' is returned as the value
   of the catch form.

   All the other members are concerned with restoring the interpreter
   state.  */

struct catchtag
{
  Lisp_Object tag;
  Lisp_Object val;
  struct catchtag *next;
  struct gcpro *gcpro;
  jmp_buf jmp;
  struct backtrace *backlist;
  struct handler *handlerlist;
  int lisp_eval_depth;
  int pdlcount;
  int poll_suppress_count;
  int interrupt_input_blocked;
  struct byte_stack *byte_stack;
};

struct catchtag *catchlist;

#ifdef DEBUG_GCPRO
/* Count levels of GCPRO to detect failure to UNGCPRO.  */
int gcpro_level;
#endif

Lisp_Object Qautoload, Qmacro, Qexit, Qinteractive, Qcommandp, Qdefun;
Lisp_Object Qinhibit_quit, Vinhibit_quit, Vquit_flag;
Lisp_Object Qand_rest, Qand_optional;
Lisp_Object Qdebug_on_error;
Lisp_Object Qdeclare;
Lisp_Object Qdebug;
extern Lisp_Object Qinteractive_form;

/* This holds either the symbol `run-hooks' or nil.
   It is nil at an early stage of startup, and when Emacs
   is shutting down.  */

Lisp_Object Vrun_hooks;

/* Non-nil means record all fset's and provide's, to be undone
   if the file being autoloaded is not fully loaded.
   They are recorded by being consed onto the front of Vautoload_queue:
   (FUN . ODEF) for a defun, (0 . OFEATURES) for a provide.  */

Lisp_Object Vautoload_queue;

/* Current number of specbindings allocated in specpdl.  */

int specpdl_size;

/* Pointer to beginning of specpdl.  */

struct specbinding *specpdl;

/* Pointer to first unused element in specpdl.  */

struct specbinding *specpdl_ptr;

/* Maximum size allowed for specpdl allocation */

EMACS_INT max_specpdl_size;

/* Depth in Lisp evaluations and function calls.  */

int lisp_eval_depth;

/* Maximum allowed depth in Lisp evaluations and function calls.  */

EMACS_INT max_lisp_eval_depth;

/* Nonzero means enter debugger before next function call */

int debug_on_next_call;

/* Non-zero means debugger may continue.  This is zero when the
   debugger is called during redisplay, where it might not be safe to
   continue the interrupted redisplay. */

int debugger_may_continue;

/* List of conditions (non-nil atom means all) which cause a backtrace
   if an error is handled by the command loop's error handler.  */

Lisp_Object Vstack_trace_on_error;

/* List of conditions (non-nil atom means all) which enter the debugger
   if an error is handled by the command loop's error handler.  */

Lisp_Object Vdebug_on_error;

/* List of conditions and regexps specifying error messages which
   do not enter the debugger even if Vdebug_on_error says they should.  */

Lisp_Object Vdebug_ignored_errors;

/* Non-nil means call the debugger even if the error will be handled.  */

Lisp_Object Vdebug_on_signal;

/* Hook for edebug to use.  */

Lisp_Object Vsignal_hook_function;

/* Nonzero means enter debugger if a quit signal
   is handled by the command loop's error handler. */

int debug_on_quit;

/* The value of num_nonmacro_input_events as of the last time we
   started to enter the debugger.  If we decide to enter the debugger
   again when this is still equal to num_nonmacro_input_events, then we
   know that the debugger itself has an error, and we should just
   signal the error instead of entering an infinite loop of debugger
   invocations.  */

int when_entered_debugger;

Lisp_Object Vdebugger;

/* The function from which the last `signal' was called.  Set in
   Fsignal.  */

Lisp_Object Vsignaling_function;

/* Set to non-zero while processing X events.  Checked in Feval to
   make sure the Lisp interpreter isn't called from a signal handler,
   which is unsafe because the interpreter isn't reentrant.  */

int handling_signal;

/* Function to process declarations in defmacro forms.  */

Lisp_Object Vmacro_declaration_function;

extern Lisp_Object Qrisky_local_variable;

extern Lisp_Object Qfunction;

static Lisp_Object funcall_lambda P_ ((Lisp_Object, int, Lisp_Object*));
static void unwind_to_catch P_ ((struct catchtag *, Lisp_Object)) NO_RETURN;

#if __GNUC__
/* "gcc -O3" enables automatic function inlining, which optimizes out
   the arguments for the invocations of these functions, whereas they
   expect these values on the stack.  */
Lisp_Object apply1 () __attribute__((noinline));
Lisp_Object call2 () __attribute__((noinline));
#endif

void
init_eval_once ()
{
  specpdl_size = 50;
  specpdl = (struct specbinding *) xmalloc (specpdl_size * sizeof (struct specbinding));
  specpdl_ptr = specpdl;
  /* Don't forget to update docs (lispref node "Local Variables").  */
  max_specpdl_size = 1000;
  max_lisp_eval_depth = 400;

  Vrun_hooks = Qnil;
}

void
init_eval ()
{
  specpdl_ptr = specpdl;
  catchlist = 0;
  handlerlist = 0;
  backtrace_list = 0;
  Vquit_flag = Qnil;
  debug_on_next_call = 0;
  lisp_eval_depth = 0;
#ifdef DEBUG_GCPRO
  gcpro_level = 0;
#endif
  /* This is less than the initial value of num_nonmacro_input_events.  */
  when_entered_debugger = -1;
}

/* unwind-protect function used by call_debugger.  */

static Lisp_Object
restore_stack_limits (data)
     Lisp_Object data;
{
  max_specpdl_size = XINT (XCAR (data));
  max_lisp_eval_depth = XINT (XCDR (data));
  return Qnil;
}

/* Call the Lisp debugger, giving it argument ARG.  */

Lisp_Object
call_debugger (arg)
     Lisp_Object arg;
{
  int debug_while_redisplaying;
  int count = SPECPDL_INDEX ();
  Lisp_Object val;
  int old_max = max_specpdl_size;

  /* Temporarily bump up the stack limits,
     so the debugger won't run out of stack.  */

  max_specpdl_size += 1;
  record_unwind_protect (restore_stack_limits,
			 Fcons (make_number (old_max),
				make_number (max_lisp_eval_depth)));
  max_specpdl_size = old_max;

  if (lisp_eval_depth + 40 > max_lisp_eval_depth)
    max_lisp_eval_depth = lisp_eval_depth + 40;

  if (SPECPDL_INDEX () + 100 > max_specpdl_size)
    max_specpdl_size = SPECPDL_INDEX () + 100;

<<<<<<< HEAD
#if defined (HAVE_X_WINDOWS) || defined (MAC_OS)
=======
#ifdef HAVE_WINDOW_SYSTEM
>>>>>>> 10d9d085
  if (display_hourglass_p)
    cancel_hourglass ();
#endif

  debug_on_next_call = 0;
  when_entered_debugger = num_nonmacro_input_events;

  /* Resetting redisplaying_p to 0 makes sure that debug output is
     displayed if the debugger is invoked during redisplay.  */
  debug_while_redisplaying = redisplaying_p;
  redisplaying_p = 0;
  specbind (intern ("debugger-may-continue"),
	    debug_while_redisplaying ? Qnil : Qt);
  specbind (Qinhibit_redisplay, Qnil);
  specbind (Qdebug_on_error, Qnil);

#if 0 /* Binding this prevents execution of Lisp code during
	 redisplay, which necessarily leads to display problems.  */
  specbind (Qinhibit_eval_during_redisplay, Qt);
#endif

  val = apply1 (Vdebugger, arg);

  /* Interrupting redisplay and resuming it later is not safe under
     all circumstances.  So, when the debugger returns, abort the
     interrupted redisplay by going back to the top-level.  */
  if (debug_while_redisplaying)
    Ftop_level ();

  return unbind_to (count, val);
}

void
do_debug_on_call (code)
     Lisp_Object code;
{
  debug_on_next_call = 0;
  backtrace_list->debug_on_exit = 1;
  call_debugger (Fcons (code, Qnil));
}

/* NOTE!!! Every function that can call EVAL must protect its args
   and temporaries from garbage collection while it needs them.
   The definition of `For' shows what you have to do.  */

DEFUN ("or", For, Sor, 0, UNEVALLED, 0,
       doc: /* Eval args until one of them yields non-nil, then return that value.
The remaining args are not evalled at all.
If all args return nil, return nil.
usage: (or CONDITIONS...)  */)
     (args)
     Lisp_Object args;
{
  register Lisp_Object val = Qnil;
  struct gcpro gcpro1;

  GCPRO1 (args);

  while (CONSP (args))
    {
      val = Feval (XCAR (args));
      if (!NILP (val))
	break;
      args = XCDR (args);
    }

  UNGCPRO;
  return val;
}

DEFUN ("and", Fand, Sand, 0, UNEVALLED, 0,
       doc: /* Eval args until one of them yields nil, then return nil.
The remaining args are not evalled at all.
If no arg yields nil, return the last arg's value.
usage: (and CONDITIONS...)  */)
     (args)
     Lisp_Object args;
{
  register Lisp_Object val = Qt;
  struct gcpro gcpro1;

  GCPRO1 (args);

  while (CONSP (args))
    {
      val = Feval (XCAR (args));
      if (NILP (val))
	break;
      args = XCDR (args);
    }

  UNGCPRO;
  return val;
}

DEFUN ("if", Fif, Sif, 2, UNEVALLED, 0,
       doc: /* If COND yields non-nil, do THEN, else do ELSE...
Returns the value of THEN or the value of the last of the ELSE's.
THEN must be one expression, but ELSE... can be zero or more expressions.
If COND yields nil, and there are no ELSE's, the value is nil.
usage: (if COND THEN ELSE...)  */)
     (args)
     Lisp_Object args;
{
  register Lisp_Object cond;
  struct gcpro gcpro1;

  GCPRO1 (args);
  cond = Feval (Fcar (args));
  UNGCPRO;

  if (!NILP (cond))
    return Feval (Fcar (Fcdr (args)));
  return Fprogn (Fcdr (Fcdr (args)));
}

DEFUN ("cond", Fcond, Scond, 0, UNEVALLED, 0,
       doc: /* Try each clause until one succeeds.
Each clause looks like (CONDITION BODY...).  CONDITION is evaluated
and, if the value is non-nil, this clause succeeds:
then the expressions in BODY are evaluated and the last one's
value is the value of the cond-form.
If no clause succeeds, cond returns nil.
If a clause has one element, as in (CONDITION),
CONDITION's value if non-nil is returned from the cond-form.
usage: (cond CLAUSES...)  */)
     (args)
     Lisp_Object args;
{
  register Lisp_Object clause, val;
  struct gcpro gcpro1;

  val = Qnil;
  GCPRO1 (args);
  while (!NILP (args))
    {
      clause = Fcar (args);
      val = Feval (Fcar (clause));
      if (!NILP (val))
	{
	  if (!EQ (XCDR (clause), Qnil))
	    val = Fprogn (XCDR (clause));
	  break;
	}
      args = XCDR (args);
    }
  UNGCPRO;

  return val;
}

DEFUN ("progn", Fprogn, Sprogn, 0, UNEVALLED, 0,
       doc: /* Eval BODY forms sequentially and return value of last one.
usage: (progn BODY...)  */)
     (args)
     Lisp_Object args;
{
  register Lisp_Object val = Qnil;
  struct gcpro gcpro1;

  GCPRO1 (args);

  while (CONSP (args))
    {
      val = Feval (XCAR (args));
      args = XCDR (args);
    }

  UNGCPRO;
  return val;
}

DEFUN ("prog1", Fprog1, Sprog1, 1, UNEVALLED, 0,
       doc: /* Eval FIRST and BODY sequentially; return value from FIRST.
The value of FIRST is saved during the evaluation of the remaining args,
whose values are discarded.
usage: (prog1 FIRST BODY...)  */)
     (args)
     Lisp_Object args;
{
  Lisp_Object val;
  register Lisp_Object args_left;
  struct gcpro gcpro1, gcpro2;
  register int argnum = 0;

  if (NILP (args))
    return Qnil;

  args_left = args;
  val = Qnil;
  GCPRO2 (args, val);

  do
    {
      if (!(argnum++))
        val = Feval (Fcar (args_left));
      else
	Feval (Fcar (args_left));
      args_left = Fcdr (args_left);
    }
  while (!NILP(args_left));

  UNGCPRO;
  return val;
}

DEFUN ("prog2", Fprog2, Sprog2, 2, UNEVALLED, 0,
       doc: /* Eval FORM1, FORM2 and BODY sequentially; return value from FORM2.
The value of FORM2 is saved during the evaluation of the
remaining args, whose values are discarded.
usage: (prog2 FORM1 FORM2 BODY...)  */)
     (args)
     Lisp_Object args;
{
  Lisp_Object val;
  register Lisp_Object args_left;
  struct gcpro gcpro1, gcpro2;
  register int argnum = -1;

  val = Qnil;

  if (NILP (args))
    return Qnil;

  args_left = args;
  val = Qnil;
  GCPRO2 (args, val);

  do
    {
      if (!(argnum++))
        val = Feval (Fcar (args_left));
      else
	Feval (Fcar (args_left));
      args_left = Fcdr (args_left);
    }
  while (!NILP (args_left));

  UNGCPRO;
  return val;
}

DEFUN ("setq", Fsetq, Ssetq, 0, UNEVALLED, 0,
       doc: /* Set each SYM to the value of its VAL.
The symbols SYM are variables; they are literal (not evaluated).
The values VAL are expressions; they are evaluated.
Thus, (setq x (1+ y)) sets `x' to the value of `(1+ y)'.
The second VAL is not computed until after the first SYM is set, and so on;
each VAL can use the new value of variables set earlier in the `setq'.
The return value of the `setq' form is the value of the last VAL.
usage: (setq [SYM VAL]...)  */)
     (args)
     Lisp_Object args;
{
  register Lisp_Object args_left;
  register Lisp_Object val, sym;
  struct gcpro gcpro1;

  if (NILP (args))
    return Qnil;

  args_left = args;
  GCPRO1 (args);

  do
    {
      val = Feval (Fcar (Fcdr (args_left)));
      sym = Fcar (args_left);
      Fset (sym, val);
      args_left = Fcdr (Fcdr (args_left));
    }
  while (!NILP(args_left));

  UNGCPRO;
  return val;
}

DEFUN ("quote", Fquote, Squote, 1, UNEVALLED, 0,
       doc: /* Return the argument, without evaluating it.  `(quote x)' yields `x'.
usage: (quote ARG)  */)
     (args)
     Lisp_Object args;
{
  if (!NILP (Fcdr (args)))
    xsignal2 (Qwrong_number_of_arguments, Qquote, Flength (args));
  return Fcar (args);
}

DEFUN ("function", Ffunction, Sfunction, 1, UNEVALLED, 0,
       doc: /* Like `quote', but preferred for objects which are functions.
In byte compilation, `function' causes its argument to be compiled.
`quote' cannot do that.
usage: (function ARG)  */)
     (args)
     Lisp_Object args;
{
  if (!NILP (Fcdr (args)))
    xsignal2 (Qwrong_number_of_arguments, Qfunction, Flength (args));
  return Fcar (args);
}


DEFUN ("interactive-p", Finteractive_p, Sinteractive_p, 0, 0, 0,
       doc: /* Return t if the function was run directly by user input.
This means that the function was called with `call-interactively'
\(which includes being called as the binding of a key)
and input is currently coming from the keyboard (not in keyboard macro),
and Emacs is not running in batch mode (`noninteractive' is nil).

The only known proper use of `interactive-p' is in deciding whether to
display a helpful message, or how to display it.  If you're thinking
of using it for any other purpose, it is quite likely that you're
making a mistake.  Think: what do you want to do when the command is
called from a keyboard macro?

If you want to test whether your function was called with
`call-interactively', the way to do that is by adding an extra
optional argument, and making the `interactive' spec specify non-nil
unconditionally for that argument.  (`p' is a good way to do this.)  */)
     ()
{
  return (INTERACTIVE && interactive_p (1)) ? Qt : Qnil;
}


DEFUN ("called-interactively-p", Fcalled_interactively_p, Scalled_interactively_p, 0, 0, 0,
       doc: /* Return t if the function using this was called with `call-interactively'.
This is used for implementing advice and other function-modifying
features of Emacs.

The cleanest way to test whether your function was called with
`call-interactively' is by adding an extra optional argument,
and making the `interactive' spec specify non-nil unconditionally
for that argument.  (`p' is a good way to do this.)  */)
     ()
{
  return interactive_p (1) ? Qt : Qnil;
}


/*  Return 1 if function in which this appears was called using
    call-interactively.

    EXCLUDE_SUBRS_P non-zero means always return 0 if the function
    called is a built-in.  */

int
interactive_p (exclude_subrs_p)
     int exclude_subrs_p;
{
  struct backtrace *btp;
  Lisp_Object fun;

  btp = backtrace_list;

  /* If this isn't a byte-compiled function, there may be a frame at
     the top for Finteractive_p.  If so, skip it.  */
  fun = Findirect_function (*btp->function, Qnil);
  if (SUBRP (fun) && (XSUBR (fun) == &Sinteractive_p
		      || XSUBR (fun) == &Scalled_interactively_p))
    btp = btp->next;

  /* If we're running an Emacs 18-style byte-compiled function, there
     may be a frame for Fbytecode at the top level.  In any version of
     Emacs there can be Fbytecode frames for subexpressions evaluated
     inside catch and condition-case.  Skip past them.

     If this isn't a byte-compiled function, then we may now be
     looking at several frames for special forms.  Skip past them.  */
  while (btp
	 && (EQ (*btp->function, Qbytecode)
	     || btp->nargs == UNEVALLED))
    btp = btp->next;

  /* btp now points at the frame of the innermost function that isn't
     a special form, ignoring frames for Finteractive_p and/or
     Fbytecode at the top.  If this frame is for a built-in function
     (such as load or eval-region) return nil.  */
  fun = Findirect_function (*btp->function, Qnil);
  if (exclude_subrs_p && SUBRP (fun))
    return 0;

  /* btp points to the frame of a Lisp function that called interactive-p.
     Return t if that function was called interactively.  */
  if (btp && btp->next && EQ (*btp->next->function, Qcall_interactively))
    return 1;
  return 0;
}


DEFUN ("defun", Fdefun, Sdefun, 2, UNEVALLED, 0,
       doc: /* Define NAME as a function.
The definition is (lambda ARGLIST [DOCSTRING] BODY...).
See also the function `interactive'.
usage: (defun NAME ARGLIST [DOCSTRING] BODY...)  */)
     (args)
     Lisp_Object args;
{
  register Lisp_Object fn_name;
  register Lisp_Object defn;

  fn_name = Fcar (args);
  CHECK_SYMBOL (fn_name);
  defn = Fcons (Qlambda, Fcdr (args));
  if (!NILP (Vpurify_flag))
    defn = Fpurecopy (defn);
  if (CONSP (XSYMBOL (fn_name)->function)
      && EQ (XCAR (XSYMBOL (fn_name)->function), Qautoload))
    LOADHIST_ATTACH (Fcons (Qt, fn_name));
  Ffset (fn_name, defn);
  LOADHIST_ATTACH (Fcons (Qdefun, fn_name));
  return fn_name;
}

DEFUN ("defmacro", Fdefmacro, Sdefmacro, 2, UNEVALLED, 0,
       doc: /* Define NAME as a macro.
The actual definition looks like
 (macro lambda ARGLIST [DOCSTRING] [DECL] BODY...).
When the macro is called, as in (NAME ARGS...),
the function (lambda ARGLIST BODY...) is applied to
the list ARGS... as it appears in the expression,
and the result should be a form to be evaluated instead of the original.

DECL is a declaration, optional, which can specify how to indent
calls to this macro, how Edebug should handle it, and which argument
should be treated as documentation.  It looks like this:
  (declare SPECS...)
The elements can look like this:
  (indent INDENT)
	Set NAME's `lisp-indent-function' property to INDENT.

  (debug DEBUG)
	Set NAME's `edebug-form-spec' property to DEBUG.  (This is
	equivalent to writing a `def-edebug-spec' for the macro.)

  (doc-string ELT)
	Set NAME's `doc-string-elt' property to ELT.

usage: (defmacro NAME ARGLIST [DOCSTRING] [DECL] BODY...)  */)
     (args)
     Lisp_Object args;
{
  register Lisp_Object fn_name;
  register Lisp_Object defn;
  Lisp_Object lambda_list, doc, tail;

  fn_name = Fcar (args);
  CHECK_SYMBOL (fn_name);
  lambda_list = Fcar (Fcdr (args));
  tail = Fcdr (Fcdr (args));

  doc = Qnil;
  if (STRINGP (Fcar (tail)))
    {
      doc = XCAR (tail);
      tail = XCDR (tail);
    }

  while (CONSP (Fcar (tail))
	 && EQ (Fcar (Fcar (tail)), Qdeclare))
    {
      if (!NILP (Vmacro_declaration_function))
	{
	  struct gcpro gcpro1;
	  GCPRO1 (args);
	  call2 (Vmacro_declaration_function, fn_name, Fcar (tail));
	  UNGCPRO;
	}

      tail = Fcdr (tail);
    }

  if (NILP (doc))
    tail = Fcons (lambda_list, tail);
  else
    tail = Fcons (lambda_list, Fcons (doc, tail));
  defn = Fcons (Qmacro, Fcons (Qlambda, tail));

  if (!NILP (Vpurify_flag))
    defn = Fpurecopy (defn);
  if (CONSP (XSYMBOL (fn_name)->function)
      && EQ (XCAR (XSYMBOL (fn_name)->function), Qautoload))
    LOADHIST_ATTACH (Fcons (Qt, fn_name));
  Ffset (fn_name, defn);
  LOADHIST_ATTACH (Fcons (Qdefun, fn_name));
  return fn_name;
}


DEFUN ("defvaralias", Fdefvaralias, Sdefvaralias, 2, 3, 0,
       doc: /* Make NEW-ALIAS a variable alias for symbol BASE-VARIABLE.
Aliased variables always have the same value; setting one sets the other.
Third arg DOCSTRING, if non-nil, is documentation for NEW-ALIAS.  If it is
omitted or nil, NEW-ALIAS gets the documentation string of BASE-VARIABLE,
or of the variable at the end of the chain of aliases, if BASE-VARIABLE is
itself an alias.  If NEW-ALIAS is bound, and BASE-VARIABLE is not,
then the value of BASE-VARIABLE is set to that of NEW-ALIAS.
The return value is BASE-VARIABLE.  */)
     (new_alias, base_variable, docstring)
     Lisp_Object new_alias, base_variable, docstring;
{
  struct Lisp_Symbol *sym;

  CHECK_SYMBOL (new_alias);
  CHECK_SYMBOL (base_variable);

  if (SYMBOL_CONSTANT_P (new_alias))
    error ("Cannot make a constant an alias");

  sym = XSYMBOL (new_alias);
  /* http://lists.gnu.org/archive/html/emacs-devel/2008-04/msg00834.html
     If n_a is bound, but b_v is not, set the value of b_v to n_a.
     This is for the sake of define-obsolete-variable-alias and user
     customizations.  */
  if (NILP (Fboundp (base_variable)) && !NILP (Fboundp (new_alias)))
    XSYMBOL(base_variable)->value = sym->value;
  sym->indirect_variable = 1;
  sym->value = base_variable;
  sym->constant = SYMBOL_CONSTANT_P (base_variable);
  LOADHIST_ATTACH (new_alias);
  if (!NILP (docstring))
    Fput (new_alias, Qvariable_documentation, docstring);
  else
    Fput (new_alias, Qvariable_documentation, Qnil);

  return base_variable;
}


DEFUN ("defvar", Fdefvar, Sdefvar, 1, UNEVALLED, 0,
       doc: /* Define SYMBOL as a variable, and return SYMBOL.
You are not required to define a variable in order to use it,
but the definition can supply documentation and an initial value
in a way that tags can recognize.

INITVALUE is evaluated, and used to set SYMBOL, only if SYMBOL's value is void.
If SYMBOL is buffer-local, its default value is what is set;
 buffer-local values are not affected.
INITVALUE and DOCSTRING are optional.
If DOCSTRING starts with *, this variable is identified as a user option.
 This means that M-x set-variable recognizes it.
 See also `user-variable-p'.
If INITVALUE is missing, SYMBOL's value is not set.

If SYMBOL has a local binding, then this form affects the local
binding.  This is usually not what you want.  Thus, if you need to
load a file defining variables, with this form or with `defconst' or
`defcustom', you should always load that file _outside_ any bindings
for these variables.  \(`defconst' and `defcustom' behave similarly in
this respect.)
usage: (defvar SYMBOL &optional INITVALUE DOCSTRING)  */)
     (args)
     Lisp_Object args;
{
  register Lisp_Object sym, tem, tail;

  sym = Fcar (args);
  tail = Fcdr (args);
  if (!NILP (Fcdr (Fcdr (tail))))
    error ("Too many arguments");

  tem = Fdefault_boundp (sym);
  if (!NILP (tail))
    {
      if (SYMBOL_CONSTANT_P (sym))
	{
	  /* For upward compatibility, allow (defvar :foo (quote :foo)).  */
	  Lisp_Object tem = Fcar (tail);
	  if (! (CONSP (tem)
		 && EQ (XCAR (tem), Qquote)
		 && CONSP (XCDR (tem))
		 && EQ (XCAR (XCDR (tem)), sym)))
	    error ("Constant symbol `%s' specified in defvar",
		   SDATA (SYMBOL_NAME (sym)));
	}

      if (NILP (tem))
	Fset_default (sym, Feval (Fcar (tail)));
      else
	{ /* Check if there is really a global binding rather than just a let
	     binding that shadows the global unboundness of the var.  */
	  volatile struct specbinding *pdl = specpdl_ptr;
	  while (--pdl >= specpdl)
	    {
	      if (EQ (pdl->symbol, sym) && !pdl->func
		  && EQ (pdl->old_value, Qunbound))
		{
		  message_with_string ("Warning: defvar ignored because %s is let-bound",
				       SYMBOL_NAME (sym), 1);
		  break;
		}
	    }
	}
      tail = Fcdr (tail);
      tem = Fcar (tail);
      if (!NILP (tem))
	{
	  if (!NILP (Vpurify_flag))
	    tem = Fpurecopy (tem);
	  Fput (sym, Qvariable_documentation, tem);
	}
      LOADHIST_ATTACH (sym);
    }
  else
    /* Simple (defvar <var>) should not count as a definition at all.
       It could get in the way of other definitions, and unloading this
       package could try to make the variable unbound.  */
    ;

  return sym;
}

DEFUN ("defconst", Fdefconst, Sdefconst, 2, UNEVALLED, 0,
       doc: /* Define SYMBOL as a constant variable.
The intent is that neither programs nor users should ever change this value.
Always sets the value of SYMBOL to the result of evalling INITVALUE.
If SYMBOL is buffer-local, its default value is what is set;
 buffer-local values are not affected.
DOCSTRING is optional.

If SYMBOL has a local binding, then this form sets the local binding's
value.  However, you should normally not make local bindings for
variables defined with this form.
usage: (defconst SYMBOL INITVALUE [DOCSTRING])  */)
     (args)
     Lisp_Object args;
{
  register Lisp_Object sym, tem;

  sym = Fcar (args);
  if (!NILP (Fcdr (Fcdr (Fcdr (args)))))
    error ("Too many arguments");

  tem = Feval (Fcar (Fcdr (args)));
  if (!NILP (Vpurify_flag))
    tem = Fpurecopy (tem);
  Fset_default (sym, tem);
  tem = Fcar (Fcdr (Fcdr (args)));
  if (!NILP (tem))
    {
      if (!NILP (Vpurify_flag))
	tem = Fpurecopy (tem);
      Fput (sym, Qvariable_documentation, tem);
    }
  Fput (sym, Qrisky_local_variable, Qt);
  LOADHIST_ATTACH (sym);
  return sym;
}

/* Error handler used in Fuser_variable_p.  */
static Lisp_Object
user_variable_p_eh (ignore)
     Lisp_Object ignore;
{
  return Qnil;
}

static Lisp_Object
lisp_indirect_variable (Lisp_Object sym)
{
  XSETSYMBOL (sym, indirect_variable (XSYMBOL (sym)));
  return sym;
}

DEFUN ("user-variable-p", Fuser_variable_p, Suser_variable_p, 1, 1, 0,
       doc: /* Return t if VARIABLE is intended to be set and modified by users.
\(The alternative is a variable used internally in a Lisp program.)
A variable is a user variable if
\(1) the first character of its documentation is `*', or
\(2) it is customizable (its property list contains a non-nil value
    of `standard-value' or `custom-autoload'), or
\(3) it is an alias for another user variable.
Return nil if VARIABLE is an alias and there is a loop in the
chain of symbols.  */)
     (variable)
     Lisp_Object variable;
{
  Lisp_Object documentation;

  if (!SYMBOLP (variable))
      return Qnil;

  /* If indirect and there's an alias loop, don't check anything else.  */
  if (XSYMBOL (variable)->indirect_variable
      && NILP (internal_condition_case_1 (lisp_indirect_variable, variable,
                                          Qt, user_variable_p_eh)))
    return Qnil;

  while (1)
    {
      documentation = Fget (variable, Qvariable_documentation);
      if (INTEGERP (documentation) && XINT (documentation) < 0)
        return Qt;
      if (STRINGP (documentation)
          && ((unsigned char) SREF (documentation, 0) == '*'))
        return Qt;
      /* If it is (STRING . INTEGER), a negative integer means a user variable.  */
      if (CONSP (documentation)
          && STRINGP (XCAR (documentation))
          && INTEGERP (XCDR (documentation))
          && XINT (XCDR (documentation)) < 0)
        return Qt;
      /* Customizable?  See `custom-variable-p'.  */
      if ((!NILP (Fget (variable, intern ("standard-value"))))
          || (!NILP (Fget (variable, intern ("custom-autoload")))))
        return Qt;

      if (!XSYMBOL (variable)->indirect_variable)
        return Qnil;

      /* An indirect variable?  Let's follow the chain.  */
      variable = XSYMBOL (variable)->value;
    }
}

DEFUN ("let*", FletX, SletX, 1, UNEVALLED, 0,
       doc: /* Bind variables according to VARLIST then eval BODY.
The value of the last form in BODY is returned.
Each element of VARLIST is a symbol (which is bound to nil)
or a list (SYMBOL VALUEFORM) (which binds SYMBOL to the value of VALUEFORM).
Each VALUEFORM can refer to the symbols already bound by this VARLIST.
usage: (let* VARLIST BODY...)  */)
     (args)
     Lisp_Object args;
{
  Lisp_Object varlist, val, elt;
  int count = SPECPDL_INDEX ();
  struct gcpro gcpro1, gcpro2, gcpro3;

  GCPRO3 (args, elt, varlist);

  varlist = Fcar (args);
  while (!NILP (varlist))
    {
      QUIT;
      elt = Fcar (varlist);
      if (SYMBOLP (elt))
	specbind (elt, Qnil);
      else if (! NILP (Fcdr (Fcdr (elt))))
	signal_error ("`let' bindings can have only one value-form", elt);
      else
	{
	  val = Feval (Fcar (Fcdr (elt)));
	  specbind (Fcar (elt), val);
	}
      varlist = Fcdr (varlist);
    }
  UNGCPRO;
  val = Fprogn (Fcdr (args));
  return unbind_to (count, val);
}

DEFUN ("let", Flet, Slet, 1, UNEVALLED, 0,
       doc: /* Bind variables according to VARLIST then eval BODY.
The value of the last form in BODY is returned.
Each element of VARLIST is a symbol (which is bound to nil)
or a list (SYMBOL VALUEFORM) (which binds SYMBOL to the value of VALUEFORM).
All the VALUEFORMs are evalled before any symbols are bound.
usage: (let VARLIST BODY...)  */)
     (args)
     Lisp_Object args;
{
  Lisp_Object *temps, tem;
  register Lisp_Object elt, varlist;
  int count = SPECPDL_INDEX ();
  register int argnum;
  struct gcpro gcpro1, gcpro2;

  varlist = Fcar (args);

  /* Make space to hold the values to give the bound variables */
  elt = Flength (varlist);
  temps = (Lisp_Object *) alloca (XFASTINT (elt) * sizeof (Lisp_Object));

  /* Compute the values and store them in `temps' */

  GCPRO2 (args, *temps);
  gcpro2.nvars = 0;

  for (argnum = 0; CONSP (varlist); varlist = XCDR (varlist))
    {
      QUIT;
      elt = XCAR (varlist);
      if (SYMBOLP (elt))
	temps [argnum++] = Qnil;
      else if (! NILP (Fcdr (Fcdr (elt))))
	signal_error ("`let' bindings can have only one value-form", elt);
      else
	temps [argnum++] = Feval (Fcar (Fcdr (elt)));
      gcpro2.nvars = argnum;
    }
  UNGCPRO;

  varlist = Fcar (args);
  for (argnum = 0; CONSP (varlist); varlist = XCDR (varlist))
    {
      elt = XCAR (varlist);
      tem = temps[argnum++];
      if (SYMBOLP (elt))
	specbind (elt, tem);
      else
	specbind (Fcar (elt), tem);
    }

  elt = Fprogn (Fcdr (args));
  return unbind_to (count, elt);
}

DEFUN ("while", Fwhile, Swhile, 1, UNEVALLED, 0,
       doc: /* If TEST yields non-nil, eval BODY... and repeat.
The order of execution is thus TEST, BODY, TEST, BODY and so on
until TEST returns nil.
usage: (while TEST BODY...)  */)
     (args)
     Lisp_Object args;
{
  Lisp_Object test, body;
  struct gcpro gcpro1, gcpro2;

  GCPRO2 (test, body);

  test = Fcar (args);
  body = Fcdr (args);
  while (!NILP (Feval (test)))
    {
      QUIT;
      Fprogn (body);
    }

  UNGCPRO;
  return Qnil;
}

DEFUN ("macroexpand", Fmacroexpand, Smacroexpand, 1, 2, 0,
       doc: /* Return result of expanding macros at top level of FORM.
If FORM is not a macro call, it is returned unchanged.
Otherwise, the macro is expanded and the expansion is considered
in place of FORM.  When a non-macro-call results, it is returned.

The second optional arg ENVIRONMENT specifies an environment of macro
definitions to shadow the loaded ones for use in file byte-compilation.  */)
     (form, environment)
     Lisp_Object form;
     Lisp_Object environment;
{
  /* With cleanups from Hallvard Furuseth.  */
  register Lisp_Object expander, sym, def, tem;

  while (1)
    {
      /* Come back here each time we expand a macro call,
	 in case it expands into another macro call.  */
      if (!CONSP (form))
	break;
      /* Set SYM, give DEF and TEM right values in case SYM is not a symbol. */
      def = sym = XCAR (form);
      tem = Qnil;
      /* Trace symbols aliases to other symbols
	 until we get a symbol that is not an alias.  */
      while (SYMBOLP (def))
	{
	  QUIT;
	  sym = def;
	  tem = Fassq (sym, environment);
	  if (NILP (tem))
	    {
	      def = XSYMBOL (sym)->function;
	      if (!EQ (def, Qunbound))
		continue;
	    }
	  break;
	}
      /* Right now TEM is the result from SYM in ENVIRONMENT,
	 and if TEM is nil then DEF is SYM's function definition.  */
      if (NILP (tem))
	{
	  /* SYM is not mentioned in ENVIRONMENT.
	     Look at its function definition.  */
	  if (EQ (def, Qunbound) || !CONSP (def))
	    /* Not defined or definition not suitable */
	    break;
	  if (EQ (XCAR (def), Qautoload))
	    {
	      /* Autoloading function: will it be a macro when loaded?  */
	      tem = Fnth (make_number (4), def);
	      if (EQ (tem, Qt) || EQ (tem, Qmacro))
		/* Yes, load it and try again.  */
		{
		  struct gcpro gcpro1;
		  GCPRO1 (form);
		  do_autoload (def, sym);
		  UNGCPRO;
		  continue;
		}
	      else
		break;
	    }
	  else if (!EQ (XCAR (def), Qmacro))
	    break;
	  else expander = XCDR (def);
	}
      else
	{
	  expander = XCDR (tem);
	  if (NILP (expander))
	    break;
	}
      form = apply1 (expander, XCDR (form));
    }
  return form;
}

DEFUN ("catch", Fcatch, Scatch, 1, UNEVALLED, 0,
       doc: /* Eval BODY allowing nonlocal exits using `throw'.
TAG is evalled to get the tag to use; it must not be nil.

Then the BODY is executed.
Within BODY, a call to `throw' with the same TAG exits BODY and this `catch'.
If no throw happens, `catch' returns the value of the last BODY form.
If a throw happens, it specifies the value to return from `catch'.
usage: (catch TAG BODY...)  */)
     (args)
     Lisp_Object args;
{
  register Lisp_Object tag;
  struct gcpro gcpro1;

  GCPRO1 (args);
  tag = Feval (Fcar (args));
  UNGCPRO;
  return internal_catch (tag, Fprogn, Fcdr (args));
}

/* Set up a catch, then call C function FUNC on argument ARG.
   FUNC should return a Lisp_Object.
   This is how catches are done from within C code. */

Lisp_Object
internal_catch (tag, func, arg)
     Lisp_Object tag;
     Lisp_Object (*func) ();
     Lisp_Object arg;
{
  /* This structure is made part of the chain `catchlist'.  */
  struct catchtag c;

  /* Fill in the components of c, and put it on the list.  */
  c.next = catchlist;
  c.tag = tag;
  c.val = Qnil;
  c.backlist = backtrace_list;
  c.handlerlist = handlerlist;
  c.lisp_eval_depth = lisp_eval_depth;
  c.pdlcount = SPECPDL_INDEX ();
  c.poll_suppress_count = poll_suppress_count;
  c.interrupt_input_blocked = interrupt_input_blocked;
  c.gcpro = gcprolist;
  c.byte_stack = byte_stack_list;
  catchlist = &c;

  /* Call FUNC.  */
  if (! _setjmp (c.jmp))
    c.val = (*func) (arg);

  /* Throw works by a longjmp that comes right here.  */
  catchlist = c.next;
  return c.val;
}

/* Unwind the specbind, catch, and handler stacks back to CATCH, and
   jump to that CATCH, returning VALUE as the value of that catch.

   This is the guts Fthrow and Fsignal; they differ only in the way
   they choose the catch tag to throw to.  A catch tag for a
   condition-case form has a TAG of Qnil.

   Before each catch is discarded, unbind all special bindings and
   execute all unwind-protect clauses made above that catch.  Unwind
   the handler stack as we go, so that the proper handlers are in
   effect for each unwind-protect clause we run.  At the end, restore
   some static info saved in CATCH, and longjmp to the location
   specified in the

   This is used for correct unwinding in Fthrow and Fsignal.  */

static void
unwind_to_catch (catch, value)
     struct catchtag *catch;
     Lisp_Object value;
{
  register int last_time;

  /* Save the value in the tag.  */
  catch->val = value;

  /* Restore certain special C variables.  */
  set_poll_suppress_count (catch->poll_suppress_count);
  UNBLOCK_INPUT_TO (catch->interrupt_input_blocked);
  handling_signal = 0;
  immediate_quit = 0;

  do
    {
      last_time = catchlist == catch;

      /* Unwind the specpdl stack, and then restore the proper set of
         handlers.  */
      unbind_to (catchlist->pdlcount, Qnil);
      handlerlist = catchlist->handlerlist;
      catchlist = catchlist->next;
    }
  while (! last_time);

#if HAVE_X_WINDOWS
  /* If x_catch_errors was done, turn it off now.
     (First we give unbind_to a chance to do that.)  */
#if 0 /* This would disable x_catch_errors after x_connection_closed.
       * The catch must remain in effect during that delicate
       * state. --lorentey  */
  x_fully_uncatch_errors ();
#endif
#endif

  byte_stack_list = catch->byte_stack;
  gcprolist = catch->gcpro;
#ifdef DEBUG_GCPRO
  if (gcprolist != 0)
    gcpro_level = gcprolist->level + 1;
  else
    gcpro_level = 0;
#endif
  backtrace_list = catch->backlist;
  lisp_eval_depth = catch->lisp_eval_depth;

  _longjmp (catch->jmp, 1);
}

DEFUN ("throw", Fthrow, Sthrow, 2, 2, 0,
       doc: /* Throw to the catch for TAG and return VALUE from it.
Both TAG and VALUE are evalled.  */)
     (tag, value)
     register Lisp_Object tag, value;
{
  register struct catchtag *c;

  if (!NILP (tag))
    for (c = catchlist; c; c = c->next)
      {
	if (EQ (c->tag, tag))
	  unwind_to_catch (c, value);
      }
  xsignal2 (Qno_catch, tag, value);
}


DEFUN ("unwind-protect", Funwind_protect, Sunwind_protect, 1, UNEVALLED, 0,
       doc: /* Do BODYFORM, protecting with UNWINDFORMS.
If BODYFORM completes normally, its value is returned
after executing the UNWINDFORMS.
If BODYFORM exits nonlocally, the UNWINDFORMS are executed anyway.
usage: (unwind-protect BODYFORM UNWINDFORMS...)  */)
     (args)
     Lisp_Object args;
{
  Lisp_Object val;
  int count = SPECPDL_INDEX ();

  record_unwind_protect (Fprogn, Fcdr (args));
  val = Feval (Fcar (args));
  return unbind_to (count, val);
}

/* Chain of condition handlers currently in effect.
   The elements of this chain are contained in the stack frames
   of Fcondition_case and internal_condition_case.
   When an error is signaled (by calling Fsignal, below),
   this chain is searched for an element that applies.  */

struct handler *handlerlist;

DEFUN ("condition-case", Fcondition_case, Scondition_case, 2, UNEVALLED, 0,
       doc: /* Regain control when an error is signaled.
Executes BODYFORM and returns its value if no error happens.
Each element of HANDLERS looks like (CONDITION-NAME BODY...)
where the BODY is made of Lisp expressions.

A handler is applicable to an error
if CONDITION-NAME is one of the error's condition names.
If an error happens, the first applicable handler is run.

The car of a handler may be a list of condition names
instead of a single condition name.  Then it handles all of them.

When a handler handles an error, control returns to the `condition-case'
and it executes the handler's BODY...
with VAR bound to (ERROR-SYMBOL . SIGNAL-DATA) from the error.
(If VAR is nil, the handler can't access that information.)
Then the value of the last BODY form is returned from the `condition-case'
expression.

See also the function `signal' for more info.
usage: (condition-case VAR BODYFORM &rest HANDLERS)  */)
     (args)
     Lisp_Object args;
{
  register Lisp_Object bodyform, handlers;
  volatile Lisp_Object var;

  var      = Fcar (args);
  bodyform = Fcar (Fcdr (args));
  handlers = Fcdr (Fcdr (args));

  return internal_lisp_condition_case (var, bodyform, handlers);
}

/* Like Fcondition_case, but the args are separate
   rather than passed in a list.  Used by Fbyte_code.  */

Lisp_Object
internal_lisp_condition_case (var, bodyform, handlers)
     volatile Lisp_Object var;
     Lisp_Object bodyform, handlers;
{
  Lisp_Object val;
  struct catchtag c;
  struct handler h;

  CHECK_SYMBOL (var);

  for (val = handlers; CONSP (val); val = XCDR (val))
    {
      Lisp_Object tem;
      tem = XCAR (val);
      if (! (NILP (tem)
	     || (CONSP (tem)
		 && (SYMBOLP (XCAR (tem))
		     || CONSP (XCAR (tem))))))
	error ("Invalid condition handler", tem);
    }

  c.tag = Qnil;
  c.val = Qnil;
  c.backlist = backtrace_list;
  c.handlerlist = handlerlist;
  c.lisp_eval_depth = lisp_eval_depth;
  c.pdlcount = SPECPDL_INDEX ();
  c.poll_suppress_count = poll_suppress_count;
  c.interrupt_input_blocked = interrupt_input_blocked;
  c.gcpro = gcprolist;
  c.byte_stack = byte_stack_list;
  if (_setjmp (c.jmp))
    {
      if (!NILP (h.var))
        specbind (h.var, c.val);
      val = Fprogn (Fcdr (h.chosen_clause));

      /* Note that this just undoes the binding of h.var; whoever
	 longjumped to us unwound the stack to c.pdlcount before
	 throwing. */
      unbind_to (c.pdlcount, Qnil);
      return val;
    }
  c.next = catchlist;
  catchlist = &c;

  h.var = var;
  h.handler = handlers;
  h.next = handlerlist;
  h.tag = &c;
  handlerlist = &h;

  val = Feval (bodyform);
  catchlist = c.next;
  handlerlist = h.next;
  return val;
}

/* Call the function BFUN with no arguments, catching errors within it
   according to HANDLERS.  If there is an error, call HFUN with
   one argument which is the data that describes the error:
   (SIGNALNAME . DATA)

   HANDLERS can be a list of conditions to catch.
   If HANDLERS is Qt, catch all errors.
   If HANDLERS is Qerror, catch all errors
   but allow the debugger to run if that is enabled.  */

Lisp_Object
internal_condition_case (bfun, handlers, hfun)
     Lisp_Object (*bfun) ();
     Lisp_Object handlers;
     Lisp_Object (*hfun) ();
{
  Lisp_Object val;
  struct catchtag c;
  struct handler h;

  /* Since Fsignal will close off all calls to x_catch_errors,
     we will get the wrong results if some are not closed now.  */
#if HAVE_X_WINDOWS
  if (x_catching_errors ())
    abort ();
#endif

  c.tag = Qnil;
  c.val = Qnil;
  c.backlist = backtrace_list;
  c.handlerlist = handlerlist;
  c.lisp_eval_depth = lisp_eval_depth;
  c.pdlcount = SPECPDL_INDEX ();
  c.poll_suppress_count = poll_suppress_count;
  c.interrupt_input_blocked = interrupt_input_blocked;
  c.gcpro = gcprolist;
  c.byte_stack = byte_stack_list;
  if (_setjmp (c.jmp))
    {
      return (*hfun) (c.val);
    }
  c.next = catchlist;
  catchlist = &c;
  h.handler = handlers;
  h.var = Qnil;
  h.next = handlerlist;
  h.tag = &c;
  handlerlist = &h;

  val = (*bfun) ();
  catchlist = c.next;
  handlerlist = h.next;
  return val;
}

/* Like internal_condition_case but call BFUN with ARG as its argument.  */

Lisp_Object
internal_condition_case_1 (bfun, arg, handlers, hfun)
     Lisp_Object (*bfun) ();
     Lisp_Object arg;
     Lisp_Object handlers;
     Lisp_Object (*hfun) ();
{
  Lisp_Object val;
  struct catchtag c;
  struct handler h;

  /* Since Fsignal will close off all calls to x_catch_errors,
     we will get the wrong results if some are not closed now.  */
#if HAVE_X_WINDOWS
  if (x_catching_errors ())
    abort ();
#endif

  c.tag = Qnil;
  c.val = Qnil;
  c.backlist = backtrace_list;
  c.handlerlist = handlerlist;
  c.lisp_eval_depth = lisp_eval_depth;
  c.pdlcount = SPECPDL_INDEX ();
  c.poll_suppress_count = poll_suppress_count;
  c.interrupt_input_blocked = interrupt_input_blocked;
  c.gcpro = gcprolist;
  c.byte_stack = byte_stack_list;
  if (_setjmp (c.jmp))
    {
      return (*hfun) (c.val);
    }
  c.next = catchlist;
  catchlist = &c;
  h.handler = handlers;
  h.var = Qnil;
  h.next = handlerlist;
  h.tag = &c;
  handlerlist = &h;

  val = (*bfun) (arg);
  catchlist = c.next;
  handlerlist = h.next;
  return val;
}


/* Like internal_condition_case but call BFUN with NARGS as first,
   and ARGS as second argument.  */

Lisp_Object
internal_condition_case_2 (bfun, nargs, args, handlers, hfun)
     Lisp_Object (*bfun) ();
     int nargs;
     Lisp_Object *args;
     Lisp_Object handlers;
     Lisp_Object (*hfun) ();
{
  Lisp_Object val;
  struct catchtag c;
  struct handler h;

  /* Since Fsignal will close off all calls to x_catch_errors,
     we will get the wrong results if some are not closed now.  */
#if HAVE_X_WINDOWS
  if (x_catching_errors ())
    abort ();
#endif

  c.tag = Qnil;
  c.val = Qnil;
  c.backlist = backtrace_list;
  c.handlerlist = handlerlist;
  c.lisp_eval_depth = lisp_eval_depth;
  c.pdlcount = SPECPDL_INDEX ();
  c.poll_suppress_count = poll_suppress_count;
  c.interrupt_input_blocked = interrupt_input_blocked;
  c.gcpro = gcprolist;
  c.byte_stack = byte_stack_list;
  if (_setjmp (c.jmp))
    {
      return (*hfun) (c.val);
    }
  c.next = catchlist;
  catchlist = &c;
  h.handler = handlers;
  h.var = Qnil;
  h.next = handlerlist;
  h.tag = &c;
  handlerlist = &h;

  val = (*bfun) (nargs, args);
  catchlist = c.next;
  handlerlist = h.next;
  return val;
}


static Lisp_Object find_handler_clause P_ ((Lisp_Object, Lisp_Object,
					    Lisp_Object, Lisp_Object));

DEFUN ("signal", Fsignal, Ssignal, 2, 2, 0,
       doc: /* Signal an error.  Args are ERROR-SYMBOL and associated DATA.
This function does not return.

An error symbol is a symbol with an `error-conditions' property
that is a list of condition names.
A handler for any of those names will get to handle this signal.
The symbol `error' should normally be one of them.

DATA should be a list.  Its elements are printed as part of the error message.
See Info anchor `(elisp)Definition of signal' for some details on how this
error message is constructed.
If the signal is handled, DATA is made available to the handler.
See also the function `condition-case'.  */)
     (error_symbol, data)
     Lisp_Object error_symbol, data;
{
  /* When memory is full, ERROR-SYMBOL is nil,
     and DATA is (REAL-ERROR-SYMBOL . REAL-DATA).
     That is a special case--don't do this in other situations.  */
  register struct handler *allhandlers = handlerlist;
  Lisp_Object conditions;
  extern int gc_in_progress;
  extern int waiting_for_input;
  Lisp_Object string;
  Lisp_Object real_error_symbol;
  struct backtrace *bp;

  immediate_quit = handling_signal = 0;
  abort_on_gc = 0;
  if (gc_in_progress || waiting_for_input)
    abort ();

  if (NILP (error_symbol))
    real_error_symbol = Fcar (data);
  else
    real_error_symbol = error_symbol;

#if 0 /* rms: I don't know why this was here,
	 but it is surely wrong for an error that is handled.  */
#ifdef HAVE_WINDOW_SYSTEM
  if (display_hourglass_p)
    cancel_hourglass ();
#endif
#endif

  /* This hook is used by edebug.  */
  if (! NILP (Vsignal_hook_function)
      && ! NILP (error_symbol))
    {
      /* Edebug takes care of restoring these variables when it exits.  */
      if (lisp_eval_depth + 20 > max_lisp_eval_depth)
	max_lisp_eval_depth = lisp_eval_depth + 20;

      if (SPECPDL_INDEX () + 40 > max_specpdl_size)
	max_specpdl_size = SPECPDL_INDEX () + 40;

      call2 (Vsignal_hook_function, error_symbol, data);
    }

  conditions = Fget (real_error_symbol, Qerror_conditions);

  /* Remember from where signal was called.  Skip over the frame for
     `signal' itself.  If a frame for `error' follows, skip that,
     too.  Don't do this when ERROR_SYMBOL is nil, because that
     is a memory-full error.  */
  Vsignaling_function = Qnil;
  if (backtrace_list && !NILP (error_symbol))
    {
      bp = backtrace_list->next;
      if (bp && bp->function && EQ (*bp->function, Qerror))
	bp = bp->next;
      if (bp && bp->function)
	Vsignaling_function = *bp->function;
    }

  for (; handlerlist; handlerlist = handlerlist->next)
    {
      register Lisp_Object clause;

      clause = find_handler_clause (handlerlist->handler, conditions,
				    error_symbol, data);

      if (EQ (clause, Qlambda))
	{
	  /* We can't return values to code which signaled an error, but we
	     can continue code which has signaled a quit.  */
	  if (EQ (real_error_symbol, Qquit))
	    return Qnil;
	  else
	    error ("Cannot return from the debugger in an error");
	}

      if (!NILP (clause))
	{
	  Lisp_Object unwind_data;
	  struct handler *h = handlerlist;

	  handlerlist = allhandlers;

	  if (NILP (error_symbol))
	    unwind_data = data;
	  else
	    unwind_data = Fcons (error_symbol, data);
	  h->chosen_clause = clause;
	  unwind_to_catch (h->tag, unwind_data);
	}
    }

  handlerlist = allhandlers;
  /* If no handler is present now, try to run the debugger,
     and if that fails, throw to top level.  */
  find_handler_clause (Qerror, conditions, error_symbol, data);
  if (catchlist != 0)
    Fthrow (Qtop_level, Qt);

  if (! NILP (error_symbol))
    data = Fcons (error_symbol, data);

  string = Ferror_message_string (data);
  fatal ("%s", SDATA (string), 0);
}

/* Internal version of Fsignal that never returns.
   Used for anything but Qquit (which can return from Fsignal).  */

void
xsignal (error_symbol, data)
     Lisp_Object error_symbol, data;
{
  Fsignal (error_symbol, data);
  abort ();
}

/* Like xsignal, but takes 0, 1, 2, or 3 args instead of a list.  */

void
xsignal0 (error_symbol)
     Lisp_Object error_symbol;
{
  xsignal (error_symbol, Qnil);
}

void
xsignal1 (error_symbol, arg)
     Lisp_Object error_symbol, arg;
{
  xsignal (error_symbol, list1 (arg));
}

void
xsignal2 (error_symbol, arg1, arg2)
     Lisp_Object error_symbol, arg1, arg2;
{
  xsignal (error_symbol, list2 (arg1, arg2));
}

void
xsignal3 (error_symbol, arg1, arg2, arg3)
     Lisp_Object error_symbol, arg1, arg2, arg3;
{
  xsignal (error_symbol, list3 (arg1, arg2, arg3));
}

/* Signal `error' with message S, and additional arg ARG.
   If ARG is not a genuine list, make it a one-element list.  */

void
signal_error (s, arg)
     char *s;
     Lisp_Object arg;
{
  Lisp_Object tortoise, hare;

  hare = tortoise = arg;
  while (CONSP (hare))
    {
      hare = XCDR (hare);
      if (!CONSP (hare))
	break;

      hare = XCDR (hare);
      tortoise = XCDR (tortoise);

      if (EQ (hare, tortoise))
	break;
    }

  if (!NILP (hare))
    arg = Fcons (arg, Qnil);	/* Make it a list.  */

  xsignal (Qerror, Fcons (build_string (s), arg));
}


/* Return nonzero if LIST is a non-nil atom or
   a list containing one of CONDITIONS.  */

static int
wants_debugger (list, conditions)
     Lisp_Object list, conditions;
{
  if (NILP (list))
    return 0;
  if (! CONSP (list))
    return 1;

  while (CONSP (conditions))
    {
      Lisp_Object this, tail;
      this = XCAR (conditions);
      for (tail = list; CONSP (tail); tail = XCDR (tail))
	if (EQ (XCAR (tail), this))
	  return 1;
      conditions = XCDR (conditions);
    }
  return 0;
}

/* Return 1 if an error with condition-symbols CONDITIONS,
   and described by SIGNAL-DATA, should skip the debugger
   according to debugger-ignored-errors.  */

static int
skip_debugger (conditions, data)
     Lisp_Object conditions, data;
{
  Lisp_Object tail;
  int first_string = 1;
  Lisp_Object error_message;

  error_message = Qnil;
  for (tail = Vdebug_ignored_errors; CONSP (tail); tail = XCDR (tail))
    {
      if (STRINGP (XCAR (tail)))
	{
	  if (first_string)
	    {
	      error_message = Ferror_message_string (data);
	      first_string = 0;
	    }

	  if (fast_string_match (XCAR (tail), error_message) >= 0)
	    return 1;
	}
      else
	{
	  Lisp_Object contail;

	  for (contail = conditions; CONSP (contail); contail = XCDR (contail))
	    if (EQ (XCAR (tail), XCAR (contail)))
	      return 1;
	}
    }

  return 0;
}

/* Call the debugger if calling it is currently enabled for CONDITIONS.
   SIG and DATA describe the signal, as in find_handler_clause.  */

static int
maybe_call_debugger (conditions, sig, data)
     Lisp_Object conditions, sig, data;
{
  Lisp_Object combined_data;

  combined_data = Fcons (sig, data);

  if (
      /* Don't try to run the debugger with interrupts blocked.
	 The editing loop would return anyway.  */
      ! INPUT_BLOCKED_P
      /* Does user want to enter debugger for this kind of error?  */
      && (EQ (sig, Qquit)
	  ? debug_on_quit
	  : wants_debugger (Vdebug_on_error, conditions))
      && ! skip_debugger (conditions, combined_data)
      /* rms: what's this for? */
      && when_entered_debugger < num_nonmacro_input_events)
    {
      call_debugger (Fcons (Qerror, Fcons (combined_data, Qnil)));
      return 1;
    }

  return 0;
}

/* Value of Qlambda means we have called debugger and user has continued.
   There are two ways to pass SIG and DATA:
    = SIG is the error symbol, and DATA is the rest of the data.
    = SIG is nil, and DATA is (SYMBOL . REST-OF-DATA).
       This is for memory-full errors only.

   We need to increase max_specpdl_size temporarily around
   anything we do that can push on the specpdl, so as not to get
   a second error here in case we're handling specpdl overflow.  */

static Lisp_Object
find_handler_clause (handlers, conditions, sig, data)
     Lisp_Object handlers, conditions, sig, data;
{
  register Lisp_Object h;
  register Lisp_Object tem;
  int debugger_called = 0;
  int debugger_considered = 0;

  /* t is used by handlers for all conditions, set up by C code.  */
  if (EQ (handlers, Qt))
    return Qt;

  /* Don't run the debugger for a memory-full error.
     (There is no room in memory to do that!)  */
  if (NILP (sig))
    debugger_considered = 1;

  /* error is used similarly, but means print an error message
     and run the debugger if that is enabled.  */
  if (EQ (handlers, Qerror)
      || !NILP (Vdebug_on_signal)) /* This says call debugger even if
				      there is a handler.  */
    {
      if (!NILP (sig) && wants_debugger (Vstack_trace_on_error, conditions))
	{
	  max_lisp_eval_depth += 15;
	  max_specpdl_size++;
#ifdef PROTOTYPES
	  internal_with_output_to_temp_buffer ("*Backtrace*",
					       (Lisp_Object (*) (Lisp_Object)) Fbacktrace,
					       Qnil);
#else
	  internal_with_output_to_temp_buffer ("*Backtrace*",
					       Fbacktrace, Qnil);
#endif
	  max_specpdl_size--;
	  max_lisp_eval_depth -= 15;
	}

      if (!debugger_considered)
	{
	  debugger_considered = 1;
	  debugger_called = maybe_call_debugger (conditions, sig, data);
	}

      /* If there is no handler, return saying whether we ran the debugger.  */
      if (EQ (handlers, Qerror))
	{
	  if (debugger_called)
	    return Qlambda;
	  return Qt;
	}
    }

  for (h = handlers; CONSP (h); h = Fcdr (h))
    {
      Lisp_Object handler, condit;

      handler = Fcar (h);
      if (!CONSP (handler))
	continue;
      condit = Fcar (handler);
      /* Handle a single condition name in handler HANDLER.  */
      if (SYMBOLP (condit))
	{
	  tem = Fmemq (Fcar (handler), conditions);
	  if (!NILP (tem))
	    return handler;
	}
      /* Handle a list of condition names in handler HANDLER.  */
      else if (CONSP (condit))
	{
	  Lisp_Object tail;
	  for (tail = condit; CONSP (tail); tail = XCDR (tail))
	    {
	      tem = Fmemq (Fcar (tail), conditions);
	      if (!NILP (tem))
		{
		  /* This handler is going to apply.
		     Does it allow the debugger to run first?  */
		  if (! debugger_considered && !NILP (Fmemq (Qdebug, condit)))
		    maybe_call_debugger (conditions, sig, data);
		  return handler;
		}
	    }
	}
    }

  return Qnil;
}

/* dump an error message; called like printf */

/* VARARGS 1 */
void
error (m, a1, a2, a3)
     char *m;
     char *a1, *a2, *a3;
{
  char buf[200];
  int size = 200;
  int mlen;
  char *buffer = buf;
  char *args[3];
  int allocated = 0;
  Lisp_Object string;

  args[0] = a1;
  args[1] = a2;
  args[2] = a3;

  mlen = strlen (m);

  while (1)
    {
      int used = doprnt (buffer, size, m, m + mlen, 3, args);
      if (used < size)
	break;
      size *= 2;
      if (allocated)
	buffer = (char *) xrealloc (buffer, size);
      else
	{
	  buffer = (char *) xmalloc (size);
	  allocated = 1;
	}
    }

  string = build_string (buffer);
  if (allocated)
    xfree (buffer);

  xsignal1 (Qerror, string);
}

DEFUN ("commandp", Fcommandp, Scommandp, 1, 2, 0,
       doc: /* Non-nil if FUNCTION makes provisions for interactive calling.
This means it contains a description for how to read arguments to give it.
The value is nil for an invalid function or a symbol with no function
definition.

Interactively callable functions include strings and vectors (treated
as keyboard macros), lambda-expressions that contain a top-level call
to `interactive', autoload definitions made by `autoload' with non-nil
fourth argument, and some of the built-in functions of Lisp.

Also, a symbol satisfies `commandp' if its function definition does so.

If the optional argument FOR-CALL-INTERACTIVELY is non-nil,
then strings and vectors are not accepted.  */)
     (function, for_call_interactively)
     Lisp_Object function, for_call_interactively;
{
  register Lisp_Object fun;
  register Lisp_Object funcar;
  Lisp_Object if_prop = Qnil;

  fun = function;

  fun = indirect_function (fun); /* Check cycles. */
  if (NILP (fun) || EQ (fun, Qunbound))
    return Qnil;

  /* Check an `interactive-form' property if present, analogous to the
     function-documentation property. */
  fun = function;
  while (SYMBOLP (fun))
    {
      Lisp_Object tmp = Fget (fun, Qinteractive_form);
      if (!NILP (tmp))
	if_prop = Qt;
      fun = Fsymbol_function (fun);
    }

  /* Emacs primitives are interactive if their DEFUN specifies an
     interactive spec.  */
  if (SUBRP (fun))
    return XSUBR (fun)->intspec ? Qt : if_prop;

  /* Bytecode objects are interactive if they are long enough to
     have an element whose index is COMPILED_INTERACTIVE, which is
     where the interactive spec is stored.  */
  else if (COMPILEDP (fun))
    return ((ASIZE (fun) & PSEUDOVECTOR_SIZE_MASK) > COMPILED_INTERACTIVE
	    ? Qt : if_prop);

  /* Strings and vectors are keyboard macros.  */
  if (STRINGP (fun) || VECTORP (fun))
    return (NILP (for_call_interactively) ? Qt : Qnil);

  /* Lists may represent commands.  */
  if (!CONSP (fun))
    return Qnil;
  funcar = XCAR (fun);
  if (EQ (funcar, Qlambda))
    return !NILP (Fassq (Qinteractive, Fcdr (XCDR (fun)))) ? Qt : if_prop;
  if (EQ (funcar, Qautoload))
    return !NILP (Fcar (Fcdr (Fcdr (XCDR (fun))))) ? Qt : if_prop;
  else
    return Qnil;
}

/* ARGSUSED */
DEFUN ("autoload", Fautoload, Sautoload, 2, 5, 0,
       doc: /* Define FUNCTION to autoload from FILE.
FUNCTION is a symbol; FILE is a file name string to pass to `load'.
Third arg DOCSTRING is documentation for the function.
Fourth arg INTERACTIVE if non-nil says function can be called interactively.
Fifth arg TYPE indicates the type of the object:
   nil or omitted says FUNCTION is a function,
   `keymap' says FUNCTION is really a keymap, and
   `macro' or t says FUNCTION is really a macro.
Third through fifth args give info about the real definition.
They default to nil.
If FUNCTION is already defined other than as an autoload,
this does nothing and returns nil.  */)
     (function, file, docstring, interactive, type)
     Lisp_Object function, file, docstring, interactive, type;
{
#ifdef NO_ARG_ARRAY
  Lisp_Object args[4];
#endif

  CHECK_SYMBOL (function);
  CHECK_STRING (file);

  /* If function is defined and not as an autoload, don't override */
  if (!EQ (XSYMBOL (function)->function, Qunbound)
      && !(CONSP (XSYMBOL (function)->function)
	   && EQ (XCAR (XSYMBOL (function)->function), Qautoload)))
    return Qnil;

  if (NILP (Vpurify_flag))
    /* Only add entries after dumping, because the ones before are
       not useful and else we get loads of them from the loaddefs.el.  */
    LOADHIST_ATTACH (Fcons (Qautoload, function));

#ifdef NO_ARG_ARRAY
  args[0] = file;
  args[1] = docstring;
  args[2] = interactive;
  args[3] = type;

  return Ffset (function, Fcons (Qautoload, Flist (4, &args[0])));
#else /* NO_ARG_ARRAY */
  return Ffset (function, Fcons (Qautoload, Flist (4, &file)));
#endif /* not NO_ARG_ARRAY */
}

Lisp_Object
un_autoload (oldqueue)
     Lisp_Object oldqueue;
{
  register Lisp_Object queue, first, second;

  /* Queue to unwind is current value of Vautoload_queue.
     oldqueue is the shadowed value to leave in Vautoload_queue.  */
  queue = Vautoload_queue;
  Vautoload_queue = oldqueue;
  while (CONSP (queue))
    {
      first = XCAR (queue);
      second = Fcdr (first);
      first = Fcar (first);
      if (EQ (first, make_number (0)))
	Vfeatures = second;
      else
	Ffset (first, second);
      queue = XCDR (queue);
    }
  return Qnil;
}

/* Load an autoloaded function.
   FUNNAME is the symbol which is the function's name.
   FUNDEF is the autoload definition (a list).  */

void
do_autoload (fundef, funname)
     Lisp_Object fundef, funname;
{
  int count = SPECPDL_INDEX ();
  Lisp_Object fun;
  struct gcpro gcpro1, gcpro2, gcpro3;

  /* This is to make sure that loadup.el gives a clear picture
     of what files are preloaded and when.  */
  if (! NILP (Vpurify_flag))
    error ("Attempt to autoload %s while preparing to dump",
	   SDATA (SYMBOL_NAME (funname)));

  fun = funname;
  CHECK_SYMBOL (funname);
  GCPRO3 (fun, funname, fundef);

  /* Preserve the match data.  */
  record_unwind_save_match_data ();

  /* If autoloading gets an error (which includes the error of failing
     to define the function being called), we use Vautoload_queue
     to undo function definitions and `provide' calls made by
     the function.  We do this in the specific case of autoloading
     because autoloading is not an explicit request "load this file",
     but rather a request to "call this function".
     
     The value saved here is to be restored into Vautoload_queue.  */
  record_unwind_protect (un_autoload, Vautoload_queue);
  Vautoload_queue = Qt;
  Fload (Fcar (Fcdr (fundef)), Qnil, Qt, Qnil, Qt);

  /* Once loading finishes, don't undo it.  */
  Vautoload_queue = Qt;
  unbind_to (count, Qnil);

  fun = Findirect_function (fun, Qnil);

  if (!NILP (Fequal (fun, fundef)))
    error ("Autoloading failed to define function %s",
	   SDATA (SYMBOL_NAME (funname)));
  UNGCPRO;
}


DEFUN ("eval", Feval, Seval, 1, 1, 0,
       doc: /* Evaluate FORM and return its value.  */)
     (form)
     Lisp_Object form;
{
  Lisp_Object fun, val, original_fun, original_args;
  Lisp_Object funcar;
  struct backtrace backtrace;
  struct gcpro gcpro1, gcpro2, gcpro3;

  if (handling_signal)
    abort ();

  if (SYMBOLP (form))
    return Fsymbol_value (form);
  if (!CONSP (form))
    return form;

  QUIT;
  if ((consing_since_gc > gc_cons_threshold
       && consing_since_gc > gc_relative_threshold)
      ||
      (!NILP (Vmemory_full) && consing_since_gc > memory_full_cons_threshold))
    {
      GCPRO1 (form);
      Fgarbage_collect ();
      UNGCPRO;
    }

  if (++lisp_eval_depth > max_lisp_eval_depth)
    {
      if (max_lisp_eval_depth < 100)
	max_lisp_eval_depth = 100;
      if (lisp_eval_depth > max_lisp_eval_depth)
	error ("Lisp nesting exceeds `max-lisp-eval-depth'");
    }

  original_fun = XCAR (form);
  original_args = XCDR (form);

  backtrace.next = backtrace_list;
  backtrace_list = &backtrace;
  backtrace.function = &original_fun; /* This also protects them from gc */
  backtrace.args = &original_args;
  backtrace.nargs = UNEVALLED;
  backtrace.evalargs = 1;
  backtrace.debug_on_exit = 0;

  if (debug_on_next_call)
    do_debug_on_call (Qt);

  /* At this point, only original_fun and original_args
     have values that will be used below */
 retry:

  /* Optimize for no indirection.  */
  fun = original_fun;
  if (SYMBOLP (fun) && !EQ (fun, Qunbound)
      && (fun = XSYMBOL (fun)->function, SYMBOLP (fun)))
    fun = indirect_function (fun);

  if (SUBRP (fun))
    {
      Lisp_Object numargs;
      Lisp_Object argvals[8];
      Lisp_Object args_left;
      register int i, maxargs;

      args_left = original_args;
      numargs = Flength (args_left);

      CHECK_CONS_LIST ();

      if (XINT (numargs) < XSUBR (fun)->min_args ||
	  (XSUBR (fun)->max_args >= 0 && XSUBR (fun)->max_args < XINT (numargs)))
	xsignal2 (Qwrong_number_of_arguments, original_fun, numargs);

      if (XSUBR (fun)->max_args == UNEVALLED)
	{
	  backtrace.evalargs = 0;
	  val = (*XSUBR (fun)->function) (args_left);
	  goto done;
	}

      if (XSUBR (fun)->max_args == MANY)
	{
	  /* Pass a vector of evaluated arguments */
	  Lisp_Object *vals;
	  register int argnum = 0;

	  vals = (Lisp_Object *) alloca (XINT (numargs) * sizeof (Lisp_Object));

	  GCPRO3 (args_left, fun, fun);
	  gcpro3.var = vals;
	  gcpro3.nvars = 0;

	  while (!NILP (args_left))
	    {
	      vals[argnum++] = Feval (Fcar (args_left));
	      args_left = Fcdr (args_left);
	      gcpro3.nvars = argnum;
	    }

	  backtrace.args = vals;
	  backtrace.nargs = XINT (numargs);

	  val = (*XSUBR (fun)->function) (XINT (numargs), vals);
	  UNGCPRO;
	  goto done;
	}

      GCPRO3 (args_left, fun, fun);
      gcpro3.var = argvals;
      gcpro3.nvars = 0;

      maxargs = XSUBR (fun)->max_args;
      for (i = 0; i < maxargs; args_left = Fcdr (args_left))
	{
	  argvals[i] = Feval (Fcar (args_left));
	  gcpro3.nvars = ++i;
	}

      UNGCPRO;

      backtrace.args = argvals;
      backtrace.nargs = XINT (numargs);

      switch (i)
	{
	case 0:
	  val = (*XSUBR (fun)->function) ();
	  goto done;
	case 1:
	  val = (*XSUBR (fun)->function) (argvals[0]);
	  goto done;
	case 2:
	  val = (*XSUBR (fun)->function) (argvals[0], argvals[1]);
	  goto done;
	case 3:
	  val = (*XSUBR (fun)->function) (argvals[0], argvals[1],
					  argvals[2]);
	  goto done;
	case 4:
	  val = (*XSUBR (fun)->function) (argvals[0], argvals[1],
					  argvals[2], argvals[3]);
	  goto done;
	case 5:
	  val = (*XSUBR (fun)->function) (argvals[0], argvals[1], argvals[2],
					  argvals[3], argvals[4]);
	  goto done;
	case 6:
	  val = (*XSUBR (fun)->function) (argvals[0], argvals[1], argvals[2],
					  argvals[3], argvals[4], argvals[5]);
	  goto done;
	case 7:
	  val = (*XSUBR (fun)->function) (argvals[0], argvals[1], argvals[2],
					  argvals[3], argvals[4], argvals[5],
					  argvals[6]);
	  goto done;

	case 8:
	  val = (*XSUBR (fun)->function) (argvals[0], argvals[1], argvals[2],
					  argvals[3], argvals[4], argvals[5],
					  argvals[6], argvals[7]);
	  goto done;

	default:
	  /* Someone has created a subr that takes more arguments than
	     is supported by this code.  We need to either rewrite the
	     subr to use a different argument protocol, or add more
	     cases to this switch.  */
	  abort ();
	}
    }
  if (COMPILEDP (fun))
    val = apply_lambda (fun, original_args, 1);
  else
    {
      if (EQ (fun, Qunbound))
	xsignal1 (Qvoid_function, original_fun);
      if (!CONSP (fun))
	xsignal1 (Qinvalid_function, original_fun);
      funcar = XCAR (fun);
      if (!SYMBOLP (funcar))
	xsignal1 (Qinvalid_function, original_fun);
      if (EQ (funcar, Qautoload))
	{
	  do_autoload (fun, original_fun);
	  goto retry;
	}
      if (EQ (funcar, Qmacro))
	val = Feval (apply1 (Fcdr (fun), original_args));
      else if (EQ (funcar, Qlambda))
	val = apply_lambda (fun, original_args, 1);
      else
	xsignal1 (Qinvalid_function, original_fun);
    }
 done:
  CHECK_CONS_LIST ();

  lisp_eval_depth--;
  if (backtrace.debug_on_exit)
    val = call_debugger (Fcons (Qexit, Fcons (val, Qnil)));
  backtrace_list = backtrace.next;

  return val;
}

DEFUN ("apply", Fapply, Sapply, 2, MANY, 0,
       doc: /* Call FUNCTION with our remaining args, using our last arg as list of args.
Then return the value FUNCTION returns.
Thus, (apply '+ 1 2 '(3 4)) returns 10.
usage: (apply FUNCTION &rest ARGUMENTS)  */)
     (nargs, args)
     int nargs;
     Lisp_Object *args;
{
  register int i, numargs;
  register Lisp_Object spread_arg;
  register Lisp_Object *funcall_args;
  Lisp_Object fun;
  struct gcpro gcpro1;

  fun = args [0];
  funcall_args = 0;
  spread_arg = args [nargs - 1];
  CHECK_LIST (spread_arg);

  numargs = XINT (Flength (spread_arg));

  if (numargs == 0)
    return Ffuncall (nargs - 1, args);
  else if (numargs == 1)
    {
      args [nargs - 1] = XCAR (spread_arg);
      return Ffuncall (nargs, args);
    }

  numargs += nargs - 2;

  /* Optimize for no indirection.  */
  if (SYMBOLP (fun) && !EQ (fun, Qunbound)
      && (fun = XSYMBOL (fun)->function, SYMBOLP (fun)))
    fun = indirect_function (fun);
  if (EQ (fun, Qunbound))
    {
      /* Let funcall get the error */
      fun = args[0];
      goto funcall;
    }

  if (SUBRP (fun))
    {
      if (numargs < XSUBR (fun)->min_args
	  || (XSUBR (fun)->max_args >= 0 && XSUBR (fun)->max_args < numargs))
	goto funcall;		/* Let funcall get the error */
      else if (XSUBR (fun)->max_args > numargs)
	{
	  /* Avoid making funcall cons up a yet another new vector of arguments
	     by explicitly supplying nil's for optional values */
	  funcall_args = (Lisp_Object *) alloca ((1 + XSUBR (fun)->max_args)
						 * sizeof (Lisp_Object));
	  for (i = numargs; i < XSUBR (fun)->max_args;)
	    funcall_args[++i] = Qnil;
	  GCPRO1 (*funcall_args);
	  gcpro1.nvars = 1 + XSUBR (fun)->max_args;
	}
    }
 funcall:
  /* We add 1 to numargs because funcall_args includes the
     function itself as well as its arguments.  */
  if (!funcall_args)
    {
      funcall_args = (Lisp_Object *) alloca ((1 + numargs)
					     * sizeof (Lisp_Object));
      GCPRO1 (*funcall_args);
      gcpro1.nvars = 1 + numargs;
    }

  bcopy (args, funcall_args, nargs * sizeof (Lisp_Object));
  /* Spread the last arg we got.  Its first element goes in
     the slot that it used to occupy, hence this value of I.  */
  i = nargs - 1;
  while (!NILP (spread_arg))
    {
      funcall_args [i++] = XCAR (spread_arg);
      spread_arg = XCDR (spread_arg);
    }

  /* By convention, the caller needs to gcpro Ffuncall's args.  */
  RETURN_UNGCPRO (Ffuncall (gcpro1.nvars, funcall_args));
}

/* Run hook variables in various ways.  */

enum run_hooks_condition {to_completion, until_success, until_failure};
static Lisp_Object run_hook_with_args P_ ((int, Lisp_Object *,
					   enum run_hooks_condition));

DEFUN ("run-hooks", Frun_hooks, Srun_hooks, 0, MANY, 0,
       doc: /* Run each hook in HOOKS.
Each argument should be a symbol, a hook variable.
These symbols are processed in the order specified.
If a hook symbol has a non-nil value, that value may be a function
or a list of functions to be called to run the hook.
If the value is a function, it is called with no arguments.
If it is a list, the elements are called, in order, with no arguments.

Major modes should not use this function directly to run their mode
hook; they should use `run-mode-hooks' instead.

Do not use `make-local-variable' to make a hook variable buffer-local.
Instead, use `add-hook' and specify t for the LOCAL argument.
usage: (run-hooks &rest HOOKS)  */)
     (nargs, args)
     int nargs;
     Lisp_Object *args;
{
  Lisp_Object hook[1];
  register int i;

  for (i = 0; i < nargs; i++)
    {
      hook[0] = args[i];
      run_hook_with_args (1, hook, to_completion);
    }

  return Qnil;
}

DEFUN ("run-hook-with-args", Frun_hook_with_args,
       Srun_hook_with_args, 1, MANY, 0,
       doc: /* Run HOOK with the specified arguments ARGS.
HOOK should be a symbol, a hook variable.  If HOOK has a non-nil
value, that value may be a function or a list of functions to be
called to run the hook.  If the value is a function, it is called with
the given arguments and its return value is returned.  If it is a list
of functions, those functions are called, in order,
with the given arguments ARGS.
It is best not to depend on the value returned by `run-hook-with-args',
as that may change.

Do not use `make-local-variable' to make a hook variable buffer-local.
Instead, use `add-hook' and specify t for the LOCAL argument.
usage: (run-hook-with-args HOOK &rest ARGS)  */)
     (nargs, args)
     int nargs;
     Lisp_Object *args;
{
  return run_hook_with_args (nargs, args, to_completion);
}

DEFUN ("run-hook-with-args-until-success", Frun_hook_with_args_until_success,
       Srun_hook_with_args_until_success, 1, MANY, 0,
       doc: /* Run HOOK with the specified arguments ARGS.
HOOK should be a symbol, a hook variable.  If HOOK has a non-nil
value, that value may be a function or a list of functions to be
called to run the hook.  If the value is a function, it is called with
the given arguments and its return value is returned.
If it is a list of functions, those functions are called, in order,
with the given arguments ARGS, until one of them
returns a non-nil value.  Then we return that value.
However, if they all return nil, we return nil.

Do not use `make-local-variable' to make a hook variable buffer-local.
Instead, use `add-hook' and specify t for the LOCAL argument.
usage: (run-hook-with-args-until-success HOOK &rest ARGS)  */)
     (nargs, args)
     int nargs;
     Lisp_Object *args;
{
  return run_hook_with_args (nargs, args, until_success);
}

DEFUN ("run-hook-with-args-until-failure", Frun_hook_with_args_until_failure,
       Srun_hook_with_args_until_failure, 1, MANY, 0,
       doc: /* Run HOOK with the specified arguments ARGS.
HOOK should be a symbol, a hook variable.  If HOOK has a non-nil
value, that value may be a function or a list of functions to be
called to run the hook.  If the value is a function, it is called with
the given arguments and its return value is returned.
If it is a list of functions, those functions are called, in order,
with the given arguments ARGS, until one of them returns nil.
Then we return nil.  However, if they all return non-nil, we return non-nil.

Do not use `make-local-variable' to make a hook variable buffer-local.
Instead, use `add-hook' and specify t for the LOCAL argument.
usage: (run-hook-with-args-until-failure HOOK &rest ARGS)  */)
     (nargs, args)
     int nargs;
     Lisp_Object *args;
{
  return run_hook_with_args (nargs, args, until_failure);
}

/* ARGS[0] should be a hook symbol.
   Call each of the functions in the hook value, passing each of them
   as arguments all the rest of ARGS (all NARGS - 1 elements).
   COND specifies a condition to test after each call
   to decide whether to stop.
   The caller (or its caller, etc) must gcpro all of ARGS,
   except that it isn't necessary to gcpro ARGS[0].  */

static Lisp_Object
run_hook_with_args (nargs, args, cond)
     int nargs;
     Lisp_Object *args;
     enum run_hooks_condition cond;
{
  Lisp_Object sym, val, ret;
  Lisp_Object globals;
  struct gcpro gcpro1, gcpro2, gcpro3;

  /* If we are dying or still initializing,
     don't do anything--it would probably crash if we tried.  */
  if (NILP (Vrun_hooks))
    return Qnil;

  sym = args[0];
  val = find_symbol_value (sym);
  ret = (cond == until_failure ? Qt : Qnil);

  if (EQ (val, Qunbound) || NILP (val))
    return ret;
  else if (!CONSP (val) || EQ (XCAR (val), Qlambda))
    {
      args[0] = val;
      return Ffuncall (nargs, args);
    }
  else
    {
      globals = Qnil;
      GCPRO3 (sym, val, globals);

      for (;
	   CONSP (val) && ((cond == to_completion)
			   || (cond == until_success ? NILP (ret)
			       : !NILP (ret)));
	   val = XCDR (val))
	{
	  if (EQ (XCAR (val), Qt))
	    {
	      /* t indicates this hook has a local binding;
		 it means to run the global binding too.  */

	      for (globals = Fdefault_value (sym);
		   CONSP (globals) && ((cond == to_completion)
				       || (cond == until_success ? NILP (ret)
					   : !NILP (ret)));
		   globals = XCDR (globals))
		{
		  args[0] = XCAR (globals);
		  /* In a global value, t should not occur.  If it does, we
		     must ignore it to avoid an endless loop.  */
		  if (!EQ (args[0], Qt))
		    ret = Ffuncall (nargs, args);
		}
	    }
	  else
	    {
	      args[0] = XCAR (val);
	      ret = Ffuncall (nargs, args);
	    }
	}

      UNGCPRO;
      return ret;
    }
}

/* Run a hook symbol ARGS[0], but use FUNLIST instead of the actual
   present value of that symbol.
   Call each element of FUNLIST,
   passing each of them the rest of ARGS.
   The caller (or its caller, etc) must gcpro all of ARGS,
   except that it isn't necessary to gcpro ARGS[0].  */

Lisp_Object
run_hook_list_with_args (funlist, nargs, args)
     Lisp_Object funlist;
     int nargs;
     Lisp_Object *args;
{
  Lisp_Object sym;
  Lisp_Object val;
  Lisp_Object globals;
  struct gcpro gcpro1, gcpro2, gcpro3;

  sym = args[0];
  globals = Qnil;
  GCPRO3 (sym, val, globals);

  for (val = funlist; CONSP (val); val = XCDR (val))
    {
      if (EQ (XCAR (val), Qt))
	{
	  /* t indicates this hook has a local binding;
	     it means to run the global binding too.  */

	  for (globals = Fdefault_value (sym);
	       CONSP (globals);
	       globals = XCDR (globals))
	    {
	      args[0] = XCAR (globals);
	      /* In a global value, t should not occur.  If it does, we
		 must ignore it to avoid an endless loop.  */
	      if (!EQ (args[0], Qt))
		Ffuncall (nargs, args);
	    }
	}
      else
	{
	  args[0] = XCAR (val);
	  Ffuncall (nargs, args);
	}
    }
  UNGCPRO;
  return Qnil;
}

/* Run the hook HOOK, giving each function the two args ARG1 and ARG2.  */

void
run_hook_with_args_2 (hook, arg1, arg2)
     Lisp_Object hook, arg1, arg2;
{
  Lisp_Object temp[3];
  temp[0] = hook;
  temp[1] = arg1;
  temp[2] = arg2;

  Frun_hook_with_args (3, temp);
}

/* Apply fn to arg */
Lisp_Object
apply1 (fn, arg)
     Lisp_Object fn, arg;
{
  struct gcpro gcpro1;

  GCPRO1 (fn);
  if (NILP (arg))
    RETURN_UNGCPRO (Ffuncall (1, &fn));
  gcpro1.nvars = 2;
#ifdef NO_ARG_ARRAY
  {
    Lisp_Object args[2];
    args[0] = fn;
    args[1] = arg;
    gcpro1.var = args;
    RETURN_UNGCPRO (Fapply (2, args));
  }
#else /* not NO_ARG_ARRAY */
  RETURN_UNGCPRO (Fapply (2, &fn));
#endif /* not NO_ARG_ARRAY */
}

/* Call function fn on no arguments */
Lisp_Object
call0 (fn)
     Lisp_Object fn;
{
  struct gcpro gcpro1;

  GCPRO1 (fn);
  RETURN_UNGCPRO (Ffuncall (1, &fn));
}

/* Call function fn with 1 argument arg1 */
/* ARGSUSED */
Lisp_Object
call1 (fn, arg1)
     Lisp_Object fn, arg1;
{
  struct gcpro gcpro1;
#ifdef NO_ARG_ARRAY
  Lisp_Object args[2];

  args[0] = fn;
  args[1] = arg1;
  GCPRO1 (args[0]);
  gcpro1.nvars = 2;
  RETURN_UNGCPRO (Ffuncall (2, args));
#else /* not NO_ARG_ARRAY */
  GCPRO1 (fn);
  gcpro1.nvars = 2;
  RETURN_UNGCPRO (Ffuncall (2, &fn));
#endif /* not NO_ARG_ARRAY */
}

/* Call function fn with 2 arguments arg1, arg2 */
/* ARGSUSED */
Lisp_Object
call2 (fn, arg1, arg2)
     Lisp_Object fn, arg1, arg2;
{
  struct gcpro gcpro1;
#ifdef NO_ARG_ARRAY
  Lisp_Object args[3];
  args[0] = fn;
  args[1] = arg1;
  args[2] = arg2;
  GCPRO1 (args[0]);
  gcpro1.nvars = 3;
  RETURN_UNGCPRO (Ffuncall (3, args));
#else /* not NO_ARG_ARRAY */
  GCPRO1 (fn);
  gcpro1.nvars = 3;
  RETURN_UNGCPRO (Ffuncall (3, &fn));
#endif /* not NO_ARG_ARRAY */
}

/* Call function fn with 3 arguments arg1, arg2, arg3 */
/* ARGSUSED */
Lisp_Object
call3 (fn, arg1, arg2, arg3)
     Lisp_Object fn, arg1, arg2, arg3;
{
  struct gcpro gcpro1;
#ifdef NO_ARG_ARRAY
  Lisp_Object args[4];
  args[0] = fn;
  args[1] = arg1;
  args[2] = arg2;
  args[3] = arg3;
  GCPRO1 (args[0]);
  gcpro1.nvars = 4;
  RETURN_UNGCPRO (Ffuncall (4, args));
#else /* not NO_ARG_ARRAY */
  GCPRO1 (fn);
  gcpro1.nvars = 4;
  RETURN_UNGCPRO (Ffuncall (4, &fn));
#endif /* not NO_ARG_ARRAY */
}

/* Call function fn with 4 arguments arg1, arg2, arg3, arg4 */
/* ARGSUSED */
Lisp_Object
call4 (fn, arg1, arg2, arg3, arg4)
     Lisp_Object fn, arg1, arg2, arg3, arg4;
{
  struct gcpro gcpro1;
#ifdef NO_ARG_ARRAY
  Lisp_Object args[5];
  args[0] = fn;
  args[1] = arg1;
  args[2] = arg2;
  args[3] = arg3;
  args[4] = arg4;
  GCPRO1 (args[0]);
  gcpro1.nvars = 5;
  RETURN_UNGCPRO (Ffuncall (5, args));
#else /* not NO_ARG_ARRAY */
  GCPRO1 (fn);
  gcpro1.nvars = 5;
  RETURN_UNGCPRO (Ffuncall (5, &fn));
#endif /* not NO_ARG_ARRAY */
}

/* Call function fn with 5 arguments arg1, arg2, arg3, arg4, arg5 */
/* ARGSUSED */
Lisp_Object
call5 (fn, arg1, arg2, arg3, arg4, arg5)
     Lisp_Object fn, arg1, arg2, arg3, arg4, arg5;
{
  struct gcpro gcpro1;
#ifdef NO_ARG_ARRAY
  Lisp_Object args[6];
  args[0] = fn;
  args[1] = arg1;
  args[2] = arg2;
  args[3] = arg3;
  args[4] = arg4;
  args[5] = arg5;
  GCPRO1 (args[0]);
  gcpro1.nvars = 6;
  RETURN_UNGCPRO (Ffuncall (6, args));
#else /* not NO_ARG_ARRAY */
  GCPRO1 (fn);
  gcpro1.nvars = 6;
  RETURN_UNGCPRO (Ffuncall (6, &fn));
#endif /* not NO_ARG_ARRAY */
}

/* Call function fn with 6 arguments arg1, arg2, arg3, arg4, arg5, arg6 */
/* ARGSUSED */
Lisp_Object
call6 (fn, arg1, arg2, arg3, arg4, arg5, arg6)
     Lisp_Object fn, arg1, arg2, arg3, arg4, arg5, arg6;
{
  struct gcpro gcpro1;
#ifdef NO_ARG_ARRAY
  Lisp_Object args[7];
  args[0] = fn;
  args[1] = arg1;
  args[2] = arg2;
  args[3] = arg3;
  args[4] = arg4;
  args[5] = arg5;
  args[6] = arg6;
  GCPRO1 (args[0]);
  gcpro1.nvars = 7;
  RETURN_UNGCPRO (Ffuncall (7, args));
#else /* not NO_ARG_ARRAY */
  GCPRO1 (fn);
  gcpro1.nvars = 7;
  RETURN_UNGCPRO (Ffuncall (7, &fn));
#endif /* not NO_ARG_ARRAY */
}

/* The caller should GCPRO all the elements of ARGS.  */

DEFUN ("funcall", Ffuncall, Sfuncall, 1, MANY, 0,
       doc: /* Call first argument as a function, passing remaining arguments to it.
Return the value that function returns.
Thus, (funcall 'cons 'x 'y) returns (x . y).
usage: (funcall FUNCTION &rest ARGUMENTS)  */)
     (nargs, args)
     int nargs;
     Lisp_Object *args;
{
  Lisp_Object fun, original_fun;
  Lisp_Object funcar;
  int numargs = nargs - 1;
  Lisp_Object lisp_numargs;
  Lisp_Object val;
  struct backtrace backtrace;
  register Lisp_Object *internal_args;
  register int i;

  QUIT;
  if ((consing_since_gc > gc_cons_threshold
       && consing_since_gc > gc_relative_threshold)
      ||
      (!NILP (Vmemory_full) && consing_since_gc > memory_full_cons_threshold))
    Fgarbage_collect ();

  if (++lisp_eval_depth > max_lisp_eval_depth)
    {
      if (max_lisp_eval_depth < 100)
	max_lisp_eval_depth = 100;
      if (lisp_eval_depth > max_lisp_eval_depth)
	error ("Lisp nesting exceeds `max-lisp-eval-depth'");
    }

  backtrace.next = backtrace_list;
  backtrace_list = &backtrace;
  backtrace.function = &args[0];
  backtrace.args = &args[1];
  backtrace.nargs = nargs - 1;
  backtrace.evalargs = 0;
  backtrace.debug_on_exit = 0;

  if (debug_on_next_call)
    do_debug_on_call (Qlambda);

  CHECK_CONS_LIST ();

  original_fun = args[0];

 retry:

  /* Optimize for no indirection.  */
  fun = original_fun;
  if (SYMBOLP (fun) && !EQ (fun, Qunbound)
      && (fun = XSYMBOL (fun)->function, SYMBOLP (fun)))
    fun = indirect_function (fun);

  if (SUBRP (fun))
    {
       if (numargs < XSUBR (fun)->min_args
	  || (XSUBR (fun)->max_args >= 0 && XSUBR (fun)->max_args < numargs))
	{
	  XSETFASTINT (lisp_numargs, numargs);
	  xsignal2 (Qwrong_number_of_arguments, original_fun, lisp_numargs);
	}

      if (XSUBR (fun)->max_args == UNEVALLED)
	xsignal1 (Qinvalid_function, original_fun);

      if (XSUBR (fun)->max_args == MANY)
	{
	  val = (*XSUBR (fun)->function) (numargs, args + 1);
	  goto done;
	}

      if (XSUBR (fun)->max_args > numargs)
	{
	  internal_args = (Lisp_Object *) alloca (XSUBR (fun)->max_args * sizeof (Lisp_Object));
	  bcopy (args + 1, internal_args, numargs * sizeof (Lisp_Object));
	  for (i = numargs; i < XSUBR (fun)->max_args; i++)
	    internal_args[i] = Qnil;
	}
      else
	internal_args = args + 1;
      switch (XSUBR (fun)->max_args)
	{
	case 0:
	  val = (*XSUBR (fun)->function) ();
	  goto done;
	case 1:
	  val = (*XSUBR (fun)->function) (internal_args[0]);
	  goto done;
	case 2:
	  val = (*XSUBR (fun)->function) (internal_args[0], internal_args[1]);
	  goto done;
	case 3:
	  val = (*XSUBR (fun)->function) (internal_args[0], internal_args[1],
					  internal_args[2]);
	  goto done;
	case 4:
	  val = (*XSUBR (fun)->function) (internal_args[0], internal_args[1],
					  internal_args[2], internal_args[3]);
	  goto done;
	case 5:
	  val = (*XSUBR (fun)->function) (internal_args[0], internal_args[1],
					  internal_args[2], internal_args[3],
					  internal_args[4]);
	  goto done;
	case 6:
	  val = (*XSUBR (fun)->function) (internal_args[0], internal_args[1],
					  internal_args[2], internal_args[3],
					  internal_args[4], internal_args[5]);
	  goto done;
	case 7:
	  val = (*XSUBR (fun)->function) (internal_args[0], internal_args[1],
					  internal_args[2], internal_args[3],
					  internal_args[4], internal_args[5],
					  internal_args[6]);
	  goto done;

	case 8:
	  val = (*XSUBR (fun)->function) (internal_args[0], internal_args[1],
					  internal_args[2], internal_args[3],
					  internal_args[4], internal_args[5],
					  internal_args[6], internal_args[7]);
	  goto done;

	default:

	  /* If a subr takes more than 8 arguments without using MANY
	     or UNEVALLED, we need to extend this function to support it.
	     Until this is done, there is no way to call the function.  */
	  abort ();
	}
    }
  if (COMPILEDP (fun))
    val = funcall_lambda (fun, numargs, args + 1);
  else
    {
      if (EQ (fun, Qunbound))
	xsignal1 (Qvoid_function, original_fun);
      if (!CONSP (fun))
	xsignal1 (Qinvalid_function, original_fun);
      funcar = XCAR (fun);
      if (!SYMBOLP (funcar))
	xsignal1 (Qinvalid_function, original_fun);
      if (EQ (funcar, Qlambda))
	val = funcall_lambda (fun, numargs, args + 1);
      else if (EQ (funcar, Qautoload))
	{
	  do_autoload (fun, original_fun);
	  CHECK_CONS_LIST ();
	  goto retry;
	}
      else
	xsignal1 (Qinvalid_function, original_fun);
    }
 done:
  CHECK_CONS_LIST ();
  lisp_eval_depth--;
  if (backtrace.debug_on_exit)
    val = call_debugger (Fcons (Qexit, Fcons (val, Qnil)));
  backtrace_list = backtrace.next;
  return val;
}

Lisp_Object
apply_lambda (fun, args, eval_flag)
     Lisp_Object fun, args;
     int eval_flag;
{
  Lisp_Object args_left;
  Lisp_Object numargs;
  register Lisp_Object *arg_vector;
  struct gcpro gcpro1, gcpro2, gcpro3;
  register int i;
  register Lisp_Object tem;

  numargs = Flength (args);
  arg_vector = (Lisp_Object *) alloca (XINT (numargs) * sizeof (Lisp_Object));
  args_left = args;

  GCPRO3 (*arg_vector, args_left, fun);
  gcpro1.nvars = 0;

  for (i = 0; i < XINT (numargs);)
    {
      tem = Fcar (args_left), args_left = Fcdr (args_left);
      if (eval_flag) tem = Feval (tem);
      arg_vector[i++] = tem;
      gcpro1.nvars = i;
    }

  UNGCPRO;

  if (eval_flag)
    {
      backtrace_list->args = arg_vector;
      backtrace_list->nargs = i;
    }
  backtrace_list->evalargs = 0;
  tem = funcall_lambda (fun, XINT (numargs), arg_vector);

  /* Do the debug-on-exit now, while arg_vector still exists.  */
  if (backtrace_list->debug_on_exit)
    tem = call_debugger (Fcons (Qexit, Fcons (tem, Qnil)));
  /* Don't do it again when we return to eval.  */
  backtrace_list->debug_on_exit = 0;
  return tem;
}

/* Apply a Lisp function FUN to the NARGS evaluated arguments in ARG_VECTOR
   and return the result of evaluation.
   FUN must be either a lambda-expression or a compiled-code object.  */

static Lisp_Object
funcall_lambda (fun, nargs, arg_vector)
     Lisp_Object fun;
     int nargs;
     register Lisp_Object *arg_vector;
{
  Lisp_Object val, syms_left, next;
  int count = SPECPDL_INDEX ();
  int i, optional, rest;

  if (CONSP (fun))
    {
      syms_left = XCDR (fun);
      if (CONSP (syms_left))
	syms_left = XCAR (syms_left);
      else
	xsignal1 (Qinvalid_function, fun);
    }
  else if (COMPILEDP (fun))
    syms_left = AREF (fun, COMPILED_ARGLIST);
  else
    abort ();

  i = optional = rest = 0;
  for (; CONSP (syms_left); syms_left = XCDR (syms_left))
    {
      QUIT;

      next = XCAR (syms_left);
      if (!SYMBOLP (next))
	xsignal1 (Qinvalid_function, fun);

      if (EQ (next, Qand_rest))
	rest = 1;
      else if (EQ (next, Qand_optional))
	optional = 1;
      else if (rest)
	{
	  specbind (next, Flist (nargs - i, &arg_vector[i]));
	  i = nargs;
	}
      else if (i < nargs)
	specbind (next, arg_vector[i++]);
      else if (!optional)
	xsignal2 (Qwrong_number_of_arguments, fun, make_number (nargs));
      else
	specbind (next, Qnil);
    }

  if (!NILP (syms_left))
    xsignal1 (Qinvalid_function, fun);
  else if (i < nargs)
    xsignal2 (Qwrong_number_of_arguments, fun, make_number (nargs));

  if (CONSP (fun))
    val = Fprogn (XCDR (XCDR (fun)));
  else
    {
      /* If we have not actually read the bytecode string
	 and constants vector yet, fetch them from the file.  */
      if (CONSP (AREF (fun, COMPILED_BYTECODE)))
	Ffetch_bytecode (fun);
      val = Fbyte_code (AREF (fun, COMPILED_BYTECODE),
			AREF (fun, COMPILED_CONSTANTS),
			AREF (fun, COMPILED_STACK_DEPTH));
    }

  return unbind_to (count, val);
}

DEFUN ("fetch-bytecode", Ffetch_bytecode, Sfetch_bytecode,
       1, 1, 0,
       doc: /* If byte-compiled OBJECT is lazy-loaded, fetch it now.  */)
     (object)
     Lisp_Object object;
{
  Lisp_Object tem;

  if (COMPILEDP (object) && CONSP (AREF (object, COMPILED_BYTECODE)))
    {
      tem = read_doc_string (AREF (object, COMPILED_BYTECODE));
      if (!CONSP (tem))
	{
	  tem = AREF (object, COMPILED_BYTECODE);
	  if (CONSP (tem) && STRINGP (XCAR (tem)))
	    error ("Invalid byte code in %s", SDATA (XCAR (tem)));
	  else
	    error ("Invalid byte code");
	}
      ASET (object, COMPILED_BYTECODE, XCAR (tem));
      ASET (object, COMPILED_CONSTANTS, XCDR (tem));
    }
  return object;
}

void
grow_specpdl ()
{
  register int count = SPECPDL_INDEX ();
  if (specpdl_size >= max_specpdl_size)
    {
      if (max_specpdl_size < 400)
	max_specpdl_size = 400;
      if (specpdl_size >= max_specpdl_size)
	signal_error ("Variable binding depth exceeds max-specpdl-size", Qnil);
    }
  specpdl_size *= 2;
  if (specpdl_size > max_specpdl_size)
    specpdl_size = max_specpdl_size;
  specpdl = (struct specbinding *) xrealloc (specpdl, specpdl_size * sizeof (struct specbinding));
  specpdl_ptr = specpdl + count;
}

void
specbind (symbol, value)
     Lisp_Object symbol, value;
{
  Lisp_Object valcontents;

  CHECK_SYMBOL (symbol);
  if (specpdl_ptr == specpdl + specpdl_size)
    grow_specpdl ();

  /* The most common case is that of a non-constant symbol with a
     trivial value.  Make that as fast as we can.  */
  valcontents = SYMBOL_VALUE (symbol);
  if (!MISCP (valcontents) && !SYMBOL_CONSTANT_P (symbol))
    {
      specpdl_ptr->symbol = symbol;
      specpdl_ptr->old_value = valcontents;
      specpdl_ptr->func = NULL;
      ++specpdl_ptr;
      SET_SYMBOL_VALUE (symbol, value);
    }
  else
    {
      Lisp_Object ovalue = find_symbol_value (symbol);
      specpdl_ptr->func = 0;
      specpdl_ptr->old_value = ovalue;

      valcontents = XSYMBOL (symbol)->value;

      if (BUFFER_LOCAL_VALUEP (valcontents)
	  || BUFFER_OBJFWDP (valcontents))
	{
	  Lisp_Object where, current_buffer;

	  current_buffer = Fcurrent_buffer ();

	  /* For a local variable, record both the symbol and which
	     buffer's or frame's value we are saving.  */
	  if (!NILP (Flocal_variable_p (symbol, Qnil)))
	    where = current_buffer;
	  else if (BUFFER_LOCAL_VALUEP (valcontents)
		   && XBUFFER_LOCAL_VALUE (valcontents)->found_for_frame)
	    where = XBUFFER_LOCAL_VALUE (valcontents)->frame;
	  else
	    where = Qnil;

	  /* We're not using the `unused' slot in the specbinding
	     structure because this would mean we have to do more
	     work for simple variables.  */
	  specpdl_ptr->symbol = Fcons (symbol, Fcons (where, current_buffer));

	  /* If SYMBOL is a per-buffer variable which doesn't have a
	     buffer-local value here, make the `let' change the global
	     value by changing the value of SYMBOL in all buffers not
	     having their own value.  This is consistent with what
	     happens with other buffer-local variables.  */
	  if (NILP (where)
	      && BUFFER_OBJFWDP (valcontents))
	    {
	      ++specpdl_ptr;
	      Fset_default (symbol, value);
	      return;
	    }
	}
      else
	specpdl_ptr->symbol = symbol;

      specpdl_ptr++;
      /* We used to do
            if (BUFFER_OBJFWDP (ovalue) || KBOARD_OBJFWDP (ovalue))
	      store_symval_forwarding (symbol, ovalue, value, NULL);
            else
         but ovalue comes from find_symbol_value which should never return
         such an internal value.  */
      eassert (!(BUFFER_OBJFWDP (ovalue) || KBOARD_OBJFWDP (ovalue)));
      set_internal (symbol, value, 0, 1);
    }
}

void
record_unwind_protect (function, arg)
     Lisp_Object (*function) P_ ((Lisp_Object));
     Lisp_Object arg;
{
  eassert (!handling_signal);

  if (specpdl_ptr == specpdl + specpdl_size)
    grow_specpdl ();
  specpdl_ptr->func = function;
  specpdl_ptr->symbol = Qnil;
  specpdl_ptr->old_value = arg;
  specpdl_ptr++;
}

Lisp_Object
unbind_to (count, value)
     int count;
     Lisp_Object value;
{
  Lisp_Object quitf = Vquit_flag;
  struct gcpro gcpro1, gcpro2;

  GCPRO2 (value, quitf);
  Vquit_flag = Qnil;

  while (specpdl_ptr != specpdl + count)
    {
      /* Copy the binding, and decrement specpdl_ptr, before we do
	 the work to unbind it.  We decrement first
	 so that an error in unbinding won't try to unbind
	 the same entry again, and we copy the binding first
	 in case more bindings are made during some of the code we run.  */

      struct specbinding this_binding;
      this_binding = *--specpdl_ptr;

      if (this_binding.func != 0)
	(*this_binding.func) (this_binding.old_value);
      /* If the symbol is a list, it is really (SYMBOL WHERE
	 . CURRENT-BUFFER) where WHERE is either nil, a buffer, or a
	 frame.  If WHERE is a buffer or frame, this indicates we
	 bound a variable that had a buffer-local or frame-local
	 binding.  WHERE nil means that the variable had the default
	 value when it was bound.  CURRENT-BUFFER is the buffer that
         was current when the variable was bound.  */
      else if (CONSP (this_binding.symbol))
	{
	  Lisp_Object symbol, where;

	  symbol = XCAR (this_binding.symbol);
	  where = XCAR (XCDR (this_binding.symbol));

	  if (NILP (where))
	    Fset_default (symbol, this_binding.old_value);
	  else if (BUFFERP (where))
	    set_internal (symbol, this_binding.old_value, XBUFFER (where), 1);
	  else
	    set_internal (symbol, this_binding.old_value, NULL, 1);
	}
      else
	{
	  /* If variable has a trivial value (no forwarding), we can
	     just set it.  No need to check for constant symbols here,
	     since that was already done by specbind.  */
	  if (!MISCP (SYMBOL_VALUE (this_binding.symbol)))
	    SET_SYMBOL_VALUE (this_binding.symbol, this_binding.old_value);
	  else
	    set_internal (this_binding.symbol, this_binding.old_value, 0, 1);
	}
    }

  if (NILP (Vquit_flag) && !NILP (quitf))
    Vquit_flag = quitf;

  UNGCPRO;
  return value;
}

DEFUN ("backtrace-debug", Fbacktrace_debug, Sbacktrace_debug, 2, 2, 0,
       doc: /* Set the debug-on-exit flag of eval frame LEVEL levels down to FLAG.
The debugger is entered when that frame exits, if the flag is non-nil.  */)
     (level, flag)
     Lisp_Object level, flag;
{
  register struct backtrace *backlist = backtrace_list;
  register int i;

  CHECK_NUMBER (level);

  for (i = 0; backlist && i < XINT (level); i++)
    {
      backlist = backlist->next;
    }

  if (backlist)
    backlist->debug_on_exit = !NILP (flag);

  return flag;
}

DEFUN ("backtrace", Fbacktrace, Sbacktrace, 0, 0, "",
       doc: /* Print a trace of Lisp function calls currently active.
Output stream used is value of `standard-output'.  */)
     ()
{
  register struct backtrace *backlist = backtrace_list;
  register int i;
  Lisp_Object tail;
  Lisp_Object tem;
  extern Lisp_Object Vprint_level;
  struct gcpro gcpro1;

  XSETFASTINT (Vprint_level, 3);

  tail = Qnil;
  GCPRO1 (tail);

  while (backlist)
    {
      write_string (backlist->debug_on_exit ? "* " : "  ", 2);
      if (backlist->nargs == UNEVALLED)
	{
	  Fprin1 (Fcons (*backlist->function, *backlist->args), Qnil);
	  write_string ("\n", -1);
	}
      else
	{
	  tem = *backlist->function;
	  Fprin1 (tem, Qnil);	/* This can QUIT */
	  write_string ("(", -1);
	  if (backlist->nargs == MANY)
	    {
	      for (tail = *backlist->args, i = 0;
		   !NILP (tail);
		   tail = Fcdr (tail), i++)
		{
		  if (i) write_string (" ", -1);
		  Fprin1 (Fcar (tail), Qnil);
		}
	    }
	  else
	    {
	      for (i = 0; i < backlist->nargs; i++)
		{
		  if (i) write_string (" ", -1);
		  Fprin1 (backlist->args[i], Qnil);
		}
	    }
	  write_string (")\n", -1);
	}
      backlist = backlist->next;
    }

  Vprint_level = Qnil;
  UNGCPRO;
  return Qnil;
}

DEFUN ("backtrace-frame", Fbacktrace_frame, Sbacktrace_frame, 1, 1, NULL,
       doc: /* Return the function and arguments NFRAMES up from current execution point.
If that frame has not evaluated the arguments yet (or is a special form),
the value is (nil FUNCTION ARG-FORMS...).
If that frame has evaluated its arguments and called its function already,
the value is (t FUNCTION ARG-VALUES...).
A &rest arg is represented as the tail of the list ARG-VALUES.
FUNCTION is whatever was supplied as car of evaluated list,
or a lambda expression for macro calls.
If NFRAMES is more than the number of frames, the value is nil.  */)
     (nframes)
     Lisp_Object nframes;
{
  register struct backtrace *backlist = backtrace_list;
  register int i;
  Lisp_Object tem;

  CHECK_NATNUM (nframes);

  /* Find the frame requested.  */
  for (i = 0; backlist && i < XFASTINT (nframes); i++)
    backlist = backlist->next;

  if (!backlist)
    return Qnil;
  if (backlist->nargs == UNEVALLED)
    return Fcons (Qnil, Fcons (*backlist->function, *backlist->args));
  else
    {
      if (backlist->nargs == MANY)
	tem = *backlist->args;
      else
	tem = Flist (backlist->nargs, backlist->args);

      return Fcons (Qt, Fcons (*backlist->function, tem));
    }
}


void
mark_backtrace ()
{
  register struct backtrace *backlist;
  register int i;

  for (backlist = backtrace_list; backlist; backlist = backlist->next)
    {
      mark_object (*backlist->function);

      if (backlist->nargs == UNEVALLED || backlist->nargs == MANY)
	i = 0;
      else
	i = backlist->nargs - 1;
      for (; i >= 0; i--)
	mark_object (backlist->args[i]);
    }
}

void
syms_of_eval ()
{
  DEFVAR_INT ("max-specpdl-size", &max_specpdl_size,
	      doc: /* *Limit on number of Lisp variable bindings and `unwind-protect's.
If Lisp code tries to increase the total number past this amount,
an error is signaled.
You can safely use a value considerably larger than the default value,
if that proves inconveniently small.  However, if you increase it too far,
Emacs could run out of memory trying to make the stack bigger.  */);

  DEFVAR_INT ("max-lisp-eval-depth", &max_lisp_eval_depth,
	      doc: /* *Limit on depth in `eval', `apply' and `funcall' before error.

This limit serves to catch infinite recursions for you before they cause
actual stack overflow in C, which would be fatal for Emacs.
You can safely make it considerably larger than its default value,
if that proves inconveniently small.  However, if you increase it too far,
Emacs could overflow the real C stack, and crash.  */);

  DEFVAR_LISP ("quit-flag", &Vquit_flag,
	       doc: /* Non-nil causes `eval' to abort, unless `inhibit-quit' is non-nil.
If the value is t, that means do an ordinary quit.
If the value equals `throw-on-input', that means quit by throwing
to the tag specified in `throw-on-input'; it's for handling `while-no-input'.
Typing C-g sets `quit-flag' to t, regardless of `inhibit-quit',
but `inhibit-quit' non-nil prevents anything from taking notice of that.  */);
  Vquit_flag = Qnil;

  DEFVAR_LISP ("inhibit-quit", &Vinhibit_quit,
	       doc: /* Non-nil inhibits C-g quitting from happening immediately.
Note that `quit-flag' will still be set by typing C-g,
so a quit will be signaled as soon as `inhibit-quit' is nil.
To prevent this happening, set `quit-flag' to nil
before making `inhibit-quit' nil.  */);
  Vinhibit_quit = Qnil;

  Qinhibit_quit = intern ("inhibit-quit");
  staticpro (&Qinhibit_quit);

  Qautoload = intern ("autoload");
  staticpro (&Qautoload);

  Qdebug_on_error = intern ("debug-on-error");
  staticpro (&Qdebug_on_error);

  Qmacro = intern ("macro");
  staticpro (&Qmacro);

  Qdeclare = intern ("declare");
  staticpro (&Qdeclare);

  /* Note that the process handling also uses Qexit, but we don't want
     to staticpro it twice, so we just do it here.  */
  Qexit = intern ("exit");
  staticpro (&Qexit);

  Qinteractive = intern ("interactive");
  staticpro (&Qinteractive);

  Qcommandp = intern ("commandp");
  staticpro (&Qcommandp);

  Qdefun = intern ("defun");
  staticpro (&Qdefun);

  Qand_rest = intern ("&rest");
  staticpro (&Qand_rest);

  Qand_optional = intern ("&optional");
  staticpro (&Qand_optional);

  Qdebug = intern ("debug");
  staticpro (&Qdebug);

  DEFVAR_LISP ("stack-trace-on-error", &Vstack_trace_on_error,
	       doc: /* *Non-nil means errors display a backtrace buffer.
More precisely, this happens for any error that is handled
by the editor command loop.
If the value is a list, an error only means to display a backtrace
if one of its condition symbols appears in the list.  */);
  Vstack_trace_on_error = Qnil;

  DEFVAR_LISP ("debug-on-error", &Vdebug_on_error,
	       doc: /* *Non-nil means enter debugger if an error is signaled.
Does not apply to errors handled by `condition-case' or those
matched by `debug-ignored-errors'.
If the value is a list, an error only means to enter the debugger
if one of its condition symbols appears in the list.
When you evaluate an expression interactively, this variable
is temporarily non-nil if `eval-expression-debug-on-error' is non-nil.
The command `toggle-debug-on-error' toggles this.
See also the variable `debug-on-quit'.  */);
  Vdebug_on_error = Qnil;

  DEFVAR_LISP ("debug-ignored-errors", &Vdebug_ignored_errors,
    doc: /* *List of errors for which the debugger should not be called.
Each element may be a condition-name or a regexp that matches error messages.
If any element applies to a given error, that error skips the debugger
and just returns to top level.
This overrides the variable `debug-on-error'.
It does not apply to errors handled by `condition-case'.  */);
  Vdebug_ignored_errors = Qnil;

  DEFVAR_BOOL ("debug-on-quit", &debug_on_quit,
    doc: /* *Non-nil means enter debugger if quit is signaled (C-g, for example).
Does not apply if quit is handled by a `condition-case'.  */);
  debug_on_quit = 0;

  DEFVAR_BOOL ("debug-on-next-call", &debug_on_next_call,
	       doc: /* Non-nil means enter debugger before next `eval', `apply' or `funcall'.  */);

  DEFVAR_BOOL ("debugger-may-continue", &debugger_may_continue,
	       doc: /* Non-nil means debugger may continue execution.
This is nil when the debugger is called under circumstances where it
might not be safe to continue.  */);
  debugger_may_continue = 1;

  DEFVAR_LISP ("debugger", &Vdebugger,
	       doc: /* Function to call to invoke debugger.
If due to frame exit, args are `exit' and the value being returned;
 this function's value will be returned instead of that.
If due to error, args are `error' and a list of the args to `signal'.
If due to `apply' or `funcall' entry, one arg, `lambda'.
If due to `eval' entry, one arg, t.  */);
  Vdebugger = Qnil;

  DEFVAR_LISP ("signal-hook-function", &Vsignal_hook_function,
	       doc: /* If non-nil, this is a function for `signal' to call.
It receives the same arguments that `signal' was given.
The Edebug package uses this to regain control.  */);
  Vsignal_hook_function = Qnil;

  DEFVAR_LISP ("debug-on-signal", &Vdebug_on_signal,
	       doc: /* *Non-nil means call the debugger regardless of condition handlers.
Note that `debug-on-error', `debug-on-quit' and friends
still determine whether to handle the particular condition.  */);
  Vdebug_on_signal = Qnil;

  DEFVAR_LISP ("macro-declaration-function", &Vmacro_declaration_function,
	       doc: /* Function to process declarations in a macro definition.
The function will be called with two args MACRO and DECL.
MACRO is the name of the macro being defined.
DECL is a list `(declare ...)' containing the declarations.
The value the function returns is not used.  */);
  Vmacro_declaration_function = Qnil;

  Vrun_hooks = intern ("run-hooks");
  staticpro (&Vrun_hooks);

  staticpro (&Vautoload_queue);
  Vautoload_queue = Qnil;
  staticpro (&Vsignaling_function);
  Vsignaling_function = Qnil;

  defsubr (&Sor);
  defsubr (&Sand);
  defsubr (&Sif);
  defsubr (&Scond);
  defsubr (&Sprogn);
  defsubr (&Sprog1);
  defsubr (&Sprog2);
  defsubr (&Ssetq);
  defsubr (&Squote);
  defsubr (&Sfunction);
  defsubr (&Sdefun);
  defsubr (&Sdefmacro);
  defsubr (&Sdefvar);
  defsubr (&Sdefvaralias);
  defsubr (&Sdefconst);
  defsubr (&Suser_variable_p);
  defsubr (&Slet);
  defsubr (&SletX);
  defsubr (&Swhile);
  defsubr (&Smacroexpand);
  defsubr (&Scatch);
  defsubr (&Sthrow);
  defsubr (&Sunwind_protect);
  defsubr (&Scondition_case);
  defsubr (&Ssignal);
  defsubr (&Sinteractive_p);
  defsubr (&Scalled_interactively_p);
  defsubr (&Scommandp);
  defsubr (&Sautoload);
  defsubr (&Seval);
  defsubr (&Sapply);
  defsubr (&Sfuncall);
  defsubr (&Srun_hooks);
  defsubr (&Srun_hook_with_args);
  defsubr (&Srun_hook_with_args_until_success);
  defsubr (&Srun_hook_with_args_until_failure);
  defsubr (&Sfetch_bytecode);
  defsubr (&Sbacktrace_debug);
  defsubr (&Sbacktrace);
  defsubr (&Sbacktrace_frame);
}

/* arch-tag: 014a07aa-33ab-4a8f-a3d2-ee8a4a9ff7fb
   (do not change this comment) */<|MERGE_RESOLUTION|>--- conflicted
+++ resolved
@@ -283,11 +283,7 @@
   if (SPECPDL_INDEX () + 100 > max_specpdl_size)
     max_specpdl_size = SPECPDL_INDEX () + 100;
 
-<<<<<<< HEAD
-#if defined (HAVE_X_WINDOWS) || defined (MAC_OS)
-=======
 #ifdef HAVE_WINDOW_SYSTEM
->>>>>>> 10d9d085
   if (display_hourglass_p)
     cancel_hourglass ();
 #endif
