/* Evaluator for GNU Emacs Lisp interpreter.

Copyright (C) 1985-1987, 1993-1995, 1999-2022 Free Software Foundation,
Inc.

This file is part of GNU Emacs.

GNU Emacs is free software: you can redistribute it and/or modify
it under the terms of the GNU General Public License as published by
the Free Software Foundation, either version 3 of the License, or (at
your option) any later version.

GNU Emacs is distributed in the hope that it will be useful,
but WITHOUT ANY WARRANTY; without even the implied warranty of
MERCHANTABILITY or FITNESS FOR A PARTICULAR PURPOSE.  See the
GNU General Public License for more details.

You should have received a copy of the GNU General Public License
along with GNU Emacs.  If not, see <https://www.gnu.org/licenses/>.  */


#include <config.h>
#include <limits.h>
#include <stdlib.h>
#include "lisp.h"
#include "blockinput.h"
#include "commands.h"
#include "keyboard.h"
#include "dispextern.h"
#include "buffer.h"
#include "pdumper.h"

/* CACHEABLE is ordinarily nothing, except it is 'volatile' if
   necessary to cajole GCC into not warning incorrectly that a
   variable should be volatile.  */
#if defined GCC_LINT || defined lint
# define CACHEABLE volatile
#else
# define CACHEABLE /* empty */
#endif

/* Non-nil means record all fset's and provide's, to be undone
   if the file being autoloaded is not fully loaded.
   They are recorded by being consed onto the front of Vautoload_queue:
   (FUN . ODEF) for a defun, (0 . OFEATURES) for a provide.  */

Lisp_Object Vautoload_queue;

/* This holds either the symbol `run-hooks' or nil.
   It is nil at an early stage of startup, and when Emacs
   is shutting down.  */
Lisp_Object Vrun_hooks;

/* The function from which the last `signal' was called.  Set in
   Fsignal.  */
/* FIXME: We should probably get rid of this!  */
Lisp_Object Vsignaling_function;

/* These would ordinarily be static, but they need to be visible to GDB.  */
bool backtrace_p (union specbinding *) EXTERNALLY_VISIBLE;
Lisp_Object *backtrace_args (union specbinding *) EXTERNALLY_VISIBLE;
Lisp_Object backtrace_function (union specbinding *) EXTERNALLY_VISIBLE;
union specbinding *backtrace_next (union specbinding *) EXTERNALLY_VISIBLE;
union specbinding *backtrace_top (void) EXTERNALLY_VISIBLE;

static Lisp_Object funcall_lambda (Lisp_Object, ptrdiff_t, Lisp_Object *);
static Lisp_Object apply_lambda (Lisp_Object, Lisp_Object, ptrdiff_t);
static Lisp_Object lambda_arity (Lisp_Object);

static Lisp_Object
specpdl_symbol (union specbinding *pdl)
{
  eassert (pdl->kind >= SPECPDL_LET);
  return pdl->let.symbol;
}

static enum specbind_tag
specpdl_kind (union specbinding *pdl)
{
  eassert (pdl->kind >= SPECPDL_LET);
  return pdl->let.kind;
}

static Lisp_Object
specpdl_old_value (union specbinding *pdl)
{
  eassert (pdl->kind >= SPECPDL_LET);
  return pdl->let.old_value;
}

static void
set_specpdl_old_value (union specbinding *pdl, Lisp_Object val)
{
  eassert (pdl->kind >= SPECPDL_LET);
  pdl->let.old_value = val;
}

static Lisp_Object
specpdl_where (union specbinding *pdl)
{
  eassert (pdl->kind > SPECPDL_LET);
  return pdl->let.where;
}

static Lisp_Object
specpdl_saved_value (union specbinding *pdl)
{
  eassert (pdl->kind >= SPECPDL_LET);
  return pdl->let.saved_value;
}

static Lisp_Object
specpdl_arg (union specbinding *pdl)
{
  eassert (pdl->kind == SPECPDL_UNWIND);
  return pdl->unwind.arg;
}

Lisp_Object
backtrace_function (union specbinding *pdl)
{
  eassert (pdl->kind == SPECPDL_BACKTRACE);
  return pdl->bt.function;
}

static ptrdiff_t
backtrace_nargs (union specbinding *pdl)
{
  eassert (pdl->kind == SPECPDL_BACKTRACE);
  return pdl->bt.nargs;
}

Lisp_Object *
backtrace_args (union specbinding *pdl)
{
  eassert (pdl->kind == SPECPDL_BACKTRACE);
  return pdl->bt.args;
}

static bool
backtrace_debug_on_exit (union specbinding *pdl)
{
  eassert (pdl->kind == SPECPDL_BACKTRACE);
  return pdl->bt.debug_on_exit;
}

/* Functions to modify slots of backtrace records.  */

static void
set_backtrace_args (union specbinding *pdl, Lisp_Object *args, ptrdiff_t nargs)
{
  eassert (pdl->kind == SPECPDL_BACKTRACE);
  pdl->bt.args = args;
  pdl->bt.nargs = nargs;
}

static void
set_backtrace_debug_on_exit (union specbinding *pdl, bool doe)
{
  eassert (pdl->kind == SPECPDL_BACKTRACE);
  pdl->bt.debug_on_exit = doe;
}

/* Helper functions to scan the backtrace.  */

bool
backtrace_p (union specbinding *pdl)
{ return specpdl ? pdl >= specpdl : false; }

static bool
backtrace_thread_p (struct thread_state *tstate, union specbinding *pdl)
{ return pdl >= tstate->m_specpdl; }

union specbinding *
backtrace_top (void)
{
  /* This is so "xbacktrace" doesn't crash in pdumped Emacs if they
     invoke the command before init_eval_once_for_pdumper initializes
     specpdl machinery.  See also backtrace_p above.  */
  if (!specpdl)
    return NULL;

  union specbinding *pdl = specpdl_ptr - 1;
  while (backtrace_p (pdl) && pdl->kind != SPECPDL_BACKTRACE)
    pdl--;
  return pdl;
}

static union specbinding *
backtrace_thread_top (struct thread_state *tstate)
{
  union specbinding *pdl = tstate->m_specpdl_ptr - 1;
  while (backtrace_thread_p (tstate, pdl) && pdl->kind != SPECPDL_BACKTRACE)
    pdl--;
  return pdl;
}

union specbinding *
backtrace_next (union specbinding *pdl)
{
  pdl--;
  while (backtrace_p (pdl) && pdl->kind != SPECPDL_BACKTRACE)
    pdl--;
  return pdl;
}

static void init_eval_once_for_pdumper (void);

static union specbinding *
backtrace_thread_next (struct thread_state *tstate, union specbinding *pdl)
{
  pdl--;
  while (backtrace_thread_p (tstate, pdl) && pdl->kind != SPECPDL_BACKTRACE)
    pdl--;
  return pdl;
}

void
init_eval_once (void)
{
  /* Don't forget to update docs (lispref node "Local Variables").  */
#ifndef HAVE_NATIVE_COMP
  max_specpdl_size = 1800; /* See bug#46818.  */
  max_lisp_eval_depth = 800;
#else
  /* Original values increased for comp.el.  */
  max_specpdl_size = 2500;
  max_lisp_eval_depth = 1600;
#endif
  Vrun_hooks = Qnil;
  pdumper_do_now_and_after_load (init_eval_once_for_pdumper);
}

static void
init_eval_once_for_pdumper (void)
{
  enum { size = 50 };
  union specbinding *pdlvec = malloc ((size + 1) * sizeof *specpdl);
  specpdl_size = size;
  specpdl = specpdl_ptr = pdlvec + 1;
}

void
init_eval (void)
{
  specpdl_ptr = specpdl;
  { /* Put a dummy catcher at top-level so that handlerlist is never NULL.
       This is important since handlerlist->nextfree holds the freelist
       which would otherwise leak every time we unwind back to top-level.   */
    handlerlist_sentinel = xzalloc (sizeof (struct handler));
    handlerlist = handlerlist_sentinel->nextfree = handlerlist_sentinel;
    struct handler *c = push_handler (Qunbound, CATCHER);
    eassert (c == handlerlist_sentinel);
    handlerlist_sentinel->nextfree = NULL;
    handlerlist_sentinel->next = NULL;
  }
  Vquit_flag = Qnil;
  debug_on_next_call = 0;
  lisp_eval_depth = 0;
  /* This is less than the initial value of num_nonmacro_input_events.  */
  when_entered_debugger = -1;
}

/* Ensure that *M is at least A + B if possible, or is its maximum
   value otherwise.  */

static void
max_ensure_room (intmax_t *m, intmax_t a, intmax_t b)
{
  intmax_t sum = INT_ADD_WRAPV (a, b, &sum) ? INTMAX_MAX : sum;
  *m = max (*m, sum);
}

/* Unwind-protect function used by call_debugger.  */

static void
restore_stack_limits (Lisp_Object data)
{
  integer_to_intmax (XCAR (data), &max_specpdl_size);
  integer_to_intmax (XCDR (data), &max_lisp_eval_depth);
}

static void grow_specpdl (void);

/* Call the Lisp debugger, giving it argument ARG.  */

Lisp_Object
call_debugger (Lisp_Object arg)
{
  bool debug_while_redisplaying;
  ptrdiff_t count = SPECPDL_INDEX ();
  Lisp_Object val;
  intmax_t old_depth = max_lisp_eval_depth;
  /* Do not allow max_specpdl_size less than actual depth (Bug#16603).  */
  intmax_t old_max = max (max_specpdl_size, count);

  /* The previous value of 40 is too small now that the debugger
     prints using cl-prin1 instead of prin1.  Printing lists nested 8
     deep (which is the value of print-level used in the debugger)
     currently requires 77 additional frames.  See bug#31919.  */
  max_ensure_room (&max_lisp_eval_depth, lisp_eval_depth, 100);

  /* While debugging Bug#16603, previous value of 100 was found
     too small to avoid specpdl overflow in the debugger itself.  */
  max_ensure_room (&max_specpdl_size, count, 200);

  if (old_max == count)
    {
      /* We can enter the debugger due to specpdl overflow (Bug#16603).  */
      specpdl_ptr--;
      grow_specpdl ();
    }

  /* Restore limits after leaving the debugger.  */
  record_unwind_protect (restore_stack_limits,
			 Fcons (make_int (old_max), make_int (old_depth)));

#ifdef HAVE_WINDOW_SYSTEM
  if (display_hourglass_p)
    cancel_hourglass ();
#endif

  debug_on_next_call = 0;
  when_entered_debugger = num_nonmacro_input_events;

  /* Resetting redisplaying_p to 0 makes sure that debug output is
     displayed if the debugger is invoked during redisplay.  */
  debug_while_redisplaying = redisplaying_p;
  redisplaying_p = 0;
  specbind (intern ("debugger-may-continue"),
	    debug_while_redisplaying ? Qnil : Qt);
  specbind (Qinhibit_redisplay, Qnil);
  specbind (Qinhibit_debugger, Qt);

  /* If we are debugging an error while `inhibit-changing-match-data'
     is bound to non-nil (e.g., within a call to `string-match-p'),
     then make sure debugger code can still use match data.  */
  specbind (Qinhibit_changing_match_data, Qnil);

#if 0 /* Binding this prevents execution of Lisp code during
	 redisplay, which necessarily leads to display problems.  */
  specbind (Qinhibit_eval_during_redisplay, Qt);
#endif

  val = apply1 (Vdebugger, arg);

  /* Interrupting redisplay and resuming it later is not safe under
     all circumstances.  So, when the debugger returns, abort the
     interrupted redisplay by going back to the top-level.  */
  if (debug_while_redisplaying)
    Ftop_level ();

  return unbind_to (count, val);
}

static void
do_debug_on_call (Lisp_Object code, ptrdiff_t count)
{
  debug_on_next_call = 0;
  set_backtrace_debug_on_exit (specpdl + count, true);
  call_debugger (list1 (code));
}


DEFUN ("or", For, Sor, 0, UNEVALLED, 0,
       doc: /* Eval args until one of them yields non-nil, then return that value.
The remaining args are not evalled at all.
If all args return nil, return nil.
usage: (or CONDITIONS...)  */)
  (Lisp_Object args)
{
  Lisp_Object val = Qnil;

  while (CONSP (args))
    {
      Lisp_Object arg = XCAR (args);
      args = XCDR (args);
      val = eval_sub (arg);
      if (!NILP (val))
	break;
    }

  return val;
}

DEFUN ("and", Fand, Sand, 0, UNEVALLED, 0,
       doc: /* Eval args until one of them yields nil, then return nil.
The remaining args are not evalled at all.
If no arg yields nil, return the last arg's value.
usage: (and CONDITIONS...)  */)
  (Lisp_Object args)
{
  Lisp_Object val = Qt;

  while (CONSP (args))
    {
      Lisp_Object arg = XCAR (args);
      args = XCDR (args);
      val = eval_sub (arg);
      if (NILP (val))
	break;
    }

  return val;
}

DEFUN ("if", Fif, Sif, 2, UNEVALLED, 0,
       doc: /* If COND yields non-nil, do THEN, else do ELSE...
Returns the value of THEN or the value of the last of the ELSE's.
THEN must be one expression, but ELSE... can be zero or more expressions.
If COND yields nil, and there are no ELSE's, the value is nil.
usage: (if COND THEN ELSE...)  */)
  (Lisp_Object args)
{
  Lisp_Object cond;

  cond = eval_sub (XCAR (args));

  if (!NILP (cond))
    return eval_sub (Fcar (XCDR (args)));
  return Fprogn (Fcdr (XCDR (args)));
}

DEFUN ("cond", Fcond, Scond, 0, UNEVALLED, 0,
       doc: /* Try each clause until one succeeds.
Each clause looks like (CONDITION BODY...).  CONDITION is evaluated
and, if the value is non-nil, this clause succeeds:
then the expressions in BODY are evaluated and the last one's
value is the value of the cond-form.
If a clause has one element, as in (CONDITION), then the cond-form
returns CONDITION's value, if that is non-nil.
If no clause succeeds, cond returns nil.
usage: (cond CLAUSES...)  */)
  (Lisp_Object args)
{
  Lisp_Object val = args;

  while (CONSP (args))
    {
      Lisp_Object clause = XCAR (args);
      val = eval_sub (Fcar (clause));
      if (!NILP (val))
	{
	  if (!NILP (XCDR (clause)))
	    val = Fprogn (XCDR (clause));
	  break;
	}
      args = XCDR (args);
    }

  return val;
}

DEFUN ("progn", Fprogn, Sprogn, 0, UNEVALLED, 0,
       doc: /* Eval BODY forms sequentially and return value of last one.
usage: (progn BODY...)  */)
  (Lisp_Object body)
{
  Lisp_Object CACHEABLE val = Qnil;

  while (CONSP (body))
    {
      Lisp_Object form = XCAR (body);
      body = XCDR (body);
      val = eval_sub (form);
    }

  return val;
}

/* Evaluate BODY sequentially, discarding its value.  */

void
prog_ignore (Lisp_Object body)
{
  Fprogn (body);
}

DEFUN ("prog1", Fprog1, Sprog1, 1, UNEVALLED, 0,
       doc: /* Eval FIRST and BODY sequentially; return value from FIRST.
The value of FIRST is saved during the evaluation of the remaining args,
whose values are discarded.
usage: (prog1 FIRST BODY...)  */)
  (Lisp_Object args)
{
  Lisp_Object val = eval_sub (XCAR (args));
  prog_ignore (XCDR (args));
  return val;
}

DEFUN ("setq", Fsetq, Ssetq, 0, UNEVALLED, 0,
       doc: /* Set each SYM to the value of its VAL.
The symbols SYM are variables; they are literal (not evaluated).
The values VAL are expressions; they are evaluated.
Thus, (setq x (1+ y)) sets `x' to the value of `(1+ y)'.
The second VAL is not computed until after the first SYM is set, and so on;
each VAL can use the new value of variables set earlier in the `setq'.
The return value of the `setq' form is the value of the last VAL.
usage: (setq [SYM VAL]...)  */)
  (Lisp_Object args)
{
  Lisp_Object val = args, tail = args;

  for (EMACS_INT nargs = 0; CONSP (tail); nargs += 2)
    {
      Lisp_Object sym = XCAR (tail);
      tail = XCDR (tail);
      if (!CONSP (tail))
	xsignal2 (Qwrong_number_of_arguments, Qsetq, make_fixnum (nargs + 1));
      Lisp_Object arg = XCAR (tail);
      tail = XCDR (tail);
      val = eval_sub (arg);
      /* Like for eval_sub, we do not check declared_special here since
	 it's been done when let-binding.  */
      Lisp_Object lex_binding
	= ((!NILP (Vinternal_interpreter_environment) /* Mere optimization!  */
	    && SYMBOLP (sym))
	   ? Fassq (sym, Vinternal_interpreter_environment)
	   : Qnil);
      if (!NILP (lex_binding))
	XSETCDR (lex_binding, val); /* SYM is lexically bound.  */
      else
	Fset (sym, val);	/* SYM is dynamically bound.  */
    }

  return val;
}

DEFUN ("quote", Fquote, Squote, 1, UNEVALLED, 0,
       doc: /* Return the argument, without evaluating it.  `(quote x)' yields `x'.
Warning: `quote' does not construct its return value, but just returns
the value that was pre-constructed by the Lisp reader (see info node
`(elisp)Printed Representation').
This means that \\='(a . b) is not identical to (cons \\='a \\='b): the former
does not cons.  Quoting should be reserved for constants that will
never be modified by side-effects, unless you like self-modifying code.
See the common pitfall in info node `(elisp)Rearrangement' for an example
of unexpected results when a quoted object is modified.
usage: (quote ARG)  */)
  (Lisp_Object args)
{
  if (!NILP (XCDR (args)))
    xsignal2 (Qwrong_number_of_arguments, Qquote, Flength (args));
  return XCAR (args);
}

DEFUN ("function", Ffunction, Sfunction, 1, UNEVALLED, 0,
       doc: /* Like `quote', but preferred for objects which are functions.
In byte compilation, `function' causes its argument to be handled by
the byte compiler.  Similarly, when expanding macros and expressions,
ARG can be examined and possibly expanded.  If `quote' is used
instead, this doesn't happen.

usage: (function ARG)  */)
  (Lisp_Object args)
{
  Lisp_Object quoted = XCAR (args);

  if (!NILP (XCDR (args)))
    xsignal2 (Qwrong_number_of_arguments, Qfunction, Flength (args));

  if (!NILP (Vinternal_interpreter_environment)
      && CONSP (quoted)
      && EQ (XCAR (quoted), Qlambda))
    { /* This is a lambda expression within a lexical environment;
	 return an interpreted closure instead of a simple lambda.  */
      Lisp_Object cdr = XCDR (quoted);
      Lisp_Object tmp = cdr;
      if (CONSP (tmp)
	  && (tmp = XCDR (tmp), CONSP (tmp))
	  && (tmp = XCAR (tmp), CONSP (tmp))
	  && (EQ (QCdocumentation, XCAR (tmp))))
	{ /* Handle the special (:documentation <form>) to build the docstring
	     dynamically.  */
	  Lisp_Object docstring = eval_sub (Fcar (XCDR (tmp)));
	  CHECK_STRING (docstring);
	  cdr = Fcons (XCAR (cdr), Fcons (docstring, XCDR (XCDR (cdr))));
	}
      return Fcons (Qclosure, Fcons (Vinternal_interpreter_environment,
				     cdr));
    }
  else
    /* Simply quote the argument.  */
    return quoted;
}


DEFUN ("defvaralias", Fdefvaralias, Sdefvaralias, 2, 3, 0,
       doc: /* Make NEW-ALIAS a variable alias for symbol BASE-VARIABLE.
Aliased variables always have the same value; setting one sets the other.
Third arg DOCSTRING, if non-nil, is documentation for NEW-ALIAS.  If it is
omitted or nil, NEW-ALIAS gets the documentation string of BASE-VARIABLE,
or of the variable at the end of the chain of aliases, if BASE-VARIABLE is
itself an alias.  If NEW-ALIAS is bound, and BASE-VARIABLE is not,
then the value of BASE-VARIABLE is set to that of NEW-ALIAS.
The return value is BASE-VARIABLE.  */)
  (Lisp_Object new_alias, Lisp_Object base_variable, Lisp_Object docstring)
{
  struct Lisp_Symbol *sym;

  CHECK_SYMBOL (new_alias);
  CHECK_SYMBOL (base_variable);

  if (SYMBOL_CONSTANT_P (new_alias))
    /* Making it an alias effectively changes its value.  */
    error ("Cannot make a constant an alias");

  sym = XSYMBOL (new_alias);

  switch (sym->u.s.redirect)
    {
    case SYMBOL_FORWARDED:
      error ("Cannot make an internal variable an alias");
    case SYMBOL_LOCALIZED:
      error ("Don't know how to make a localized variable an alias");
    case SYMBOL_PLAINVAL:
    case SYMBOL_VARALIAS:
      break;
    default:
      emacs_abort ();
    }

  /* https://lists.gnu.org/r/emacs-devel/2008-04/msg00834.html
     If n_a is bound, but b_v is not, set the value of b_v to n_a,
     so that old-code that affects n_a before the aliasing is setup
     still works.  */
  if (NILP (Fboundp (base_variable)))
    set_internal (base_variable, find_symbol_value (new_alias),
                  Qnil, SET_INTERNAL_BIND);
  else if (!NILP (Fboundp (new_alias))
           && !EQ (find_symbol_value (new_alias),
                   find_symbol_value (base_variable)))
    call2 (intern ("display-warning"),
           list3 (Qdefvaralias, intern ("losing-value"), new_alias),
           CALLN (Fformat_message,
                  build_string
                  ("Overwriting value of `%s' by aliasing to `%s'"),
                  new_alias, base_variable));

  {
    union specbinding *p;

    for (p = specpdl_ptr; p > specpdl; )
      if ((--p)->kind >= SPECPDL_LET
	  && (EQ (new_alias, specpdl_symbol (p))))
	error ("Don't know how to make a let-bound variable an alias");
  }

  if (sym->u.s.trapped_write == SYMBOL_TRAPPED_WRITE)
    notify_variable_watchers (new_alias, base_variable, Qdefvaralias, Qnil);

  sym->u.s.declared_special = true;
  XSYMBOL (base_variable)->u.s.declared_special = true;
  sym->u.s.redirect = SYMBOL_VARALIAS;
  SET_SYMBOL_ALIAS (sym, XSYMBOL (base_variable));
  sym->u.s.trapped_write = XSYMBOL (base_variable)->u.s.trapped_write;
  LOADHIST_ATTACH (new_alias);
  /* Even if docstring is nil: remove old docstring.  */
  Fput (new_alias, Qvariable_documentation, docstring);

  return base_variable;
}

static union specbinding *
default_toplevel_binding (Lisp_Object symbol)
{
  union specbinding *binding = NULL;
  union specbinding *pdl = specpdl_ptr;
  while (pdl > specpdl)
    {
      switch ((--pdl)->kind)
	{
	case SPECPDL_LET_DEFAULT:
	case SPECPDL_LET:
	  if (EQ (specpdl_symbol (pdl), symbol))
	    binding = pdl;
	  break;

	case SPECPDL_UNWIND:
	case SPECPDL_UNWIND_ARRAY:
	case SPECPDL_UNWIND_PTR:
	case SPECPDL_UNWIND_INT:
	case SPECPDL_UNWIND_INTMAX:
	case SPECPDL_UNWIND_EXCURSION:
	case SPECPDL_UNWIND_VOID:
	case SPECPDL_BACKTRACE:
#ifdef HAVE_MODULES
        case SPECPDL_MODULE_RUNTIME:
        case SPECPDL_MODULE_ENVIRONMENT:
#endif
	case SPECPDL_LET_LOCAL:
	  break;

	default:
	  emacs_abort ();
	}
    }
  return binding;
}

/* Look for a lexical-binding of SYMBOL somewhere up the stack.
   This will only find bindings created with interpreted code, since once
   compiled names of lexical variables are basically gone anyway.  */
static bool
lexbound_p (Lisp_Object symbol)
{
  union specbinding *pdl = specpdl_ptr;
  while (pdl > specpdl)
    {
      switch ((--pdl)->kind)
	{
	case SPECPDL_LET_DEFAULT:
	case SPECPDL_LET:
	  if (EQ (specpdl_symbol (pdl), Qinternal_interpreter_environment))
	    {
	      Lisp_Object env = specpdl_old_value (pdl);
	      if (CONSP (env) && !NILP (Fassq (symbol, env)))
	        return true;
	    }
	  break;

	case SPECPDL_UNWIND:
	case SPECPDL_UNWIND_ARRAY:
	case SPECPDL_UNWIND_PTR:
	case SPECPDL_UNWIND_INT:
	case SPECPDL_UNWIND_INTMAX:
	case SPECPDL_UNWIND_EXCURSION:
	case SPECPDL_UNWIND_VOID:
	case SPECPDL_BACKTRACE:
#ifdef HAVE_MODULES
        case SPECPDL_MODULE_RUNTIME:
        case SPECPDL_MODULE_ENVIRONMENT:
#endif
	case SPECPDL_LET_LOCAL:
	  break;

	default:
	  emacs_abort ();
	}
    }
  return false;
}

DEFUN ("default-toplevel-value", Fdefault_toplevel_value, Sdefault_toplevel_value, 1, 1, 0,
       doc: /* Return SYMBOL's toplevel default value.
"Toplevel" means outside of any let binding.  */)
  (Lisp_Object symbol)
{
  union specbinding *binding = default_toplevel_binding (symbol);
  Lisp_Object value
    = binding ? specpdl_old_value (binding) : Fdefault_value (symbol);
  if (!EQ (value, Qunbound))
    return value;
  xsignal1 (Qvoid_variable, symbol);
}

DEFUN ("set-default-toplevel-value", Fset_default_toplevel_value,
       Sset_default_toplevel_value, 2, 2, 0,
       doc: /* Set SYMBOL's toplevel default value to VALUE.
"Toplevel" means outside of any let binding.  */)
     (Lisp_Object symbol, Lisp_Object value)
{
  union specbinding *binding = default_toplevel_binding (symbol);
  if (binding)
    set_specpdl_old_value (binding, value);
  else
    Fset_default (symbol, value);
  return Qnil;
}

DEFUN ("internal--define-uninitialized-variable",
       Finternal__define_uninitialized_variable,
       Sinternal__define_uninitialized_variable, 1, 2, 0,
       doc: /* Define SYMBOL as a variable, with DOC as its docstring.
This is like `defvar' and `defconst' but without affecting the variable's
value.  */)
  (Lisp_Object symbol, Lisp_Object doc)
{
  if (!XSYMBOL (symbol)->u.s.declared_special
      && lexbound_p (symbol))
    /* This test tries to catch the situation where we do
       (let ((<foo-var> ...)) ...(<foo-function> ...)....)
       and where the `foo` package only gets loaded when <foo-function>
       is called, so the outer `let` incorrectly made the binding lexical
       because the <foo-var> wasn't yet declared as dynamic at that point.  */
    error ("Defining as dynamic an already lexical var");

  XSYMBOL (symbol)->u.s.declared_special = true;
  if (!NILP (doc))
    {
      if (!NILP (Vpurify_flag))
	doc = Fpurecopy (doc);
      Fput (symbol, Qvariable_documentation, doc);
    }
  LOADHIST_ATTACH (symbol);
  return Qnil;
}

DEFUN ("defvar", Fdefvar, Sdefvar, 1, UNEVALLED, 0,
       doc: /* Define SYMBOL as a variable, and return SYMBOL.
You are not required to define a variable in order to use it, but
defining it lets you supply an initial value and documentation, which
can be referred to by the Emacs help facilities and other programming
tools.  The `defvar' form also declares the variable as \"special\",
so that it is always dynamically bound even if `lexical-binding' is t.

If SYMBOL's value is void and the optional argument INITVALUE is
provided, INITVALUE is evaluated and the result used to set SYMBOL's
value.  If SYMBOL is buffer-local, its default value is what is set;
buffer-local values are not affected.  If INITVALUE is missing,
SYMBOL's value is not set.

If SYMBOL has a local binding, then this form affects the local
binding.  This is usually not what you want.  Thus, if you need to
load a file defining variables, with this form or with `defconst' or
`defcustom', you should always load that file _outside_ any bindings
for these variables.  (`defconst' and `defcustom' behave similarly in
this respect.)

The optional argument DOCSTRING is a documentation string for the
variable.

To define a user option, use `defcustom' instead of `defvar'.

To define a buffer-local variable, use `defvar-local'.
usage: (defvar SYMBOL &optional INITVALUE DOCSTRING)  */)
  (Lisp_Object args)
{
  Lisp_Object sym, tem, tail;

  sym = XCAR (args);
  tail = XCDR (args);

  CHECK_SYMBOL (sym);

  if (!NILP (tail))
    {
      if (!NILP (XCDR (tail)) && !NILP (XCDR (XCDR (tail))))
	error ("Too many arguments");
      Lisp_Object exp = XCAR (tail);

      tem = Fdefault_boundp (sym);
      tail = XCDR (tail);

      /* Do it before evaluating the initial value, for self-references.  */
      Finternal__define_uninitialized_variable (sym, CAR (tail));

      if (NILP (tem))
	Fset_default (sym, eval_sub (exp));
      else
	{ /* Check if there is really a global binding rather than just a let
	     binding that shadows the global unboundness of the var.  */
	  union specbinding *binding = default_toplevel_binding (sym);
	  if (binding && EQ (specpdl_old_value (binding), Qunbound))
	    {
	      set_specpdl_old_value (binding, eval_sub (exp));
	    }
	}
    }
  else if (!NILP (Vinternal_interpreter_environment)
	   && (SYMBOLP (sym) && !XSYMBOL (sym)->u.s.declared_special))
    /* A simple (defvar foo) with lexical scoping does "nothing" except
       declare that var to be dynamically scoped *locally* (i.e. within
       the current file or let-block).  */
    Vinternal_interpreter_environment
      = Fcons (sym, Vinternal_interpreter_environment);
  else
    {
      /* Simple (defvar <var>) should not count as a definition at all.
	 It could get in the way of other definitions, and unloading this
	 package could try to make the variable unbound.  */
    }

  return sym;
}

DEFUN ("defconst", Fdefconst, Sdefconst, 2, UNEVALLED, 0,
       doc: /* Define SYMBOL as a constant variable.
This declares that neither programs nor users should ever change the
value.  This constancy is not actually enforced by Emacs Lisp, but
SYMBOL is marked as a special variable so that it is never lexically
bound.

The `defconst' form always sets the value of SYMBOL to the result of
evalling INITVALUE.  If SYMBOL is buffer-local, its default value is
what is set; buffer-local values are not affected.  If SYMBOL has a
local binding, then this form sets the local binding's value.
However, you should normally not make local bindings for variables
defined with this form.

The optional DOCSTRING specifies the variable's documentation string.
usage: (defconst SYMBOL INITVALUE [DOCSTRING])  */)
  (Lisp_Object args)
{
  Lisp_Object sym, tem;

  sym = XCAR (args);
  CHECK_SYMBOL (sym);
  Lisp_Object docstring = Qnil;
  if (!NILP (XCDR (XCDR (args))))
    {
      if (!NILP (XCDR (XCDR (XCDR (args)))))
	error ("Too many arguments");
      docstring = XCAR (XCDR (XCDR (args)));
    }

  Finternal__define_uninitialized_variable (sym, docstring);
  tem = eval_sub (XCAR (XCDR (args)));
  if (!NILP (Vpurify_flag))
    tem = Fpurecopy (tem);
  Fset_default (sym, tem);      /* FIXME: set-default-toplevel-value? */
  Fput (sym, Qrisky_local_variable, Qt); /* FIXME: Why?  */
  return sym;
}

/* Make SYMBOL lexically scoped.  */
DEFUN ("internal-make-var-non-special", Fmake_var_non_special,
       Smake_var_non_special, 1, 1, 0,
       doc: /* Internal function.  */)
     (Lisp_Object symbol)
{
  CHECK_SYMBOL (symbol);
  XSYMBOL (symbol)->u.s.declared_special = false;
  return Qnil;
}


DEFUN ("let*", FletX, SletX, 1, UNEVALLED, 0,
       doc: /* Bind variables according to VARLIST then eval BODY.
The value of the last form in BODY is returned.
Each element of VARLIST is a symbol (which is bound to nil)
or a list (SYMBOL VALUEFORM) (which binds SYMBOL to the value of VALUEFORM).
Each VALUEFORM can refer to the symbols already bound by this VARLIST.
usage: (let* VARLIST BODY...)  */)
  (Lisp_Object args)
{
  Lisp_Object var, val, elt, lexenv;
  ptrdiff_t count = SPECPDL_INDEX ();

  lexenv = Vinternal_interpreter_environment;

  Lisp_Object varlist = XCAR (args);
  while (CONSP (varlist))
    {
      maybe_quit ();

      elt = XCAR (varlist);
      varlist = XCDR (varlist);
      if (SYMBOLP (elt))
	{
	  var = elt;
	  val = Qnil;
	}
      else
	{
	  var = Fcar (elt);
	  if (! NILP (Fcdr (XCDR (elt))))
	    signal_error ("`let' bindings can have only one value-form", elt);
	  val = eval_sub (Fcar (XCDR (elt)));
	}

      if (!NILP (lexenv) && SYMBOLP (var)
	  && !XSYMBOL (var)->u.s.declared_special
	  && NILP (Fmemq (var, Vinternal_interpreter_environment)))
	/* Lexically bind VAR by adding it to the interpreter's binding
	   alist.  */
	{
	  Lisp_Object newenv
	    = Fcons (Fcons (var, val), Vinternal_interpreter_environment);
	  if (EQ (Vinternal_interpreter_environment, lexenv))
	    /* Save the old lexical environment on the specpdl stack,
	       but only for the first lexical binding, since we'll never
	       need to revert to one of the intermediate ones.  */
	    specbind (Qinternal_interpreter_environment, newenv);
	  else
	    Vinternal_interpreter_environment = newenv;
	}
      else
	specbind (var, val);
    }
  CHECK_LIST_END (varlist, XCAR (args));

  val = Fprogn (XCDR (args));
  return unbind_to (count, val);
}

DEFUN ("let", Flet, Slet, 1, UNEVALLED, 0,
       doc: /* Bind variables according to VARLIST then eval BODY.
The value of the last form in BODY is returned.
Each element of VARLIST is a symbol (which is bound to nil)
or a list (SYMBOL VALUEFORM) (which binds SYMBOL to the value of VALUEFORM).
All the VALUEFORMs are evalled before any symbols are bound.
usage: (let VARLIST BODY...)  */)
  (Lisp_Object args)
{
  Lisp_Object *temps, tem, lexenv;
  Lisp_Object elt;
  ptrdiff_t count = SPECPDL_INDEX ();
  ptrdiff_t argnum;
  USE_SAFE_ALLOCA;

  Lisp_Object varlist = XCAR (args);

  /* Make space to hold the values to give the bound variables.  */
  EMACS_INT varlist_len = list_length (varlist);
  SAFE_ALLOCA_LISP (temps, varlist_len);
  ptrdiff_t nvars = varlist_len;

  /* Compute the values and store them in `temps'.  */

  for (argnum = 0; argnum < nvars && CONSP (varlist); argnum++)
    {
      maybe_quit ();
      elt = XCAR (varlist);
      varlist = XCDR (varlist);
      if (SYMBOLP (elt))
	temps[argnum] = Qnil;
      else if (! NILP (Fcdr (Fcdr (elt))))
	signal_error ("`let' bindings can have only one value-form", elt);
      else
	temps[argnum] = eval_sub (Fcar (Fcdr (elt)));
    }
  nvars = argnum;

  lexenv = Vinternal_interpreter_environment;

  varlist = XCAR (args);
  for (argnum = 0; argnum < nvars && CONSP (varlist); argnum++)
    {
      Lisp_Object var;

      elt = XCAR (varlist);
      varlist = XCDR (varlist);
      var = SYMBOLP (elt) ? elt : Fcar (elt);
      tem = temps[argnum];

      if (!NILP (lexenv) && SYMBOLP (var)
	  && !XSYMBOL (var)->u.s.declared_special
	  && NILP (Fmemq (var, Vinternal_interpreter_environment)))
	/* Lexically bind VAR by adding it to the lexenv alist.  */
	lexenv = Fcons (Fcons (var, tem), lexenv);
      else
	/* Dynamically bind VAR.  */
	specbind (var, tem);
    }

  if (!EQ (lexenv, Vinternal_interpreter_environment))
    /* Instantiate a new lexical environment.  */
    specbind (Qinternal_interpreter_environment, lexenv);

  elt = Fprogn (XCDR (args));
  return SAFE_FREE_UNBIND_TO (count, elt);
}

DEFUN ("while", Fwhile, Swhile, 1, UNEVALLED, 0,
       doc: /* If TEST yields non-nil, eval BODY... and repeat.
The order of execution is thus TEST, BODY, TEST, BODY and so on
until TEST returns nil.

The value of a `while' form is always nil.

usage: (while TEST BODY...)  */)
  (Lisp_Object args)
{
  Lisp_Object test, body;

  test = XCAR (args);
  body = XCDR (args);
  while (!NILP (eval_sub (test)))
    {
      maybe_quit ();
      prog_ignore (body);
    }

  return Qnil;
}

DEFUN ("macroexpand", Fmacroexpand, Smacroexpand, 1, 2, 0,
       doc: /* Return result of expanding macros at top level of FORM.
If FORM is not a macro call, it is returned unchanged.
Otherwise, the macro is expanded and the expansion is considered
in place of FORM.  When a non-macro-call results, it is returned.

The second optional arg ENVIRONMENT specifies an environment of macro
definitions to shadow the loaded ones for use in file byte-compilation.  */)
  (Lisp_Object form, Lisp_Object environment)
{
  /* With cleanups from Hallvard Furuseth.  */
  register Lisp_Object expander, sym, def, tem;

  while (1)
    {
      /* Come back here each time we expand a macro call,
	 in case it expands into another macro call.  */
      if (!CONSP (form))
	break;
      /* Set SYM, give DEF and TEM right values in case SYM is not a symbol. */
      def = sym = XCAR (form);
      tem = Qnil;
      /* Trace symbols aliases to other symbols
	 until we get a symbol that is not an alias.  */
      while (SYMBOLP (def))
	{
	  maybe_quit ();
	  sym = def;
	  tem = Fassq (sym, environment);
	  if (NILP (tem))
	    {
	      def = XSYMBOL (sym)->u.s.function;
	      if (!NILP (def))
		continue;
	    }
	  break;
	}
      /* Right now TEM is the result from SYM in ENVIRONMENT,
	 and if TEM is nil then DEF is SYM's function definition.  */
      if (NILP (tem))
	{
	  /* SYM is not mentioned in ENVIRONMENT.
	     Look at its function definition.  */
	  def = Fautoload_do_load (def, sym, Qmacro);
	  if (!CONSP (def))
	    /* Not defined or definition not suitable.  */
	    break;
	  if (!EQ (XCAR (def), Qmacro))
	    break;
	  else expander = XCDR (def);
	}
      else
	{
	  expander = XCDR (tem);
	  if (NILP (expander))
	    break;
	}
      {
	Lisp_Object newform = apply1 (expander, XCDR (form));
	if (EQ (form, newform))
	  break;
	else
	  form = newform;
      }
    }
  return form;
}

DEFUN ("catch", Fcatch, Scatch, 1, UNEVALLED, 0,
       doc: /* Eval BODY allowing nonlocal exits using `throw'.
TAG is evalled to get the tag to use; it must not be nil.

Then the BODY is executed.
Within BODY, a call to `throw' with the same TAG exits BODY and this `catch'.
If no throw happens, `catch' returns the value of the last BODY form.
If a throw happens, it specifies the value to return from `catch'.
usage: (catch TAG BODY...)  */)
  (Lisp_Object args)
{
  Lisp_Object tag = eval_sub (XCAR (args));
  return internal_catch (tag, Fprogn, XCDR (args));
}

/* Assert that E is true, but do not evaluate E.  Use this instead of
   eassert (E) when E contains variables that might be clobbered by a
   longjmp.  */

#define clobbered_eassert(E) verify (sizeof (E) != 0)

/* Set up a catch, then call C function FUNC on argument ARG.
   FUNC should return a Lisp_Object.
   This is how catches are done from within C code.  */

Lisp_Object
internal_catch (Lisp_Object tag,
		Lisp_Object (*func) (Lisp_Object), Lisp_Object arg)
{
  /* This structure is made part of the chain `catchlist'.  */
  struct handler *c = push_handler (tag, CATCHER);

  /* Call FUNC.  */
  if (! sys_setjmp (c->jmp))
    {
      Lisp_Object val = func (arg);
      eassert (handlerlist == c);
      handlerlist = c->next;
      return val;
    }
  else
    { /* Throw works by a longjmp that comes right here.  */
      Lisp_Object val = handlerlist->val;
      clobbered_eassert (handlerlist == c);
      handlerlist = handlerlist->next;
      return val;
    }
}

/* Unwind the specbind, catch, and handler stacks back to CATCH, and
   jump to that CATCH, returning VALUE as the value of that catch.

   This is the guts of Fthrow and Fsignal; they differ only in the way
   they choose the catch tag to throw to.  A catch tag for a
   condition-case form has a TAG of Qnil.

   Before each catch is discarded, unbind all special bindings and
   execute all unwind-protect clauses made above that catch.  Unwind
   the handler stack as we go, so that the proper handlers are in
   effect for each unwind-protect clause we run.  At the end, restore
   some static info saved in CATCH, and longjmp to the location
   specified there.

   This is used for correct unwinding in Fthrow and Fsignal.  */

static AVOID
unwind_to_catch (struct handler *catch, enum nonlocal_exit type,
                 Lisp_Object value)
{
  bool last_time;

  eassert (catch->next);

  /* Save the value in the tag.  */
  catch->nonlocal_exit = type;
  catch->val = value;

  /* Restore certain special C variables.  */
  set_poll_suppress_count (catch->poll_suppress_count);
  unblock_input_to (catch->interrupt_input_blocked);

  do
    {
      /* Unwind the specpdl stack, and then restore the proper set of
	 handlers.  */
      unbind_to (handlerlist->pdlcount, Qnil);
      last_time = handlerlist == catch;
      if (! last_time)
	handlerlist = handlerlist->next;
    }
  while (! last_time);

  eassert (handlerlist == catch);

  lisp_eval_depth = catch->f_lisp_eval_depth;

  sys_longjmp (catch->jmp, 1);
}

DEFUN ("throw", Fthrow, Sthrow, 2, 2, 0,
       doc: /* Throw to the catch for TAG and return VALUE from it.
Both TAG and VALUE are evalled.  */
       attributes: noreturn)
  (register Lisp_Object tag, Lisp_Object value)
{
  struct handler *c;

  if (!NILP (tag))
    for (c = handlerlist; c; c = c->next)
      {
	if (c->type == CATCHER_ALL)
          unwind_to_catch (c, NONLOCAL_EXIT_THROW, Fcons (tag, value));
        if (c->type == CATCHER && EQ (c->tag_or_ch, tag))
	  unwind_to_catch (c, NONLOCAL_EXIT_THROW, value);
      }
  xsignal2 (Qno_catch, tag, value);
}


DEFUN ("unwind-protect", Funwind_protect, Sunwind_protect, 1, UNEVALLED, 0,
       doc: /* Do BODYFORM, protecting with UNWINDFORMS.
If BODYFORM completes normally, its value is returned
after executing the UNWINDFORMS.
If BODYFORM exits nonlocally, the UNWINDFORMS are executed anyway.
usage: (unwind-protect BODYFORM UNWINDFORMS...)  */)
  (Lisp_Object args)
{
  Lisp_Object val;
  ptrdiff_t count = SPECPDL_INDEX ();

  record_unwind_protect (prog_ignore, XCDR (args));
  val = eval_sub (XCAR (args));
  return unbind_to (count, val);
}

DEFUN ("condition-case", Fcondition_case, Scondition_case, 2, UNEVALLED, 0,
       doc: /* Regain control when an error is signaled.
Executes BODYFORM and returns its value if no error happens.
Each element of HANDLERS looks like (CONDITION-NAME BODY...)
or (:success BODY...), where the BODY is made of Lisp expressions.

A handler is applicable to an error if CONDITION-NAME is one of the
error's condition names.  Handlers may also apply when non-error
symbols are signaled (e.g., `quit').  A CONDITION-NAME of t applies to
any symbol, including non-error symbols.  If multiple handlers are
applicable, only the first one runs.

The car of a handler may be a list of condition names instead of a
single condition name; then it handles all of them.  If the special
condition name `debug' is present in this list, it allows another
condition in the list to run the debugger if `debug-on-error' and the
other usual mechanisms say it should (otherwise, `condition-case'
suppresses the debugger).

When a handler handles an error, control returns to the `condition-case'
and it executes the handler's BODY...
with VAR bound to (ERROR-SYMBOL . SIGNAL-DATA) from the error.
\(If VAR is nil, the handler can't access that information.)
Then the value of the last BODY form is returned from the `condition-case'
expression.

The special handler (:success BODY...) is invoked if BODYFORM terminated
without signalling an error.  BODY is then evaluated with VAR bound to
the value returned by BODYFORM.

See also the function `signal' for more info.
usage: (condition-case VAR BODYFORM &rest HANDLERS)  */)
  (Lisp_Object args)
{
  Lisp_Object var = XCAR (args);
  Lisp_Object bodyform = XCAR (XCDR (args));
  Lisp_Object handlers = XCDR (XCDR (args));

  return internal_lisp_condition_case (var, bodyform, handlers);
}

/* Like Fcondition_case, but the args are separate
   rather than passed in a list.  Used by Fbyte_code.  */

Lisp_Object
internal_lisp_condition_case (Lisp_Object var, Lisp_Object bodyform,
			      Lisp_Object handlers)
{
  struct handler *oldhandlerlist = handlerlist;
  ptrdiff_t CACHEABLE clausenb = 0;

  CHECK_SYMBOL (var);

  Lisp_Object success_handler = Qnil;

  for (Lisp_Object tail = handlers; CONSP (tail); tail = XCDR (tail))
    {
      Lisp_Object tem = XCAR (tail);
      if (! (NILP (tem)
	     || (CONSP (tem)
		 && (SYMBOLP (XCAR (tem))
		     || CONSP (XCAR (tem))))))
	error ("Invalid condition handler: %s",
	       SDATA (Fprin1_to_string (tem, Qt)));
      if (CONSP (tem) && EQ (XCAR (tem), QCsuccess))
	success_handler = XCDR (tem);
      else
	clausenb++;
    }

  /* The first clause is the one that should be checked first, so it
     should be added to handlerlist last.  So build in CLAUSES a table
     that contains HANDLERS but in reverse order.  CLAUSES is pointer
     to volatile to avoid issues with setjmp and local storage.
     SAFE_ALLOCA won't work here due to the setjmp, so impose a
     MAX_ALLOCA limit.  */
  if (MAX_ALLOCA / word_size < clausenb)
    memory_full (SIZE_MAX);
  Lisp_Object volatile *clauses = alloca (clausenb * sizeof *clauses);
  clauses += clausenb;
  for (Lisp_Object tail = handlers; CONSP (tail); tail = XCDR (tail))
    {
      Lisp_Object tem = XCAR (tail);
      if (!(CONSP (tem) && EQ (XCAR (tem), QCsuccess)))
	*--clauses = tem;
    }
  for (ptrdiff_t i = 0; i < clausenb; i++)
    {
      Lisp_Object clause = clauses[i];
      Lisp_Object condition = CONSP (clause) ? XCAR (clause) : Qnil;
      if (!CONSP (condition))
	condition = list1 (condition);
      struct handler *c = push_handler (condition, CONDITION_CASE);
      if (sys_setjmp (c->jmp))
	{
	  Lisp_Object val = handlerlist->val;
	  Lisp_Object volatile *chosen_clause = clauses;
	  for (struct handler *h = handlerlist->next; h != oldhandlerlist;
	       h = h->next)
	    chosen_clause++;
	  Lisp_Object handler_body = XCDR (*chosen_clause);
	  handlerlist = oldhandlerlist;

	  if (NILP (var))
	    return Fprogn (handler_body);

	  Lisp_Object handler_var = var;
	  if (!NILP (Vinternal_interpreter_environment))
	    {
	      val = Fcons (Fcons (var, val),
			   Vinternal_interpreter_environment);
	      handler_var = Qinternal_interpreter_environment;
	    }

	  /* Bind HANDLER_VAR to VAL while evaluating HANDLER_BODY.
	     The unbind_to undoes just this binding; whoever longjumped
	     to us unwound the stack to C->pdlcount before throwing.  */
	  ptrdiff_t count = SPECPDL_INDEX ();
	  specbind (handler_var, val);
	  return unbind_to (count, Fprogn (handler_body));
	}
    }

  Lisp_Object CACHEABLE result = eval_sub (bodyform);
  handlerlist = oldhandlerlist;
  if (!NILP (success_handler))
    {
      if (NILP (var))
	return Fprogn (success_handler);

      Lisp_Object handler_var = var;
      if (!NILP (Vinternal_interpreter_environment))
	{
	  result = Fcons (Fcons (var, result),
		       Vinternal_interpreter_environment);
	  handler_var = Qinternal_interpreter_environment;
	}

      ptrdiff_t count = SPECPDL_INDEX ();
      specbind (handler_var, result);
      return unbind_to (count, Fprogn (success_handler));
    }
  return result;
}

/* Call the function BFUN with no arguments, catching errors within it
   according to HANDLERS.  If there is an error, call HFUN with
   one argument which is the data that describes the error:
   (SIGNALNAME . DATA)

   HANDLERS can be a list of conditions to catch.
   If HANDLERS is Qt, catch all errors.
   If HANDLERS is Qerror, catch all errors
   but allow the debugger to run if that is enabled.  */

Lisp_Object
internal_condition_case (Lisp_Object (*bfun) (void), Lisp_Object handlers,
			 Lisp_Object (*hfun) (Lisp_Object))
{
  struct handler *c = push_handler (handlers, CONDITION_CASE);
  if (sys_setjmp (c->jmp))
    {
      Lisp_Object val = handlerlist->val;
      clobbered_eassert (handlerlist == c);
      handlerlist = handlerlist->next;
      return hfun (val);
    }
  else
    {
      Lisp_Object val = bfun ();
      eassert (handlerlist == c);
      handlerlist = c->next;
      return val;
    }
}

/* Like internal_condition_case but call BFUN with ARG as its argument.  */

Lisp_Object
internal_condition_case_1 (Lisp_Object (*bfun) (Lisp_Object), Lisp_Object arg,
			   Lisp_Object handlers,
			   Lisp_Object (*hfun) (Lisp_Object))
{
  struct handler *c = push_handler (handlers, CONDITION_CASE);
  if (sys_setjmp (c->jmp))
    {
      Lisp_Object val = handlerlist->val;
      clobbered_eassert (handlerlist == c);
      handlerlist = handlerlist->next;
      return hfun (val);
    }
  else
    {
      Lisp_Object val = bfun (arg);
      eassert (handlerlist == c);
      handlerlist = c->next;
      return val;
    }
}

/* Like internal_condition_case_1 but call BFUN with ARG1 and ARG2 as
   its arguments.  */

Lisp_Object
internal_condition_case_2 (Lisp_Object (*bfun) (Lisp_Object, Lisp_Object),
			   Lisp_Object arg1,
			   Lisp_Object arg2,
			   Lisp_Object handlers,
			   Lisp_Object (*hfun) (Lisp_Object))
{
  struct handler *c = push_handler (handlers, CONDITION_CASE);
  if (sys_setjmp (c->jmp))
    {
      Lisp_Object val = handlerlist->val;
      clobbered_eassert (handlerlist == c);
      handlerlist = handlerlist->next;
      return hfun (val);
    }
  else
    {
      Lisp_Object val = bfun (arg1, arg2);
      eassert (handlerlist == c);
      handlerlist = c->next;
      return val;
    }
}

/* Like internal_condition_case_1 but call BFUN with ARG1, ARG2, ARG3 as
   its arguments.  */

Lisp_Object
internal_condition_case_3 (Lisp_Object (*bfun) (Lisp_Object, Lisp_Object,
                                                Lisp_Object),
                           Lisp_Object arg1, Lisp_Object arg2, Lisp_Object arg3,
                           Lisp_Object handlers,
                           Lisp_Object (*hfun) (Lisp_Object))
{
  struct handler *c = push_handler (handlers, CONDITION_CASE);
  if (sys_setjmp (c->jmp))
    {
      Lisp_Object val = handlerlist->val;
      clobbered_eassert (handlerlist == c);
      handlerlist = handlerlist->next;
      return hfun (val);
    }
  else
    {
      Lisp_Object val = bfun (arg1, arg2, arg3);
      eassert (handlerlist == c);
      handlerlist = c->next;
      return val;
    }
}

/* Like internal_condition_case_1 but call BFUN with ARG1, ARG2, ARG3, ARG4 as
   its arguments.  */

Lisp_Object
internal_condition_case_4 (Lisp_Object (*bfun) (Lisp_Object, Lisp_Object,
                                                Lisp_Object, Lisp_Object),
                           Lisp_Object arg1, Lisp_Object arg2,
                           Lisp_Object arg3, Lisp_Object arg4,
                           Lisp_Object handlers,
                           Lisp_Object (*hfun) (Lisp_Object))
{
  struct handler *c = push_handler (handlers, CONDITION_CASE);
  if (sys_setjmp (c->jmp))
    {
      Lisp_Object val = handlerlist->val;
      clobbered_eassert (handlerlist == c);
      handlerlist = handlerlist->next;
      return hfun (val);
    }
  else
    {
      Lisp_Object val = bfun (arg1, arg2, arg3, arg4);
      eassert (handlerlist == c);
      handlerlist = c->next;
      return val;
    }
}

/* Like internal_condition_case_1 but call BFUN with ARG1, ARG2, ARG3,
   ARG4, ARG5 as its arguments.  */

Lisp_Object
internal_condition_case_5 (Lisp_Object (*bfun) (Lisp_Object, Lisp_Object,
                                                Lisp_Object, Lisp_Object,
						Lisp_Object),
                           Lisp_Object arg1, Lisp_Object arg2,
                           Lisp_Object arg3, Lisp_Object arg4,
			   Lisp_Object arg5, Lisp_Object handlers,
                           Lisp_Object (*hfun) (Lisp_Object))
{
  struct handler *c = push_handler (handlers, CONDITION_CASE);
  if (sys_setjmp (c->jmp))
    {
      Lisp_Object val = handlerlist->val;
      clobbered_eassert (handlerlist == c);
      handlerlist = handlerlist->next;
      return hfun (val);
    }
  else
    {
      Lisp_Object val = bfun (arg1, arg2, arg3, arg4, arg5);
      eassert (handlerlist == c);
      handlerlist = c->next;
      return val;
    }
}

/* Like internal_condition_case but call BFUN with NARGS as first,
   and ARGS as second argument.  */

Lisp_Object
internal_condition_case_n (Lisp_Object (*bfun) (ptrdiff_t, Lisp_Object *),
			   ptrdiff_t nargs,
			   Lisp_Object *args,
			   Lisp_Object handlers,
			   Lisp_Object (*hfun) (Lisp_Object err,
						ptrdiff_t nargs,
						Lisp_Object *args))
{
  struct handler *c = push_handler (handlers, CONDITION_CASE);
  if (sys_setjmp (c->jmp))
    {
      Lisp_Object val = handlerlist->val;
      clobbered_eassert (handlerlist == c);
      handlerlist = handlerlist->next;
      return hfun (val, nargs, args);
    }
  else
    {
      Lisp_Object val = bfun (nargs, args);
      eassert (handlerlist == c);
      handlerlist = c->next;
      return val;
    }
}

static Lisp_Object Qcatch_all_memory_full;

/* Like a combination of internal_condition_case_1 and internal_catch.
   Catches all signals and throws.  Never exits nonlocally; returns
   Qcatch_all_memory_full if no handler could be allocated.  */

Lisp_Object
internal_catch_all (Lisp_Object (*function) (void *), void *argument,
                    Lisp_Object (*handler) (enum nonlocal_exit, Lisp_Object))
{
  struct handler *c = push_handler_nosignal (Qt, CATCHER_ALL);
  if (c == NULL)
    return Qcatch_all_memory_full;

  if (sys_setjmp (c->jmp) == 0)
    {
      Lisp_Object val = function (argument);
      eassert (handlerlist == c);
      handlerlist = c->next;
      return val;
    }
  else
    {
      eassert (handlerlist == c);
      enum nonlocal_exit type = c->nonlocal_exit;
      Lisp_Object val = c->val;
      handlerlist = c->next;
      return handler (type, val);
    }
}

struct handler *
push_handler (Lisp_Object tag_ch_val, enum handlertype handlertype)
{
  struct handler *c = push_handler_nosignal (tag_ch_val, handlertype);
  if (!c)
    memory_full (sizeof *c);
  return c;
}

struct handler *
push_handler_nosignal (Lisp_Object tag_ch_val, enum handlertype handlertype)
{
  struct handler *CACHEABLE c = handlerlist->nextfree;
  if (!c)
    {
      c = malloc (sizeof *c);
      if (!c)
	return c;
      if (profiler_memory_running)
	malloc_probe (sizeof *c);
      c->nextfree = NULL;
      handlerlist->nextfree = c;
    }
  c->type = handlertype;
  c->tag_or_ch = tag_ch_val;
  c->val = Qnil;
  c->next = handlerlist;
  c->f_lisp_eval_depth = lisp_eval_depth;
  c->pdlcount = SPECPDL_INDEX ();
  c->poll_suppress_count = poll_suppress_count;
  c->interrupt_input_blocked = interrupt_input_blocked;
  handlerlist = c;
  return c;
}


static Lisp_Object signal_or_quit (Lisp_Object, Lisp_Object, bool);
static Lisp_Object find_handler_clause (Lisp_Object, Lisp_Object);
static bool maybe_call_debugger (Lisp_Object conditions, Lisp_Object sig,
				 Lisp_Object data);

static void
process_quit_flag (void)
{
#ifdef HAVE_MACGUI
  /* Don't process quit flag in the GUI thread, especially when called
     from maybe_quit.  */
  if (mac_gui_thread_p ())
    return;
#endif
  Lisp_Object flag = Vquit_flag;
  Vquit_flag = Qnil;
  if (EQ (flag, Qkill_emacs))
    Fkill_emacs (Qnil);
  if (EQ (Vthrow_on_input, flag))
    Fthrow (Vthrow_on_input, Qt);
  quit ();
}

/* Check quit-flag and quit if it is non-nil.  Typing C-g does not
   directly cause a quit; it only sets Vquit_flag.  So the program
   needs to call maybe_quit at times when it is safe to quit.  Every
   loop that might run for a long time or might not exit ought to call
   maybe_quit at least once, at a safe place.  Unless that is
   impossible, of course.  But it is very desirable to avoid creating
   loops where maybe_quit is impossible.

   If quit-flag is set to `kill-emacs' the SIGINT handler has received
   a request to exit Emacs when it is safe to do.

   When not quitting, process any pending signals.  */

void
maybe_quit (void)
{
  if (!NILP (Vquit_flag) && NILP (Vinhibit_quit))
    process_quit_flag ();
  else if (pending_signals)
    process_pending_signals ();
}

DEFUN ("signal", Fsignal, Ssignal, 2, 2, 0,
       doc: /* Signal an error.  Args are ERROR-SYMBOL and associated DATA.
This function does not return.

An error symbol is a symbol with an `error-conditions' property
that is a list of condition names.  The symbol should be non-nil.
A handler for any of those names will get to handle this signal.
The symbol `error' should normally be one of them.

DATA should be a list.  Its elements are printed as part of the error message.
See Info anchor `(elisp)Definition of signal' for some details on how this
error message is constructed.
If the signal is handled, DATA is made available to the handler.
See also the function `condition-case'.  */
       attributes: noreturn)
  (Lisp_Object error_symbol, Lisp_Object data)
{
  /* If they call us with nonsensical arguments, produce "peculiar error".  */
  if (NILP (error_symbol) && NILP (data))
    error_symbol = Qerror;
  signal_or_quit (error_symbol, data, false);
  eassume (false);
}

/* Quit, in response to a keyboard quit request.  */
Lisp_Object
quit (void)
{
  return signal_or_quit (Qquit, Qnil, true);
}

/* Signal an error, or quit.  ERROR_SYMBOL and DATA are as with Fsignal.
   If KEYBOARD_QUIT, this is a quit; ERROR_SYMBOL should be
   Qquit and DATA should be Qnil, and this function may return.
   Otherwise this function is like Fsignal and does not return.  */

static Lisp_Object
signal_or_quit (Lisp_Object error_symbol, Lisp_Object data, bool keyboard_quit)
{
  /* When memory is full, ERROR-SYMBOL is nil,
     and DATA is (REAL-ERROR-SYMBOL . REAL-DATA).
     That is a special case--don't do this in other situations.  */
  Lisp_Object conditions;
  Lisp_Object string;
  Lisp_Object real_error_symbol
    = (NILP (error_symbol) ? Fcar (data) : error_symbol);
  Lisp_Object clause = Qnil;
  struct handler *h;

  if (gc_in_progress || waiting_for_input)
    emacs_abort ();

#if 0 /* rms: I don't know why this was here,
	 but it is surely wrong for an error that is handled.  */
#ifdef HAVE_WINDOW_SYSTEM
  if (display_hourglass_p)
    cancel_hourglass ();
#endif
#endif

  /* This hook is used by edebug.  */
  if (! NILP (Vsignal_hook_function)
      && ! NILP (error_symbol)
      /* Don't try to call a lisp function if we've already overflowed
         the specpdl stack.  */
      && specpdl_ptr < specpdl + specpdl_size)
    {
      /* Edebug takes care of restoring these variables when it exits.  */
      max_ensure_room (&max_lisp_eval_depth, lisp_eval_depth, 20);
      max_ensure_room (&max_specpdl_size, SPECPDL_INDEX (), 40);

      call2 (Vsignal_hook_function, error_symbol, data);
    }

  conditions = Fget (real_error_symbol, Qerror_conditions);

  /* Remember from where signal was called.  Skip over the frame for
     `signal' itself.  If a frame for `error' follows, skip that,
     too.  Don't do this when ERROR_SYMBOL is nil, because that
     is a memory-full error.  */
  Vsignaling_function = Qnil;
  if (!NILP (error_symbol))
    {
      union specbinding *pdl = backtrace_next (backtrace_top ());
      if (backtrace_p (pdl) && EQ (backtrace_function (pdl), Qerror))
	pdl = backtrace_next (pdl);
      if (backtrace_p (pdl))
	Vsignaling_function = backtrace_function (pdl);
    }

  for (h = handlerlist; h; h = h->next)
    {
      if (h->type == CATCHER_ALL)
        {
          clause = Qt;
          break;
        }
      if (h->type != CONDITION_CASE)
	continue;
      clause = find_handler_clause (h->tag_or_ch, conditions);
      if (!NILP (clause))
	break;
    }

  bool debugger_called = false;
  if (/* Don't run the debugger for a memory-full error.
	 (There is no room in memory to do that!)  */
      !NILP (error_symbol)
      && (!NILP (Vdebug_on_signal)
	  /* If no handler is present now, try to run the debugger.  */
	  || NILP (clause)
	  /* A `debug' symbol in the handler list disables the normal
	     suppression of the debugger.  */
	  || (CONSP (clause) && !NILP (Fmemq (Qdebug, clause)))
	  /* Special handler that means "print a message and run debugger
	     if requested".  */
	  || EQ (h->tag_or_ch, Qerror)))
    {
      debugger_called
	= maybe_call_debugger (conditions, error_symbol, data);
      /* We can't return values to code which signaled an error, but we
	 can continue code which has signaled a quit.  */
      if (keyboard_quit && debugger_called && EQ (real_error_symbol, Qquit))
	return Qnil;
    }

  /* If we're in batch mode, print a backtrace unconditionally to help
     with debugging.  Make sure to use `debug' unconditionally to not
     interfere with ERT or other packages that install custom
     debuggers.  Don't try to call the debugger while dumping or
     bootstrapping, it wouldn't work anyway.  */
  if (!debugger_called && !NILP (error_symbol)
      && (NILP (clause) || EQ (h->tag_or_ch, Qerror))
      && noninteractive && backtrace_on_error_noninteractive
      && !will_dump_p () && !will_bootstrap_p ()
      && NILP (Vinhibit_debugger))
    {
      ptrdiff_t count = SPECPDL_INDEX ();
      specbind (Qdebugger, Qdebug);
      call_debugger (list2 (Qerror, Fcons (error_symbol, data)));
      unbind_to (count, Qnil);
    }

  if (!NILP (clause))
    {
      Lisp_Object unwind_data
	= (NILP (error_symbol) ? data : Fcons (error_symbol, data));

      unwind_to_catch (h, NONLOCAL_EXIT_SIGNAL, unwind_data);
    }
  else
    {
      if (handlerlist != handlerlist_sentinel)
	/* FIXME: This will come right back here if there's no `top-level'
	   catcher.  A better solution would be to abort here, and instead
	   add a catch-all condition handler so we never come here.  */
	Fthrow (Qtop_level, Qt);
    }

  if (! NILP (error_symbol))
    data = Fcons (error_symbol, data);

  string = Ferror_message_string (data);
  fatal ("%s", SDATA (string));
}

/* Like xsignal, but takes 0, 1, 2, or 3 args instead of a list.  */

void
xsignal0 (Lisp_Object error_symbol)
{
  xsignal (error_symbol, Qnil);
}

void
xsignal1 (Lisp_Object error_symbol, Lisp_Object arg)
{
  xsignal (error_symbol, list1 (arg));
}

void
xsignal2 (Lisp_Object error_symbol, Lisp_Object arg1, Lisp_Object arg2)
{
  xsignal (error_symbol, list2 (arg1, arg2));
}

void
xsignal3 (Lisp_Object error_symbol, Lisp_Object arg1, Lisp_Object arg2, Lisp_Object arg3)
{
  xsignal (error_symbol, list3 (arg1, arg2, arg3));
}

/* Signal `error' with message S, and additional arg ARG.
   If ARG is not a proper list, make it a one-element list.  */

void
signal_error (const char *s, Lisp_Object arg)
{
  if (NILP (Fproper_list_p (arg)))
    arg = list1 (arg);

  xsignal (Qerror, Fcons (build_string (s), arg));
}

/* Use this for arithmetic overflow, e.g., when an integer result is
   too large even for a bignum.  */
void
overflow_error (void)
{
  xsignal0 (Qoverflow_error);
}


/* Return true if LIST is a non-nil atom or
   a list containing one of CONDITIONS.  */

static bool
wants_debugger (Lisp_Object list, Lisp_Object conditions)
{
  if (NILP (list))
    return 0;
  if (! CONSP (list))
    return 1;

  while (CONSP (conditions))
    {
      Lisp_Object this, tail;
      this = XCAR (conditions);
      for (tail = list; CONSP (tail); tail = XCDR (tail))
	if (EQ (XCAR (tail), this))
	  return 1;
      conditions = XCDR (conditions);
    }
  return 0;
}

/* Return true if an error with condition-symbols CONDITIONS,
   and described by SIGNAL-DATA, should skip the debugger
   according to debugger-ignored-errors.  */

static bool
skip_debugger (Lisp_Object conditions, Lisp_Object data)
{
  Lisp_Object tail;
  bool first_string = 1;
  Lisp_Object error_message;

  error_message = Qnil;
  for (tail = Vdebug_ignored_errors; CONSP (tail); tail = XCDR (tail))
    {
      if (STRINGP (XCAR (tail)))
	{
	  if (first_string)
	    {
	      error_message = Ferror_message_string (data);
	      first_string = 0;
	    }

	  if (fast_string_match (XCAR (tail), error_message) >= 0)
	    return 1;
	}
      else
	{
	  Lisp_Object contail;

	  for (contail = conditions; CONSP (contail); contail = XCDR (contail))
	    if (EQ (XCAR (tail), XCAR (contail)))
	      return 1;
	}
    }

  return 0;
}

/* Say whether SIGNAL is a `quit' symbol (or inherits from it).  */
bool
signal_quit_p (Lisp_Object signal)
{
  Lisp_Object list;

  return EQ (signal, Qquit)
    || (!NILP (Fsymbolp (signal))
	&& CONSP (list = Fget (signal, Qerror_conditions))
	&& !NILP (Fmemq (Qquit, list)));
}

/* Call the debugger if calling it is currently enabled for CONDITIONS.
   SIG and DATA describe the signal.  There are two ways to pass them:
    = SIG is the error symbol, and DATA is the rest of the data.
    = SIG is nil, and DATA is (SYMBOL . REST-OF-DATA).
      This is for memory-full errors only.  */
static bool
maybe_call_debugger (Lisp_Object conditions, Lisp_Object sig, Lisp_Object data)
{
  Lisp_Object combined_data;

  combined_data = Fcons (sig, data);

  if (
      /* Don't try to run the debugger with interrupts blocked.
	 The editing loop would return anyway.  */
      ! input_blocked_p ()
      && NILP (Vinhibit_debugger)
      /* Does user want to enter debugger for this kind of error?  */
      && (signal_quit_p (sig)
	  ? debug_on_quit
	  : wants_debugger (Vdebug_on_error, conditions))
      && ! skip_debugger (conditions, combined_data)
      /* See commentary on definition of
         `internal-when-entered-debugger'.  */
      && when_entered_debugger < num_nonmacro_input_events)
    {
      call_debugger (list2 (Qerror, combined_data));
      return 1;
    }

  return 0;
}

static Lisp_Object
find_handler_clause (Lisp_Object handlers, Lisp_Object conditions)
{
  register Lisp_Object h;

  /* t is used by handlers for all conditions, set up by C code.  */
  if (EQ (handlers, Qt))
    return Qt;

  /* error is used similarly, but means print an error message
     and run the debugger if that is enabled.  */
  if (EQ (handlers, Qerror))
    return Qt;

  for (h = handlers; CONSP (h); h = XCDR (h))
    {
      Lisp_Object handler = XCAR (h);
      if (!NILP (Fmemq (handler, conditions))
          /* t is also used as a catch-all by Lisp code.  */
          || EQ (handler, Qt))
	return handlers;
    }

  return Qnil;
}


/* Format and return a string; called like vprintf.  */
Lisp_Object
vformat_string (const char *m, va_list ap)
{
  char buf[4000];
  ptrdiff_t size = sizeof buf;
  ptrdiff_t size_max = STRING_BYTES_BOUND + 1;
  char *buffer = buf;
  ptrdiff_t used;
  Lisp_Object string;

  used = evxprintf (&buffer, &size, buf, size_max, m, ap);
  string = make_string (buffer, used);
  if (buffer != buf)
    xfree (buffer);

  return string;
}

/* Dump an error message; called like vprintf.  */
void
verror (const char *m, va_list ap)
{
  xsignal1 (Qerror, vformat_string (m, ap));
}


/* Dump an error message; called like printf.  */

void
error (const char *m, ...)
{
  va_list ap;
  va_start (ap, m);
  verror (m, ap);
}

DEFUN ("commandp", Fcommandp, Scommandp, 1, 2, 0,
       doc: /* Non-nil if FUNCTION makes provisions for interactive calling.
This means it contains a description for how to read arguments to give it.
The value is nil for an invalid function or a symbol with no function
definition.

Interactively callable functions include strings and vectors (treated
as keyboard macros), lambda-expressions that contain a top-level call
to `interactive', autoload definitions made by `autoload' with non-nil
fourth argument, and some of the built-in functions of Lisp.

Also, a symbol satisfies `commandp' if its function definition does so.

If the optional argument FOR-CALL-INTERACTIVELY is non-nil,
then strings and vectors are not accepted.  */)
  (Lisp_Object function, Lisp_Object for_call_interactively)
{
  register Lisp_Object fun;
  register Lisp_Object funcar;
  Lisp_Object if_prop = Qnil;

  fun = function;

  fun = indirect_function (fun); /* Check cycles.  */
  if (NILP (fun))
    return Qnil;

  /* Check an `interactive-form' property if present, analogous to the
     function-documentation property.  */
  fun = function;
  while (SYMBOLP (fun))
    {
      Lisp_Object tmp = Fget (fun, Qinteractive_form);
      if (!NILP (tmp))
	if_prop = Qt;
      fun = Fsymbol_function (fun);
    }

  /* Emacs primitives are interactive if their DEFUN specifies an
     interactive spec.  */
  if (SUBRP (fun))
    return XSUBR (fun)->intspec ? Qt : if_prop;

  /* Bytecode objects are interactive if they are long enough to
     have an element whose index is COMPILED_INTERACTIVE, which is
     where the interactive spec is stored.  */
  else if (COMPILEDP (fun))
    return (PVSIZE (fun) > COMPILED_INTERACTIVE ? Qt : if_prop);

#ifdef HAVE_MODULES
  /* Module functions are interactive if their `interactive_form'
     field is non-nil. */
  else if (MODULE_FUNCTIONP (fun))
    return NILP (module_function_interactive_form (XMODULE_FUNCTION (fun)))
             ? if_prop
             : Qt;
#endif

  /* Strings and vectors are keyboard macros.  */
  if (STRINGP (fun) || VECTORP (fun))
    return (NILP (for_call_interactively) ? Qt : Qnil);

  /* Lists may represent commands.  */
  if (!CONSP (fun))
    return Qnil;
  funcar = XCAR (fun);
  if (EQ (funcar, Qclosure))
    return (!NILP (Fassq (Qinteractive, Fcdr (Fcdr (XCDR (fun)))))
	    ? Qt : if_prop);
  else if (EQ (funcar, Qlambda))
    return !NILP (Fassq (Qinteractive, Fcdr (XCDR (fun)))) ? Qt : if_prop;
  else if (EQ (funcar, Qautoload))
    return !NILP (Fcar (Fcdr (Fcdr (XCDR (fun))))) ? Qt : if_prop;
  else
    return Qnil;
}

DEFUN ("autoload", Fautoload, Sautoload, 2, 5, 0,
       doc: /* Define FUNCTION to autoload from FILE.
FUNCTION is a symbol; FILE is a file name string to pass to `load'.

Third arg DOCSTRING is documentation for the function.

Fourth arg INTERACTIVE if non-nil says function can be called
interactively.  If INTERACTIVE is a list, it is interpreted as a list
of modes the function is applicable for.

Fifth arg TYPE indicates the type of the object:
   nil or omitted says FUNCTION is a function,
   `keymap' says FUNCTION is really a keymap, and
   `macro' or t says FUNCTION is really a macro.

Third through fifth args give info about the real definition.
They default to nil.

If FUNCTION is already defined other than as an autoload,
this does nothing and returns nil.  */)
  (Lisp_Object function, Lisp_Object file, Lisp_Object docstring, Lisp_Object interactive, Lisp_Object type)
{
  CHECK_SYMBOL (function);
  CHECK_STRING (file);

  /* If function is defined and not as an autoload, don't override.  */
  if (!NILP (XSYMBOL (function)->u.s.function)
      && !AUTOLOADP (XSYMBOL (function)->u.s.function))
    return Qnil;

  if (!NILP (Vpurify_flag) && EQ (docstring, make_fixnum (0)))
    /* `read1' in lread.c has found the docstring starting with "\
       and assumed the docstring will be provided by Snarf-documentation, so it
       passed us 0 instead.  But that leads to accidental sharing in purecopy's
       hash-consing, so we use a (hopefully) unique integer instead.  */
    docstring = make_ufixnum (XHASH (function));
  return Fdefalias (function,
		    list5 (Qautoload, file, docstring, interactive, type),
		    Qnil);
}

void
un_autoload (Lisp_Object oldqueue)
{
  Lisp_Object queue, first, second;

  /* Queue to unwind is current value of Vautoload_queue.
     oldqueue is the shadowed value to leave in Vautoload_queue.  */
  queue = Vautoload_queue;
  Vautoload_queue = oldqueue;
  while (CONSP (queue))
    {
      first = XCAR (queue);
      second = Fcdr (first);
      first = Fcar (first);
      if (EQ (first, make_fixnum (0)))
	Vfeatures = second;
      else
	Ffset (first, second);
      queue = XCDR (queue);
    }
}

/* Load an autoloaded function.
   FUNNAME is the symbol which is the function's name.
   FUNDEF is the autoload definition (a list).  */

DEFUN ("autoload-do-load", Fautoload_do_load, Sautoload_do_load, 1, 3, 0,
       doc: /* Load FUNDEF which should be an autoload.
If non-nil, FUNNAME should be the symbol whose function value is FUNDEF,
in which case the function returns the new autoloaded function value.
If equal to `macro', MACRO-ONLY specifies that FUNDEF should only be loaded if
it defines a macro.  */)
  (Lisp_Object fundef, Lisp_Object funname, Lisp_Object macro_only)
{
  ptrdiff_t count = SPECPDL_INDEX ();

  if (!CONSP (fundef) || !EQ (Qautoload, XCAR (fundef)))
    return fundef;

  Lisp_Object kind = Fnth (make_fixnum (4), fundef);
  if (EQ (macro_only, Qmacro)
      && !(EQ (kind, Qt) || EQ (kind, Qmacro)))
    return fundef;

  /* This is to make sure that loadup.el gives a clear picture
     of what files are preloaded and when.  */
  if (will_dump_p () && !will_bootstrap_p ())
    error ("Attempt to autoload %s while preparing to dump",
	   SDATA (SYMBOL_NAME (funname)));

  CHECK_SYMBOL (funname);

  /* If autoloading gets an error (which includes the error of failing
     to define the function being called), we use Vautoload_queue
     to undo function definitions and `provide' calls made by
     the function.  We do this in the specific case of autoloading
     because autoloading is not an explicit request "load this file",
     but rather a request to "call this function".

     The value saved here is to be restored into Vautoload_queue.  */
  record_unwind_protect (un_autoload, Vautoload_queue);
  Vautoload_queue = Qt;
  /* If `macro_only' is set and fundef isn't a macro, assume this autoload to
     be a "best-effort" (e.g. to try and find a compiler macro),
     so don't signal an error if autoloading fails.  */
  Lisp_Object ignore_errors
    = (EQ (kind, Qt) || EQ (kind, Qmacro)) ? Qnil : macro_only;
  save_match_data_load (Fcar (Fcdr (fundef)), ignore_errors, Qt, Qnil, Qt);

  /* Once loading finishes, don't undo it.  */
  Vautoload_queue = Qt;
  unbind_to (count, Qnil);

  if (NILP (funname) || !NILP (ignore_errors))
    return Qnil;
  else
    {
      Lisp_Object fun = Findirect_function (funname, Qnil);

      if (!NILP (Fequal (fun, fundef)))
	error ("Autoloading file %s failed to define function %s",
	       SDATA (Fcar (Fcar (Vload_history))),
	       SDATA (SYMBOL_NAME (funname)));
      else
	return fun;
    }
}


DEFUN ("eval", Feval, Seval, 1, 2, 0,
       doc: /* Evaluate FORM and return its value.
If LEXICAL is t, evaluate using lexical scoping.
LEXICAL can also be an actual lexical environment, in the form of an
alist mapping symbols to their value.  */)
  (Lisp_Object form, Lisp_Object lexical)
{
  ptrdiff_t count = SPECPDL_INDEX ();
  specbind (Qinternal_interpreter_environment,
	    CONSP (lexical) || NILP (lexical) ? lexical : list1 (Qt));
  return unbind_to (count, eval_sub (form));
}

/* Grow the specpdl stack by one entry.
   The caller should have already initialized the entry.
   Signal an error on stack overflow.

   Make sure that there is always one unused entry past the top of the
   stack, so that the just-initialized entry is safely unwound if
   memory exhausted and an error is signaled here.  Also, allocate a
   never-used entry just before the bottom of the stack; sometimes its
   address is taken.  */

static void
grow_specpdl (void)
{
  specpdl_ptr++;

  if (specpdl_ptr == specpdl + specpdl_size)
    {
      ptrdiff_t count = SPECPDL_INDEX ();
      ptrdiff_t max_size = min (max_specpdl_size, PTRDIFF_MAX - 1000);
      union specbinding *pdlvec = specpdl - 1;
      ptrdiff_t pdlvecsize = specpdl_size + 1;
      if (max_size <= specpdl_size)
	{
	  if (max_specpdl_size < 400)
	    max_size = max_specpdl_size = 400;
	  if (max_size <= specpdl_size)
	    signal_error ("Variable binding depth exceeds max-specpdl-size",
			  Qnil);
	}
      pdlvec = xpalloc (pdlvec, &pdlvecsize, 1, max_size + 1, sizeof *specpdl);
      specpdl = pdlvec + 1;
      specpdl_size = pdlvecsize - 1;
      specpdl_ptr = specpdl + count;
    }
}

ptrdiff_t
record_in_backtrace (Lisp_Object function, Lisp_Object *args, ptrdiff_t nargs)
{
  ptrdiff_t count = SPECPDL_INDEX ();

  eassert (nargs >= UNEVALLED);
  specpdl_ptr->bt.kind = SPECPDL_BACKTRACE;
  specpdl_ptr->bt.debug_on_exit = false;
  specpdl_ptr->bt.function = function;
  current_thread->stack_top = specpdl_ptr->bt.args = args;
  specpdl_ptr->bt.nargs = nargs;
  grow_specpdl ();

  return count;
}

/* Eval a sub-expression of the current expression (i.e. in the same
   lexical scope).  */
Lisp_Object
eval_sub (Lisp_Object form)
{
  if (SYMBOLP (form))
    {
      /* Look up its binding in the lexical environment.
	 We do not pay attention to the declared_special flag here, since we
	 already did that when let-binding the variable.  */
      Lisp_Object lex_binding
	= (!NILP (Vinternal_interpreter_environment) /* Mere optimization!  */
	   ? Fassq (form, Vinternal_interpreter_environment)
	   : Qnil);
      return !NILP (lex_binding) ? XCDR (lex_binding) : Fsymbol_value (form);
    }

  if (!CONSP (form))
    return form;

  maybe_quit ();

  maybe_gc ();

  if (++lisp_eval_depth > max_lisp_eval_depth)
    {
      if (max_lisp_eval_depth < 100)
	max_lisp_eval_depth = 100;
      if (lisp_eval_depth > max_lisp_eval_depth)
	error ("Lisp nesting exceeds `max-lisp-eval-depth'");
    }

  Lisp_Object original_fun = XCAR (form);
  Lisp_Object original_args = XCDR (form);
  CHECK_LIST (original_args);

  /* This also protects them from gc.  */
  ptrdiff_t count
    = record_in_backtrace (original_fun, &original_args, UNEVALLED);

  if (debug_on_next_call)
    do_debug_on_call (Qt, count);

  Lisp_Object fun, val, funcar;
  /* Declare here, as this array may be accessed by call_debugger near
     the end of this function.  See Bug#21245.  */
  Lisp_Object argvals[8];

 retry:

  /* Optimize for no indirection.  */
  fun = original_fun;
  if (!SYMBOLP (fun))
    fun = Ffunction (list1 (fun));
  else if (!NILP (fun) && (fun = XSYMBOL (fun)->u.s.function, SYMBOLP (fun)))
    fun = indirect_function (fun);

  if (SUBRP (fun) && !SUBR_NATIVE_COMPILED_DYNP (fun))
    {
      Lisp_Object args_left = original_args;
      ptrdiff_t numargs = list_length (args_left);

      if (numargs < XSUBR (fun)->min_args
	  || (XSUBR (fun)->max_args >= 0
	      && XSUBR (fun)->max_args < numargs))
	xsignal2 (Qwrong_number_of_arguments, original_fun,
		  make_fixnum (numargs));

      else if (XSUBR (fun)->max_args == UNEVALLED)
	val = (XSUBR (fun)->function.aUNEVALLED) (args_left);
      else if (XSUBR (fun)->max_args == MANY)
	{
	  /* Pass a vector of evaluated arguments.  */
	  Lisp_Object *vals;
	  ptrdiff_t argnum = 0;
	  USE_SAFE_ALLOCA;

	  SAFE_ALLOCA_LISP (vals, numargs);

	  while (CONSP (args_left) && argnum < numargs)
	    {
	      Lisp_Object arg = XCAR (args_left);
	      args_left = XCDR (args_left);
	      vals[argnum++] = eval_sub (arg);
	    }

	  set_backtrace_args (specpdl + count, vals, argnum);

	  val = XSUBR (fun)->function.aMANY (argnum, vals);

	  lisp_eval_depth--;
	  /* Do the debug-on-exit now, while VALS still exists.  */
	  if (backtrace_debug_on_exit (specpdl + count))
	    val = call_debugger (list2 (Qexit, val));
	  SAFE_FREE ();
	  specpdl_ptr--;
	  return val;
	}
      else
	{
	  int i, maxargs = XSUBR (fun)->max_args;

	  for (i = 0; i < maxargs; i++)
	    {
	      argvals[i] = eval_sub (Fcar (args_left));
	      args_left = Fcdr (args_left);
	    }

	  set_backtrace_args (specpdl + count, argvals, numargs);

	  switch (i)
	    {
	    case 0:
	      val = (XSUBR (fun)->function.a0 ());
	      break;
	    case 1:
	      val = (XSUBR (fun)->function.a1 (argvals[0]));
	      break;
	    case 2:
	      val = (XSUBR (fun)->function.a2 (argvals[0], argvals[1]));
	      break;
	    case 3:
	      val = (XSUBR (fun)->function.a3
		     (argvals[0], argvals[1], argvals[2]));
	      break;
	    case 4:
	      val = (XSUBR (fun)->function.a4
		     (argvals[0], argvals[1], argvals[2], argvals[3]));
	      break;
	    case 5:
	      val = (XSUBR (fun)->function.a5
		     (argvals[0], argvals[1], argvals[2], argvals[3],
		      argvals[4]));
	      break;
	    case 6:
	      val = (XSUBR (fun)->function.a6
		     (argvals[0], argvals[1], argvals[2], argvals[3],
		      argvals[4], argvals[5]));
	      break;
	    case 7:
	      val = (XSUBR (fun)->function.a7
		     (argvals[0], argvals[1], argvals[2], argvals[3],
		      argvals[4], argvals[5], argvals[6]));
	      break;

	    case 8:
	      val = (XSUBR (fun)->function.a8
		     (argvals[0], argvals[1], argvals[2], argvals[3],
		      argvals[4], argvals[5], argvals[6], argvals[7]));
	      break;

	    default:
	      /* Someone has created a subr that takes more arguments than
		 is supported by this code.  We need to either rewrite the
		 subr to use a different argument protocol, or add more
		 cases to this switch.  */
	      emacs_abort ();
	    }
	}
    }
  else if (COMPILEDP (fun)
	   || SUBR_NATIVE_COMPILED_DYNP (fun)
	   || MODULE_FUNCTIONP (fun))
    return apply_lambda (fun, original_args, count);
  else
    {
      if (NILP (fun))
	xsignal1 (Qvoid_function, original_fun);
      if (!CONSP (fun))
	xsignal1 (Qinvalid_function, original_fun);
      funcar = XCAR (fun);
      if (!SYMBOLP (funcar))
	xsignal1 (Qinvalid_function, original_fun);
      if (EQ (funcar, Qautoload))
	{
	  Fautoload_do_load (fun, original_fun, Qnil);
	  goto retry;
	}
      if (EQ (funcar, Qmacro))
	{
	  ptrdiff_t count1 = SPECPDL_INDEX ();
	  Lisp_Object exp;
	  /* Bind lexical-binding during expansion of the macro, so the
	     macro can know reliably if the code it outputs will be
	     interpreted using lexical-binding or not.  */
	  specbind (Qlexical_binding,
		    NILP (Vinternal_interpreter_environment) ? Qnil : Qt);
	  exp = apply1 (Fcdr (fun), original_args);
	  exp = unbind_to (count1, exp);
	  val = eval_sub (exp);
	}
      else if (EQ (funcar, Qlambda)
	       || EQ (funcar, Qclosure))
	return apply_lambda (fun, original_args, count);
      else
	xsignal1 (Qinvalid_function, original_fun);
    }

  lisp_eval_depth--;
  if (backtrace_debug_on_exit (specpdl + count))
    val = call_debugger (list2 (Qexit, val));
  specpdl_ptr--;

  return val;
}

DEFUN ("apply", Fapply, Sapply, 1, MANY, 0,
       doc: /* Call FUNCTION with our remaining args, using our last arg as list of args.
Then return the value FUNCTION returns.
With a single argument, call the argument's first element using the
other elements as args.
Thus, (apply \\='+ 1 2 \\='(3 4)) returns 10.
usage: (apply FUNCTION &rest ARGUMENTS)  */)
  (ptrdiff_t nargs, Lisp_Object *args)
{
  ptrdiff_t i, funcall_nargs;
  Lisp_Object *funcall_args = NULL;
  Lisp_Object spread_arg = args[nargs - 1];
  Lisp_Object fun = args[0];
  USE_SAFE_ALLOCA;

  ptrdiff_t numargs = list_length (spread_arg);

  if (numargs == 0)
    return Ffuncall (max (1, nargs - 1), args);
  else if (numargs == 1)
    {
      args [nargs - 1] = XCAR (spread_arg);
      return Ffuncall (nargs, args);
    }

  numargs += nargs - 2;

  /* Optimize for no indirection.  */
  if (SYMBOLP (fun) && !NILP (fun)
      && (fun = XSYMBOL (fun)->u.s.function, SYMBOLP (fun)))
    {
      fun = indirect_function (fun);
      if (NILP (fun))
	/* Let funcall get the error.  */
	fun = args[0];
    }

  if (SUBRP (fun) && XSUBR (fun)->max_args > numargs
      /* Don't hide an error by adding missing arguments.  */
      && numargs >= XSUBR (fun)->min_args)
    {
      /* Avoid making funcall cons up a yet another new vector of arguments
	 by explicitly supplying nil's for optional values.  */
      SAFE_ALLOCA_LISP (funcall_args, 1 + XSUBR (fun)->max_args);
      memclear (funcall_args + numargs + 1,
		(XSUBR (fun)->max_args - numargs) * word_size);
      funcall_nargs = 1 + XSUBR (fun)->max_args;
    }
  else
    { /* We add 1 to numargs because funcall_args includes the
	 function itself as well as its arguments.  */
      SAFE_ALLOCA_LISP (funcall_args, 1 + numargs);
      funcall_nargs = 1 + numargs;
    }

  memcpy (funcall_args, args, nargs * word_size);
  /* Spread the last arg we got.  Its first element goes in
     the slot that it used to occupy, hence this value of I.  */
  i = nargs - 1;
  while (!NILP (spread_arg))
    {
      funcall_args [i++] = XCAR (spread_arg);
      spread_arg = XCDR (spread_arg);
    }

  Lisp_Object retval = Ffuncall (funcall_nargs, funcall_args);

  SAFE_FREE ();
  return retval;
}

/* Run hook variables in various ways.  */

static Lisp_Object
funcall_nil (ptrdiff_t nargs, Lisp_Object *args)
{
  Ffuncall (nargs, args);
  return Qnil;
}

DEFUN ("run-hooks", Frun_hooks, Srun_hooks, 0, MANY, 0,
       doc: /* Run each hook in HOOKS.
Each argument should be a symbol, a hook variable.
These symbols are processed in the order specified.
If a hook symbol has a non-nil value, that value may be a function
or a list of functions to be called to run the hook.
If the value is a function, it is called with no arguments.
If it is a list, the elements are called, in order, with no arguments.

Major modes should not use this function directly to run their mode
hook; they should use `run-mode-hooks' instead.

Do not use `make-local-variable' to make a hook variable buffer-local.
Instead, use `add-hook' and specify t for the LOCAL argument.
usage: (run-hooks &rest HOOKS)  */)
  (ptrdiff_t nargs, Lisp_Object *args)
{
  ptrdiff_t i;

  for (i = 0; i < nargs; i++)
    run_hook (args[i]);

  return Qnil;
}

DEFUN ("run-hook-with-args", Frun_hook_with_args,
       Srun_hook_with_args, 1, MANY, 0,
       doc: /* Run HOOK with the specified arguments ARGS.
HOOK should be a symbol, a hook variable.  The value of HOOK
may be nil, a function, or a list of functions.  Call each
function in order with arguments ARGS.  The final return value
is unspecified.

Do not use `make-local-variable' to make a hook variable buffer-local.
Instead, use `add-hook' and specify t for the LOCAL argument.
usage: (run-hook-with-args HOOK &rest ARGS)  */)
  (ptrdiff_t nargs, Lisp_Object *args)
{
  return run_hook_with_args (nargs, args, funcall_nil);
}

/* NB this one still documents a specific non-nil return value.
   (As did run-hook-with-args and run-hook-with-args-until-failure
   until they were changed in 24.1.)  */
DEFUN ("run-hook-with-args-until-success", Frun_hook_with_args_until_success,
       Srun_hook_with_args_until_success, 1, MANY, 0,
       doc: /* Run HOOK with the specified arguments ARGS.
HOOK should be a symbol, a hook variable.  The value of HOOK
may be nil, a function, or a list of functions.  Call each
function in order with arguments ARGS, stopping at the first
one that returns non-nil, and return that value.  Otherwise (if
all functions return nil, or if there are no functions to call),
return nil.

Do not use `make-local-variable' to make a hook variable buffer-local.
Instead, use `add-hook' and specify t for the LOCAL argument.
usage: (run-hook-with-args-until-success HOOK &rest ARGS)  */)
  (ptrdiff_t nargs, Lisp_Object *args)
{
  return run_hook_with_args (nargs, args, Ffuncall);
}

static Lisp_Object
funcall_not (ptrdiff_t nargs, Lisp_Object *args)
{
  return NILP (Ffuncall (nargs, args)) ? Qt : Qnil;
}

DEFUN ("run-hook-with-args-until-failure", Frun_hook_with_args_until_failure,
       Srun_hook_with_args_until_failure, 1, MANY, 0,
       doc: /* Run HOOK with the specified arguments ARGS.
HOOK should be a symbol, a hook variable.  The value of HOOK
may be nil, a function, or a list of functions.  Call each
function in order with arguments ARGS, stopping at the first
one that returns nil, and return nil.  Otherwise (if all functions
return non-nil, or if there are no functions to call), return non-nil
\(do not rely on the precise return value in this case).

Do not use `make-local-variable' to make a hook variable buffer-local.
Instead, use `add-hook' and specify t for the LOCAL argument.
usage: (run-hook-with-args-until-failure HOOK &rest ARGS)  */)
  (ptrdiff_t nargs, Lisp_Object *args)
{
  return NILP (run_hook_with_args (nargs, args, funcall_not)) ? Qt : Qnil;
}

static Lisp_Object
run_hook_wrapped_funcall (ptrdiff_t nargs, Lisp_Object *args)
{
  Lisp_Object tmp = args[0], ret;
  args[0] = args[1];
  args[1] = tmp;
  ret = Ffuncall (nargs, args);
  args[1] = args[0];
  args[0] = tmp;
  return ret;
}

DEFUN ("run-hook-wrapped", Frun_hook_wrapped, Srun_hook_wrapped, 2, MANY, 0,
       doc: /* Run HOOK, passing each function through WRAP-FUNCTION.
I.e. instead of calling each function FUN directly with arguments ARGS,
it calls WRAP-FUNCTION with arguments FUN and ARGS.
As soon as a call to WRAP-FUNCTION returns non-nil, `run-hook-wrapped'
aborts and returns that value.
usage: (run-hook-wrapped HOOK WRAP-FUNCTION &rest ARGS)  */)
     (ptrdiff_t nargs, Lisp_Object *args)
{
  return run_hook_with_args (nargs, args, run_hook_wrapped_funcall);
}

/* ARGS[0] should be a hook symbol.
   Call each of the functions in the hook value, passing each of them
   as arguments all the rest of ARGS (all NARGS - 1 elements).
   FUNCALL specifies how to call each function on the hook.  */

Lisp_Object
run_hook_with_args (ptrdiff_t nargs, Lisp_Object *args,
		    Lisp_Object (*funcall) (ptrdiff_t nargs, Lisp_Object *args))
{
  Lisp_Object sym, val, ret = Qnil;

  /* If we are dying or still initializing,
     don't do anything--it would probably crash if we tried.  */
  if (NILP (Vrun_hooks))
    return Qnil;

  sym = args[0];
  val = find_symbol_value (sym);

  if (EQ (val, Qunbound) || NILP (val))
    return ret;
  else if (!CONSP (val) || FUNCTIONP (val))
    {
      args[0] = val;
      return funcall (nargs, args);
    }
  else
    {
      Lisp_Object global_vals = Qnil;

      for (;
	   CONSP (val) && NILP (ret);
	   val = XCDR (val))
	{
	  if (EQ (XCAR (val), Qt))
	    {
	      /* t indicates this hook has a local binding;
		 it means to run the global binding too.  */
	      global_vals = Fdefault_value (sym);
	      if (NILP (global_vals)) continue;

	      if (!CONSP (global_vals) || EQ (XCAR (global_vals), Qlambda))
		{
		  args[0] = global_vals;
		  ret = funcall (nargs, args);
		}
	      else
		{
		  for (;
		       CONSP (global_vals) && NILP (ret);
		       global_vals = XCDR (global_vals))
		    {
		      args[0] = XCAR (global_vals);
		      /* In a global value, t should not occur.  If it does, we
			 must ignore it to avoid an endless loop.  */
		      if (!EQ (args[0], Qt))
			ret = funcall (nargs, args);
		    }
		}
	    }
	  else
	    {
	      args[0] = XCAR (val);
	      ret = funcall (nargs, args);
	    }
	}

      return ret;
    }
}

/* Run the hook HOOK, giving each function no args.  */

void
run_hook (Lisp_Object hook)
{
  Frun_hook_with_args (1, &hook);
}

/* Run the hook HOOK, giving each function the two args ARG1 and ARG2.  */

void
run_hook_with_args_2 (Lisp_Object hook, Lisp_Object arg1, Lisp_Object arg2)
{
  CALLN (Frun_hook_with_args, hook, arg1, arg2);
}

/* Apply fn to arg.  */
Lisp_Object
apply1 (Lisp_Object fn, Lisp_Object arg)
{
  return NILP (arg) ? Ffuncall (1, &fn) : CALLN (Fapply, fn, arg);
}

/* Call function fn on no arguments.  */
Lisp_Object
call0 (Lisp_Object fn)
{
  return Ffuncall (1, &fn);
}

/* Call function fn with 1 argument arg1.  */
Lisp_Object
call1 (Lisp_Object fn, Lisp_Object arg1)
{
  return CALLN (Ffuncall, fn, arg1);
}

/* Call function fn with 2 arguments arg1, arg2.  */
Lisp_Object
call2 (Lisp_Object fn, Lisp_Object arg1, Lisp_Object arg2)
{
  return CALLN (Ffuncall, fn, arg1, arg2);
}

/* Call function fn with 3 arguments arg1, arg2, arg3.  */
Lisp_Object
call3 (Lisp_Object fn, Lisp_Object arg1, Lisp_Object arg2, Lisp_Object arg3)
{
  return CALLN (Ffuncall, fn, arg1, arg2, arg3);
}

/* Call function fn with 4 arguments arg1, arg2, arg3, arg4.  */
Lisp_Object
call4 (Lisp_Object fn, Lisp_Object arg1, Lisp_Object arg2, Lisp_Object arg3,
       Lisp_Object arg4)
{
  return CALLN (Ffuncall, fn, arg1, arg2, arg3, arg4);
}

/* Call function fn with 5 arguments arg1, arg2, arg3, arg4, arg5.  */
Lisp_Object
call5 (Lisp_Object fn, Lisp_Object arg1, Lisp_Object arg2, Lisp_Object arg3,
       Lisp_Object arg4, Lisp_Object arg5)
{
  return CALLN (Ffuncall, fn, arg1, arg2, arg3, arg4, arg5);
}

/* Call function fn with 6 arguments arg1, arg2, arg3, arg4, arg5, arg6.  */
Lisp_Object
call6 (Lisp_Object fn, Lisp_Object arg1, Lisp_Object arg2, Lisp_Object arg3,
       Lisp_Object arg4, Lisp_Object arg5, Lisp_Object arg6)
{
  return CALLN (Ffuncall, fn, arg1, arg2, arg3, arg4, arg5, arg6);
}

/* Call function fn with 7 arguments arg1, arg2, arg3, arg4, arg5, arg6, arg7.  */
Lisp_Object
call7 (Lisp_Object fn, Lisp_Object arg1, Lisp_Object arg2, Lisp_Object arg3,
       Lisp_Object arg4, Lisp_Object arg5, Lisp_Object arg6, Lisp_Object arg7)
{
  return CALLN (Ffuncall, fn, arg1, arg2, arg3, arg4, arg5, arg6, arg7);
}

/* Call function fn with 8 arguments arg1, arg2, arg3, arg4, arg5,
   arg6, arg7, arg8.  */
Lisp_Object
call8 (Lisp_Object fn, Lisp_Object arg1, Lisp_Object arg2, Lisp_Object arg3,
       Lisp_Object arg4, Lisp_Object arg5, Lisp_Object arg6, Lisp_Object arg7,
       Lisp_Object arg8)
{
  return CALLN (Ffuncall, fn, arg1, arg2, arg3, arg4, arg5, arg6, arg7, arg8);
}

DEFUN ("functionp", Ffunctionp, Sfunctionp, 1, 1, 0,
       doc: /* Return t if OBJECT is a function.  */)
     (Lisp_Object object)
{
  if (FUNCTIONP (object))
    return Qt;
  return Qnil;
}

bool
FUNCTIONP (Lisp_Object object)
{
  if (SYMBOLP (object) && !NILP (Ffboundp (object)))
    {
      object = Findirect_function (object, Qt);

      if (CONSP (object) && EQ (XCAR (object), Qautoload))
	{
	  /* Autoloaded symbols are functions, except if they load
	     macros or keymaps.  */
	  for (int i = 0; i < 4 && CONSP (object); i++)
	    object = XCDR (object);

	  return ! (CONSP (object) && !NILP (XCAR (object)));
	}
    }

  if (SUBRP (object))
    return XSUBR (object)->max_args != UNEVALLED;
  else if (COMPILEDP (object) || MODULE_FUNCTIONP (object))
    return true;
  else if (CONSP (object))
    {
      Lisp_Object car = XCAR (object);
      return EQ (car, Qlambda) || EQ (car, Qclosure);
    }
  else
    return false;
}

DEFUN ("funcall", Ffuncall, Sfuncall, 1, MANY, 0,
       doc: /* Call first argument as a function, passing remaining arguments to it.
Return the value that function returns.
Thus, (funcall \\='cons \\='x \\='y) returns (x . y).
usage: (funcall FUNCTION &rest ARGUMENTS)  */)
  (ptrdiff_t nargs, Lisp_Object *args)
{
  Lisp_Object fun, original_fun;
  Lisp_Object funcar;
  ptrdiff_t numargs = nargs - 1;
  Lisp_Object val;
  ptrdiff_t count;

  maybe_quit ();

  if (++lisp_eval_depth > max_lisp_eval_depth)
    {
      if (max_lisp_eval_depth < 100)
	max_lisp_eval_depth = 100;
      if (lisp_eval_depth > max_lisp_eval_depth)
	error ("Lisp nesting exceeds `max-lisp-eval-depth'");
    }

  count = record_in_backtrace (args[0], &args[1], nargs - 1);

  maybe_gc ();

  if (debug_on_next_call)
    do_debug_on_call (Qlambda, count);

  original_fun = args[0];

 retry:

  /* Optimize for no indirection.  */
  fun = original_fun;
  if (SYMBOLP (fun) && !NILP (fun)
      && (fun = XSYMBOL (fun)->u.s.function, SYMBOLP (fun)))
    fun = indirect_function (fun);

  if (SUBRP (fun) && !SUBR_NATIVE_COMPILED_DYNP (fun))
    val = funcall_subr (XSUBR (fun), numargs, args + 1);
  else if (COMPILEDP (fun)
	   || SUBR_NATIVE_COMPILED_DYNP (fun)
	   || MODULE_FUNCTIONP (fun))
    val = funcall_lambda (fun, numargs, args + 1);
  else
    {
      if (NILP (fun))
	xsignal1 (Qvoid_function, original_fun);
      if (!CONSP (fun))
	xsignal1 (Qinvalid_function, original_fun);
      funcar = XCAR (fun);
      if (!SYMBOLP (funcar))
	xsignal1 (Qinvalid_function, original_fun);
      if (EQ (funcar, Qlambda)
	  || EQ (funcar, Qclosure))
	val = funcall_lambda (fun, numargs, args + 1);
      else if (EQ (funcar, Qautoload))
	{
	  Fautoload_do_load (fun, original_fun, Qnil);
	  goto retry;
	}
      else
	xsignal1 (Qinvalid_function, original_fun);
    }
  lisp_eval_depth--;
  if (backtrace_debug_on_exit (specpdl + count))
    val = call_debugger (list2 (Qexit, val));
  specpdl_ptr--;
  return val;
}


/* Apply a C subroutine SUBR to the NUMARGS evaluated arguments in ARG_VECTOR
   and return the result of evaluation.  */

#ifndef HAVE_MACGUI
Lisp_Object
funcall_subr (struct Lisp_Subr *subr, ptrdiff_t numargs, Lisp_Object *args)
#else
static Lisp_Object
funcall_subr_1 (struct Lisp_Subr *subr, ptrdiff_t numargs, Lisp_Object *args)
#endif
{
  if (numargs < subr->min_args
      || (subr->max_args >= 0 && subr->max_args < numargs))
    {
      Lisp_Object fun;
      XSETSUBR (fun, subr);
      xsignal2 (Qwrong_number_of_arguments, fun, make_fixnum (numargs));
    }

  else if (subr->max_args == UNEVALLED)
    {
      Lisp_Object fun;
      XSETSUBR (fun, subr);
      xsignal1 (Qinvalid_function, fun);
    }

  else if (subr->max_args == MANY)
    return (subr->function.aMANY) (numargs, args);
  else
    {
      Lisp_Object internal_argbuf[8];
      Lisp_Object *internal_args;
      if (subr->max_args > numargs)
        {
          eassert (subr->max_args <= ARRAYELTS (internal_argbuf));
          internal_args = internal_argbuf;
          memcpy (internal_args, args, numargs * word_size);
          memclear (internal_args + numargs,
                    (subr->max_args - numargs) * word_size);
        }
      else
        internal_args = args;
      switch (subr->max_args)
        {
        case 0:
          return (subr->function.a0 ());
        case 1:
          return (subr->function.a1 (internal_args[0]));
        case 2:
          return (subr->function.a2
                  (internal_args[0], internal_args[1]));
        case 3:
          return (subr->function.a3
                  (internal_args[0], internal_args[1], internal_args[2]));
        case 4:
          return (subr->function.a4
                  (internal_args[0], internal_args[1], internal_args[2],
                   internal_args[3]));
        case 5:
          return (subr->function.a5
                  (internal_args[0], internal_args[1], internal_args[2],
                   internal_args[3], internal_args[4]));
        case 6:
          return (subr->function.a6
                  (internal_args[0], internal_args[1], internal_args[2],
                   internal_args[3], internal_args[4], internal_args[5]));
        case 7:
          return (subr->function.a7
                  (internal_args[0], internal_args[1], internal_args[2],
                   internal_args[3], internal_args[4], internal_args[5],
                   internal_args[6]));
        case 8:
          return (subr->function.a8
                  (internal_args[0], internal_args[1], internal_args[2],
                   internal_args[3], internal_args[4], internal_args[5],
                   internal_args[6], internal_args[7]));

        default:

          /* If a subr takes more than 8 arguments without using MANY
             or UNEVALLED, we need to extend this function to support it.
             Until this is done, there is no way to call the function.  */
          emacs_abort ();
        }
    }
}

<<<<<<< HEAD
#ifdef HAVE_MACGUI
Lisp_Object
funcall_subr (struct Lisp_Subr *subr, ptrdiff_t numargs, Lisp_Object *args)
{
#if MAC_USE_AUTORELEASE_LOOP
  Lisp_Object __block result;

  mac_autorelease_loop (^{
      result = funcall_subr_1 (subr, numargs, args);

      return Qnil;
    });
#else
  Lisp_Object result;
  void *pool = mac_alloc_autorelease_pool ();

  result = funcall_subr_1 (subr, numargs, args);
  mac_release_autorelease_pool (pool);
#endif

  return result;
}
#endif
=======
/* Call the compiled Lisp function FUN.  If we have not yet read FUN's
   bytecode string and constants vector, fetch them from the file first.  */

static Lisp_Object
fetch_and_exec_byte_code (Lisp_Object fun, Lisp_Object syms_left,
			  ptrdiff_t nargs, Lisp_Object *args)
{
  if (CONSP (AREF (fun, COMPILED_BYTECODE)))
    Ffetch_bytecode (fun);
  return exec_byte_code (AREF (fun, COMPILED_BYTECODE),
			 AREF (fun, COMPILED_CONSTANTS),
			 AREF (fun, COMPILED_STACK_DEPTH),
			 syms_left, nargs, args);
}
>>>>>>> 5a223c7f

static Lisp_Object
apply_lambda (Lisp_Object fun, Lisp_Object args, ptrdiff_t count)
{
  Lisp_Object *arg_vector;
  Lisp_Object tem;
  USE_SAFE_ALLOCA;

  ptrdiff_t numargs = list_length (args);
  SAFE_ALLOCA_LISP (arg_vector, numargs);
  Lisp_Object args_left = args;

  for (ptrdiff_t i = 0; i < numargs; i++)
    {
      tem = Fcar (args_left), args_left = Fcdr (args_left);
      tem = eval_sub (tem);
      arg_vector[i] = tem;
    }

  set_backtrace_args (specpdl + count, arg_vector, numargs);
  tem = funcall_lambda (fun, numargs, arg_vector);

  lisp_eval_depth--;
  /* Do the debug-on-exit now, while arg_vector still exists.  */
  if (backtrace_debug_on_exit (specpdl + count))
    tem = call_debugger (list2 (Qexit, tem));
  SAFE_FREE ();
  specpdl_ptr--;
  return tem;
}

/* Apply a Lisp function FUN to the NARGS evaluated arguments in ARG_VECTOR
   and return the result of evaluation.
   FUN must be either a lambda-expression, a compiled-code object,
   or a module function.  */

static Lisp_Object
funcall_lambda (Lisp_Object fun, ptrdiff_t nargs,
		register Lisp_Object *arg_vector)
{
  Lisp_Object val, syms_left, next, lexenv;
  ptrdiff_t count = SPECPDL_INDEX ();
  ptrdiff_t i;
  bool optional, rest;

  if (CONSP (fun))
    {
      if (EQ (XCAR (fun), Qclosure))
	{
	  Lisp_Object cdr = XCDR (fun);	/* Drop `closure'.  */
	  if (! CONSP (cdr))
	    xsignal1 (Qinvalid_function, fun);
	  fun = cdr;
	  lexenv = XCAR (fun);
	}
      else
	lexenv = Qnil;
      syms_left = XCDR (fun);
      if (CONSP (syms_left))
	syms_left = XCAR (syms_left);
      else
	xsignal1 (Qinvalid_function, fun);
    }
  else if (COMPILEDP (fun))
    {
      syms_left = AREF (fun, COMPILED_ARGLIST);
      if (FIXNUMP (syms_left))
	/* A byte-code object with an integer args template means we
	   shouldn't bind any arguments, instead just call the byte-code
	   interpreter directly; it will push arguments as necessary.

	   Byte-code objects with a nil args template (the default)
	   have dynamically-bound arguments, and use the
	   argument-binding code below instead (as do all interpreted
	   functions, even lexically bound ones).  */
	{
	  return fetch_and_exec_byte_code (fun, syms_left, nargs, arg_vector);
	}
      lexenv = Qnil;
    }
#ifdef HAVE_MODULES
  else if (MODULE_FUNCTIONP (fun))
    return funcall_module (fun, nargs, arg_vector);
#endif
#ifdef HAVE_NATIVE_COMP
  else if (SUBR_NATIVE_COMPILED_DYNP (fun))
    {
      syms_left = XSUBR (fun)->lambda_list;
      lexenv = Qnil;
    }
#endif
  else
    emacs_abort ();

  i = optional = rest = 0;
  bool previous_rest = false;
  for (; CONSP (syms_left); syms_left = XCDR (syms_left))
    {
      maybe_quit ();

      next = XCAR (syms_left);
      if (!SYMBOLP (next))
	xsignal1 (Qinvalid_function, fun);

      if (EQ (next, Qand_rest))
        {
          if (rest || previous_rest)
            xsignal1 (Qinvalid_function, fun);
          rest = 1;
	  previous_rest = true;
        }
      else if (EQ (next, Qand_optional))
        {
          if (optional || rest || previous_rest)
            xsignal1 (Qinvalid_function, fun);
          optional = 1;
        }
      else
	{
	  Lisp_Object arg;
	  if (rest)
	    {
	      arg = Flist (nargs - i, &arg_vector[i]);
	      i = nargs;
	    }
	  else if (i < nargs)
	    arg = arg_vector[i++];
	  else if (!optional)
	    xsignal2 (Qwrong_number_of_arguments, fun, make_fixnum (nargs));
	  else
	    arg = Qnil;

	  /* Bind the argument.  */
	  if (!NILP (lexenv) && SYMBOLP (next))
	    /* Lexically bind NEXT by adding it to the lexenv alist.  */
	    lexenv = Fcons (Fcons (next, arg), lexenv);
	  else
	    /* Dynamically bind NEXT.  */
	    specbind (next, arg);
	  previous_rest = false;
	}
    }

  if (!NILP (syms_left) || previous_rest)
    xsignal1 (Qinvalid_function, fun);
  else if (i < nargs)
    xsignal2 (Qwrong_number_of_arguments, fun, make_fixnum (nargs));

  if (!EQ (lexenv, Vinternal_interpreter_environment))
    /* Instantiate a new lexical environment.  */
    specbind (Qinternal_interpreter_environment, lexenv);

  if (CONSP (fun))
    val = Fprogn (XCDR (XCDR (fun)));
  else if (SUBR_NATIVE_COMPILEDP (fun))
    {
      eassert (SUBR_NATIVE_COMPILED_DYNP (fun));
      /* No need to use funcall_subr as we have zero arguments by
	 construction.  */
      val = XSUBR (fun)->function.a0 ();
    }
  else
    val = fetch_and_exec_byte_code (fun, Qnil, 0, NULL);

  return unbind_to (count, val);
}

DEFUN ("func-arity", Ffunc_arity, Sfunc_arity, 1, 1, 0,
       doc: /* Return minimum and maximum number of args allowed for FUNCTION.
FUNCTION must be a function of some kind.
The returned value is a cons cell (MIN . MAX).  MIN is the minimum number
of args.  MAX is the maximum number, or the symbol `many', for a
function with `&rest' args, or `unevalled' for a special form.  */)
  (Lisp_Object function)
{
  Lisp_Object original;
  Lisp_Object funcar;
  Lisp_Object result;

  original = function;

 retry:

  /* Optimize for no indirection.  */
  function = original;
  if (SYMBOLP (function) && !NILP (function))
    {
      function = XSYMBOL (function)->u.s.function;
      if (SYMBOLP (function))
	function = indirect_function (function);
    }

  if (CONSP (function) && EQ (XCAR (function), Qmacro))
    function = XCDR (function);

  if (SUBRP (function))
    result = Fsubr_arity (function);
  else if (COMPILEDP (function))
    result = lambda_arity (function);
#ifdef HAVE_MODULES
  else if (MODULE_FUNCTIONP (function))
    result = module_function_arity (XMODULE_FUNCTION (function));
#endif
  else
    {
      if (NILP (function))
	xsignal1 (Qvoid_function, original);
      if (!CONSP (function))
	xsignal1 (Qinvalid_function, original);
      funcar = XCAR (function);
      if (!SYMBOLP (funcar))
	xsignal1 (Qinvalid_function, original);
      if (EQ (funcar, Qlambda)
	  || EQ (funcar, Qclosure))
	result = lambda_arity (function);
      else if (EQ (funcar, Qautoload))
	{
	  Fautoload_do_load (function, original, Qnil);
	  goto retry;
	}
      else
	xsignal1 (Qinvalid_function, original);
    }
  return result;
}

/* FUN must be either a lambda-expression or a compiled-code object.  */
static Lisp_Object
lambda_arity (Lisp_Object fun)
{
  Lisp_Object syms_left;

  if (CONSP (fun))
    {
      if (EQ (XCAR (fun), Qclosure))
	{
	  fun = XCDR (fun);	/* Drop `closure'.  */
	  CHECK_CONS (fun);
	}
      syms_left = XCDR (fun);
      if (CONSP (syms_left))
	syms_left = XCAR (syms_left);
      else
	xsignal1 (Qinvalid_function, fun);
    }
  else if (COMPILEDP (fun))
    {
      syms_left = AREF (fun, COMPILED_ARGLIST);
      if (FIXNUMP (syms_left))
        return get_byte_code_arity (syms_left);
    }
  else
    emacs_abort ();

  EMACS_INT minargs = 0, maxargs = 0;
  bool optional = false;
  for (; CONSP (syms_left); syms_left = XCDR (syms_left))
    {
      Lisp_Object next = XCAR (syms_left);
      if (!SYMBOLP (next))
	xsignal1 (Qinvalid_function, fun);

      if (EQ (next, Qand_rest))
	return Fcons (make_fixnum (minargs), Qmany);
      else if (EQ (next, Qand_optional))
	optional = true;
      else
	{
          if (!optional)
            minargs++;
          maxargs++;
        }
    }

  if (!NILP (syms_left))
    xsignal1 (Qinvalid_function, fun);

  return Fcons (make_fixnum (minargs), make_fixnum (maxargs));
}

DEFUN ("fetch-bytecode", Ffetch_bytecode, Sfetch_bytecode,
       1, 1, 0,
       doc: /* If byte-compiled OBJECT is lazy-loaded, fetch it now.  */)
  (Lisp_Object object)
{
  Lisp_Object tem;

  if (COMPILEDP (object))
    {
      if (CONSP (AREF (object, COMPILED_BYTECODE)))
	{
	  tem = read_doc_string (AREF (object, COMPILED_BYTECODE));
	  if (! (CONSP (tem) && STRINGP (XCAR (tem))
		 && VECTORP (XCDR (tem))))
	    {
	      tem = AREF (object, COMPILED_BYTECODE);
	      if (CONSP (tem) && STRINGP (XCAR (tem)))
		error ("Invalid byte code in %s", SDATA (XCAR (tem)));
	      else
		error ("Invalid byte code");
	    }

	  Lisp_Object bytecode = XCAR (tem);
	  if (STRING_MULTIBYTE (bytecode))
	    {
	      /* BYTECODE must have been produced by Emacs 20.2 or earlier
		 because it produced a raw 8-bit string for byte-code and now
		 such a byte-code string is loaded as multibyte with raw 8-bit
		 characters converted to multibyte form.  Convert them back to
		 the original unibyte form.  */
	      bytecode = Fstring_as_unibyte (bytecode);
	    }

	  ASET (object, COMPILED_BYTECODE, bytecode);
	  ASET (object, COMPILED_CONSTANTS, XCDR (tem));
	}
    }
  return object;
}

/* Return true if SYMBOL currently has a let-binding
   which was made in the buffer that is now current.  */

bool
let_shadows_buffer_binding_p (struct Lisp_Symbol *symbol)
{
  union specbinding *p;
  Lisp_Object buf = Fcurrent_buffer ();

  for (p = specpdl_ptr; p > specpdl; )
    if ((--p)->kind > SPECPDL_LET)
      {
	struct Lisp_Symbol *let_bound_symbol = XSYMBOL (specpdl_symbol (p));
	eassert (let_bound_symbol->u.s.redirect != SYMBOL_VARALIAS);
	if (symbol == let_bound_symbol
	    && EQ (specpdl_where (p), buf))
	  return 1;
      }

  return 0;
}

static void
do_specbind (struct Lisp_Symbol *sym, union specbinding *bind,
             Lisp_Object value, enum Set_Internal_Bind bindflag)
{
  switch (sym->u.s.redirect)
    {
    case SYMBOL_PLAINVAL:
      if (!sym->u.s.trapped_write)
	SET_SYMBOL_VAL (sym, value);
      else
        set_internal (specpdl_symbol (bind), value, Qnil, bindflag);
      break;

    case SYMBOL_FORWARDED:
      if (BUFFER_OBJFWDP (SYMBOL_FWD (sym))
	  && specpdl_kind (bind) == SPECPDL_LET_DEFAULT)
	{
          set_default_internal (specpdl_symbol (bind), value, bindflag);
	  return;
	}
      FALLTHROUGH;
    case SYMBOL_LOCALIZED:
      set_internal (specpdl_symbol (bind), value, Qnil, bindflag);
      break;

    default:
      emacs_abort ();
    }
}

/* `specpdl_ptr' describes which variable is
   let-bound, so it can be properly undone when we unbind_to.
   It can be either a plain SPECPDL_LET or a SPECPDL_LET_LOCAL/DEFAULT.
   - SYMBOL is the variable being bound.  Note that it should not be
     aliased (i.e. when let-binding V1 that's aliased to V2, we want
     to record V2 here).
   - WHERE tells us in which buffer the binding took place.
     This is used for SPECPDL_LET_LOCAL bindings (i.e. bindings to a
     buffer-local variable) as well as for SPECPDL_LET_DEFAULT bindings,
     i.e. bindings to the default value of a variable which can be
     buffer-local.  */

void
specbind (Lisp_Object symbol, Lisp_Object value)
{
  struct Lisp_Symbol *sym;

  CHECK_SYMBOL (symbol);
  sym = XSYMBOL (symbol);

 start:
  switch (sym->u.s.redirect)
    {
    case SYMBOL_VARALIAS:
      sym = indirect_variable (sym); XSETSYMBOL (symbol, sym); goto start;
    case SYMBOL_PLAINVAL:
      /* The most common case is that of a non-constant symbol with a
	 trivial value.  Make that as fast as we can.  */
      specpdl_ptr->let.kind = SPECPDL_LET;
      specpdl_ptr->let.symbol = symbol;
      specpdl_ptr->let.old_value = SYMBOL_VAL (sym);
      specpdl_ptr->let.saved_value = Qnil;
      grow_specpdl ();
      do_specbind (sym, specpdl_ptr - 1, value, SET_INTERNAL_BIND);
      break;
    case SYMBOL_LOCALIZED:
    case SYMBOL_FORWARDED:
      {
	Lisp_Object ovalue = find_symbol_value (symbol);
	specpdl_ptr->let.kind = SPECPDL_LET_LOCAL;
	specpdl_ptr->let.symbol = symbol;
	specpdl_ptr->let.old_value = ovalue;
	specpdl_ptr->let.where = Fcurrent_buffer ();
	specpdl_ptr->let.saved_value = Qnil;

	eassert (sym->u.s.redirect != SYMBOL_LOCALIZED
		 || (EQ (SYMBOL_BLV (sym)->where, Fcurrent_buffer ())));

	if (sym->u.s.redirect == SYMBOL_LOCALIZED)
	  {
	    if (!blv_found (SYMBOL_BLV (sym)))
	      specpdl_ptr->let.kind = SPECPDL_LET_DEFAULT;
	  }
	else if (BUFFER_OBJFWDP (SYMBOL_FWD (sym)))
	  {
	    /* If SYMBOL is a per-buffer variable which doesn't have a
	       buffer-local value here, make the `let' change the global
	       value by changing the value of SYMBOL in all buffers not
	       having their own value.  This is consistent with what
	       happens with other buffer-local variables.  */
	    if (NILP (Flocal_variable_p (symbol, Qnil)))
	      {
		specpdl_ptr->let.kind = SPECPDL_LET_DEFAULT;
		grow_specpdl ();
                do_specbind (sym, specpdl_ptr - 1, value, SET_INTERNAL_BIND);
		return;
	      }
	  }
	else
	  specpdl_ptr->let.kind = SPECPDL_LET;

	grow_specpdl ();
        do_specbind (sym, specpdl_ptr - 1, value, SET_INTERNAL_BIND);
	break;
      }
    default: emacs_abort ();
    }
}

/* Push unwind-protect entries of various types.  */

void
record_unwind_protect (void (*function) (Lisp_Object), Lisp_Object arg)
{
  specpdl_ptr->unwind.kind = SPECPDL_UNWIND;
  specpdl_ptr->unwind.func = function;
  specpdl_ptr->unwind.arg = arg;
  specpdl_ptr->unwind.eval_depth = lisp_eval_depth;
  grow_specpdl ();
}

void
record_unwind_protect_array (Lisp_Object *array, ptrdiff_t nelts)
{
  specpdl_ptr->unwind_array.kind = SPECPDL_UNWIND_ARRAY;
  specpdl_ptr->unwind_array.array = array;
  specpdl_ptr->unwind_array.nelts = nelts;
  grow_specpdl ();
}

void
record_unwind_protect_ptr (void (*function) (void *), void *arg)
{
  specpdl_ptr->unwind_ptr.kind = SPECPDL_UNWIND_PTR;
  specpdl_ptr->unwind_ptr.func = function;
  specpdl_ptr->unwind_ptr.arg = arg;
  grow_specpdl ();
}

void
record_unwind_protect_int (void (*function) (int), int arg)
{
  specpdl_ptr->unwind_int.kind = SPECPDL_UNWIND_INT;
  specpdl_ptr->unwind_int.func = function;
  specpdl_ptr->unwind_int.arg = arg;
  grow_specpdl ();
}

void
record_unwind_protect_intmax (void (*function) (intmax_t), intmax_t arg)
{
  specpdl_ptr->unwind_intmax.kind = SPECPDL_UNWIND_INTMAX;
  specpdl_ptr->unwind_intmax.func = function;
  specpdl_ptr->unwind_intmax.arg = arg;
  grow_specpdl ();
}

void
record_unwind_protect_excursion (void)
{
  specpdl_ptr->unwind_excursion.kind = SPECPDL_UNWIND_EXCURSION;
  save_excursion_save (specpdl_ptr);
  grow_specpdl ();
}

void
record_unwind_protect_void (void (*function) (void))
{
  specpdl_ptr->unwind_void.kind = SPECPDL_UNWIND_VOID;
  specpdl_ptr->unwind_void.func = function;
  grow_specpdl ();
}

void
record_unwind_protect_module (enum specbind_tag kind, void *ptr)
{
  specpdl_ptr->kind = kind;
  specpdl_ptr->unwind_ptr.func = NULL;
  specpdl_ptr->unwind_ptr.arg = ptr;
  grow_specpdl ();
}

void
rebind_for_thread_switch (void)
{
  union specbinding *bind;

  for (bind = specpdl; bind != specpdl_ptr; ++bind)
    {
      if (bind->kind >= SPECPDL_LET)
	{
	  Lisp_Object value = specpdl_saved_value (bind);
	  Lisp_Object sym = specpdl_symbol (bind);
	  bind->let.saved_value = Qnil;
          do_specbind (XSYMBOL (sym), bind, value,
                       SET_INTERNAL_THREAD_SWITCH);
	}
    }
}

static void
do_one_unbind (union specbinding *this_binding, bool unwinding,
               enum Set_Internal_Bind bindflag)
{
  eassert (unwinding || this_binding->kind >= SPECPDL_LET);
  switch (this_binding->kind)
    {
    case SPECPDL_UNWIND:
      lisp_eval_depth = this_binding->unwind.eval_depth;
      this_binding->unwind.func (this_binding->unwind.arg);
      break;
    case SPECPDL_UNWIND_ARRAY:
      xfree (this_binding->unwind_array.array);
      break;
    case SPECPDL_UNWIND_PTR:
      this_binding->unwind_ptr.func (this_binding->unwind_ptr.arg);
      break;
    case SPECPDL_UNWIND_INT:
      this_binding->unwind_int.func (this_binding->unwind_int.arg);
      break;
    case SPECPDL_UNWIND_INTMAX:
      this_binding->unwind_intmax.func (this_binding->unwind_intmax.arg);
      break;
    case SPECPDL_UNWIND_VOID:
      this_binding->unwind_void.func ();
      break;
    case SPECPDL_UNWIND_EXCURSION:
      save_excursion_restore (this_binding->unwind_excursion.marker,
			      this_binding->unwind_excursion.window);
      break;
    case SPECPDL_BACKTRACE:
      break;
#ifdef HAVE_MODULES
    case SPECPDL_MODULE_RUNTIME:
      finalize_runtime_unwind (this_binding->unwind_ptr.arg);
      break;
    case SPECPDL_MODULE_ENVIRONMENT:
      finalize_environment_unwind (this_binding->unwind_ptr.arg);
      break;
#endif
    case SPECPDL_LET:
      { /* If variable has a trivial value (no forwarding), and isn't
	   trapped, we can just set it.  */
	Lisp_Object sym = specpdl_symbol (this_binding);
	if (SYMBOLP (sym) && XSYMBOL (sym)->u.s.redirect == SYMBOL_PLAINVAL)
	  {
	    if (XSYMBOL (sym)->u.s.trapped_write == SYMBOL_UNTRAPPED_WRITE)
	      SET_SYMBOL_VAL (XSYMBOL (sym), specpdl_old_value (this_binding));
	    else
	      set_internal (sym, specpdl_old_value (this_binding),
                            Qnil, bindflag);
	    break;
	  }
      }
      /* Come here only if make_local_foo was used for the first time
	 on this var within this let.  */
      FALLTHROUGH;
    case SPECPDL_LET_DEFAULT:
      set_default_internal (specpdl_symbol (this_binding),
                            specpdl_old_value (this_binding),
                            bindflag);
      break;
    case SPECPDL_LET_LOCAL:
      {
	Lisp_Object symbol = specpdl_symbol (this_binding);
	Lisp_Object where = specpdl_where (this_binding);
	Lisp_Object old_value = specpdl_old_value (this_binding);
	eassert (BUFFERP (where));

	/* If this was a local binding, reset the value in the appropriate
	   buffer, but only if that buffer's binding still exists.  */
	if (!NILP (Flocal_variable_p (symbol, where)))
          set_internal (symbol, old_value, where, bindflag);
      }
      break;
    }
}

static void
do_nothing (void)
{}

/* Push an unwind-protect entry that does nothing, so that
   set_unwind_protect_ptr can overwrite it later.  */

void
record_unwind_protect_nothing (void)
{
  record_unwind_protect_void (do_nothing);
}

/* Clear the unwind-protect entry COUNT, so that it does nothing.
   It need not be at the top of the stack.  */

void
clear_unwind_protect (ptrdiff_t count)
{
  union specbinding *p = specpdl + count;
  p->unwind_void.kind = SPECPDL_UNWIND_VOID;
  p->unwind_void.func = do_nothing;
}

/* Set the unwind-protect entry COUNT so that it invokes FUNC (ARG).
   It need not be at the top of the stack.  Discard the entry's
   previous value without invoking it.  */

void
set_unwind_protect (ptrdiff_t count, void (*func) (Lisp_Object),
		    Lisp_Object arg)
{
  union specbinding *p = specpdl + count;
  p->unwind.kind = SPECPDL_UNWIND;
  p->unwind.func = func;
  p->unwind.arg = arg;
  p->unwind.eval_depth = lisp_eval_depth;
}

void
set_unwind_protect_ptr (ptrdiff_t count, void (*func) (void *), void *arg)
{
  union specbinding *p = specpdl + count;
  p->unwind_ptr.kind = SPECPDL_UNWIND_PTR;
  p->unwind_ptr.func = func;
  p->unwind_ptr.arg = arg;
}

/* Pop and execute entries from the unwind-protect stack until the
   depth COUNT is reached.  Return VALUE.  */

Lisp_Object
unbind_to (ptrdiff_t count, Lisp_Object value)
{
  Lisp_Object quitf = Vquit_flag;

  Vquit_flag = Qnil;

  while (specpdl_ptr != specpdl + count)
    {
      /* Copy the binding, and decrement specpdl_ptr, before we do
	 the work to unbind it.  We decrement first
	 so that an error in unbinding won't try to unbind
	 the same entry again, and we copy the binding first
	 in case more bindings are made during some of the code we run.  */

      union specbinding this_binding;
      this_binding = *--specpdl_ptr;

      do_one_unbind (&this_binding, true, SET_INTERNAL_UNBIND);
    }

  if (NILP (Vquit_flag) && !NILP (quitf))
    Vquit_flag = quitf;

  return value;
}

void
unbind_for_thread_switch (struct thread_state *thr)
{
  union specbinding *bind;

  for (bind = thr->m_specpdl_ptr; bind > thr->m_specpdl;)
    {
      if ((--bind)->kind >= SPECPDL_LET)
	{
	  Lisp_Object sym = specpdl_symbol (bind);
	  bind->let.saved_value = find_symbol_value (sym);
          do_one_unbind (bind, false, SET_INTERNAL_THREAD_SWITCH);
	}
    }
}

DEFUN ("special-variable-p", Fspecial_variable_p, Sspecial_variable_p, 1, 1, 0,
       doc: /* Return non-nil if SYMBOL's global binding has been declared special.
A special variable is one that will be bound dynamically, even in a
context where binding is lexical by default.  */)
  (Lisp_Object symbol)
{
   CHECK_SYMBOL (symbol);
   return XSYMBOL (symbol)->u.s.declared_special ? Qt : Qnil;
}


static union specbinding *
get_backtrace_starting_at (Lisp_Object base)
{
  union specbinding *pdl = backtrace_top ();

  if (!NILP (base))
    { /* Skip up to `base'.  */
      base = Findirect_function (base, Qt);
      while (backtrace_p (pdl)
             && !EQ (base, Findirect_function (backtrace_function (pdl), Qt)))
        pdl = backtrace_next (pdl);
    }

  return pdl;
}

static union specbinding *
get_backtrace_frame (Lisp_Object nframes, Lisp_Object base)
{
  register EMACS_INT i;

  CHECK_FIXNAT (nframes);
  union specbinding *pdl = get_backtrace_starting_at (base);

  /* Find the frame requested.  */
  for (i = XFIXNAT (nframes); i > 0 && backtrace_p (pdl); i--)
    pdl = backtrace_next (pdl);

  return pdl;
}

static Lisp_Object
backtrace_frame_apply (Lisp_Object function, union specbinding *pdl)
{
  if (!backtrace_p (pdl))
    return Qnil;

  Lisp_Object flags = Qnil;
  if (backtrace_debug_on_exit (pdl))
    flags = list2 (QCdebug_on_exit, Qt);

  if (backtrace_nargs (pdl) == UNEVALLED)
    return call4 (function, Qnil, backtrace_function (pdl), *backtrace_args (pdl), flags);
  else
    {
      Lisp_Object tem = Flist (backtrace_nargs (pdl), backtrace_args (pdl));
      return call4 (function, Qt, backtrace_function (pdl), tem, flags);
    }
}

DEFUN ("backtrace-debug", Fbacktrace_debug, Sbacktrace_debug, 2, 2, 0,
       doc: /* Set the debug-on-exit flag of eval frame LEVEL levels down to FLAG.
The debugger is entered when that frame exits, if the flag is non-nil.  */)
  (Lisp_Object level, Lisp_Object flag)
{
  CHECK_FIXNUM (level);
  union specbinding *pdl = get_backtrace_frame(level, Qnil);

  if (backtrace_p (pdl))
    set_backtrace_debug_on_exit (pdl, !NILP (flag));

  return flag;
}

DEFUN ("mapbacktrace", Fmapbacktrace, Smapbacktrace, 1, 2, 0,
       doc: /* Call FUNCTION for each frame in backtrace.
If BASE is non-nil, it should be a function and iteration will start
from its nearest activation frame.
FUNCTION is called with 4 arguments: EVALD, FUNC, ARGS, and FLAGS.  If
a frame has not evaluated its arguments yet or is a special form,
EVALD is nil and ARGS is a list of forms.  If a frame has evaluated
its arguments and called its function already, EVALD is t and ARGS is
a list of values.
FLAGS is a plist of properties of the current frame: currently, the
only supported property is :debug-on-exit.  `mapbacktrace' always
returns nil.  */)
     (Lisp_Object function, Lisp_Object base)
{
  union specbinding *pdl = get_backtrace_starting_at (base);

  while (backtrace_p (pdl))
    {
      ptrdiff_t i = pdl - specpdl;
      backtrace_frame_apply (function, pdl);
      /* Beware! PDL is no longer valid here because FUNCTION might
         have caused grow_specpdl to reallocate pdlvec.  We must use
         the saved index, cf. Bug#27258.  */
      pdl = backtrace_next (&specpdl[i]);
    }

  return Qnil;
}

DEFUN ("backtrace-frame--internal", Fbacktrace_frame_internal,
       Sbacktrace_frame_internal, 3, 3, NULL,
       doc: /* Call FUNCTION on stack frame NFRAMES away from BASE.
Return the result of FUNCTION, or nil if no matching frame could be found. */)
     (Lisp_Object function, Lisp_Object nframes, Lisp_Object base)
{
  return backtrace_frame_apply (function, get_backtrace_frame (nframes, base));
}

DEFUN ("backtrace--frames-from-thread", Fbacktrace_frames_from_thread,
       Sbacktrace_frames_from_thread, 1, 1, NULL,
       doc: /* Return the list of backtrace frames from current execution point in THREAD.
If a frame has not evaluated the arguments yet (or is a special form),
the value of the list element is (nil FUNCTION ARG-FORMS...).
If a frame has evaluated its arguments and called its function already,
the value of the list element is (t FUNCTION ARG-VALUES...).
A &rest arg is represented as the tail of the list ARG-VALUES.
FUNCTION is whatever was supplied as car of evaluated list,
or a lambda expression for macro calls.  */)
     (Lisp_Object thread)
{
  struct thread_state *tstate;
  CHECK_THREAD (thread);
  tstate = XTHREAD (thread);

  union specbinding *pdl = backtrace_thread_top (tstate);
  Lisp_Object list = Qnil;

  while (backtrace_thread_p (tstate, pdl))
    {
      Lisp_Object frame;
      if (backtrace_nargs (pdl) == UNEVALLED)
	frame = Fcons (Qnil,
		      Fcons (backtrace_function (pdl), *backtrace_args (pdl)));
      else
	{
	  Lisp_Object tem = Flist (backtrace_nargs (pdl), backtrace_args (pdl));
	  frame = Fcons (Qt, Fcons (backtrace_function (pdl), tem));
	}
      list = Fcons (frame, list);
      pdl = backtrace_thread_next (tstate, pdl);
    }
  return Fnreverse (list);
}

/* For backtrace-eval, we want to temporarily unwind the last few elements of
   the specpdl stack, and then rewind them.  We store the pre-unwind values
   directly in the pre-existing specpdl elements (i.e. we swap the current
   value and the old value stored in the specpdl), kind of like the inplace
   pointer-reversal trick.  As it turns out, the rewind does the same as the
   unwind, except it starts from the other end of the specpdl stack, so we use
   the same function for both unwind and rewind.  */
static void
backtrace_eval_unrewind (int distance)
{
  union specbinding *tmp = specpdl_ptr;
  int step = -1;
  if (distance < 0)
    { /* It's a rewind rather than unwind.  */
      tmp += distance - 1;
      step = 1;
      distance = -distance;
    }

  for (; distance > 0; distance--)
    {
      tmp += step;
      switch (tmp->kind)
	{
	  /* FIXME: Ideally we'd like to "temporarily unwind" (some of) those
	     unwind_protect, but the problem is that we don't know how to
	     rewind them afterwards.  */
	case SPECPDL_UNWIND:
	  if (tmp->unwind.func == set_buffer_if_live)
	    {
	      Lisp_Object oldarg = tmp->unwind.arg;
	      tmp->unwind.arg = Fcurrent_buffer ();
	      set_buffer_if_live (oldarg);
	    }
	  break;
	case SPECPDL_UNWIND_EXCURSION:
	  {
	    Lisp_Object marker = tmp->unwind_excursion.marker;
	    Lisp_Object window = tmp->unwind_excursion.window;
	    save_excursion_save (tmp);
	    save_excursion_restore (marker, window);
	  }
	  break;
	case SPECPDL_UNWIND_ARRAY:
	case SPECPDL_UNWIND_PTR:
	case SPECPDL_UNWIND_INT:
	case SPECPDL_UNWIND_INTMAX:
	case SPECPDL_UNWIND_VOID:
	case SPECPDL_BACKTRACE:
#ifdef HAVE_MODULES
        case SPECPDL_MODULE_RUNTIME:
        case SPECPDL_MODULE_ENVIRONMENT:
#endif
	  break;
	case SPECPDL_LET:
	  { /* If variable has a trivial value (no forwarding), we can
	       just set it.  No need to check for constant symbols here,
	       since that was already done by specbind.  */
	    Lisp_Object sym = specpdl_symbol (tmp);
	    if (SYMBOLP (sym)
		&& XSYMBOL (sym)->u.s.redirect == SYMBOL_PLAINVAL)
	      {
		Lisp_Object old_value = specpdl_old_value (tmp);
		set_specpdl_old_value (tmp, SYMBOL_VAL (XSYMBOL (sym)));
		SET_SYMBOL_VAL (XSYMBOL (sym), old_value);
		break;
	      }
	  }
	  /* Come here only if make_local_foo was used for the first
	     time on this var within this let.  */
	  FALLTHROUGH;
	case SPECPDL_LET_DEFAULT:
	  {
	    Lisp_Object sym = specpdl_symbol (tmp);
	    Lisp_Object old_value = specpdl_old_value (tmp);
	    set_specpdl_old_value (tmp, default_value (sym));
	    Fset_default (sym, old_value);
	  }
	  break;
	case SPECPDL_LET_LOCAL:
	  {
	    Lisp_Object symbol = specpdl_symbol (tmp);
	    Lisp_Object where = specpdl_where (tmp);
	    Lisp_Object old_value = specpdl_old_value (tmp);
	    eassert (BUFFERP (where));

	    /* If this was a local binding, reset the value in the appropriate
	       buffer, but only if that buffer's binding still exists.  */
	    if (!NILP (Flocal_variable_p (symbol, where)))
	      {
		set_specpdl_old_value
		  (tmp, buffer_local_value (symbol, where));
                set_internal (symbol, old_value, where, SET_INTERNAL_UNBIND);
	      }
	  }
	  break;
	}
    }
}

DEFUN ("backtrace-eval", Fbacktrace_eval, Sbacktrace_eval, 2, 3, NULL,
       doc: /* Evaluate EXP in the context of some activation frame.
NFRAMES and BASE specify the activation frame to use, as in `backtrace-frame'.  */)
     (Lisp_Object exp, Lisp_Object nframes, Lisp_Object base)
{
  union specbinding *pdl = get_backtrace_frame (nframes, base);
  ptrdiff_t count = SPECPDL_INDEX ();
  ptrdiff_t distance = specpdl_ptr - pdl;
  eassert (distance >= 0);

  if (!backtrace_p (pdl))
    error ("Activation frame not found!");

  backtrace_eval_unrewind (distance);
  record_unwind_protect_int (backtrace_eval_unrewind, -distance);

  /* Use eval_sub rather than Feval since the main motivation behind
     backtrace-eval is to be able to get/set the value of lexical variables
     from the debugger.  */
  return unbind_to (count, eval_sub (exp));
}

DEFUN ("backtrace--locals", Fbacktrace__locals, Sbacktrace__locals, 1, 2, NULL,
       doc: /* Return names and values of local variables of a stack frame.
NFRAMES and BASE specify the activation frame to use, as in `backtrace-frame'.  */)
  (Lisp_Object nframes, Lisp_Object base)
{
  union specbinding *frame = get_backtrace_frame (nframes, base);
  union specbinding *prevframe
    = get_backtrace_frame (make_fixnum (XFIXNAT (nframes) - 1), base);
  ptrdiff_t distance = specpdl_ptr - frame;
  Lisp_Object result = Qnil;
  eassert (distance >= 0);

  if (!backtrace_p (prevframe))
    error ("Activation frame not found!");
  if (!backtrace_p (frame))
    error ("Activation frame not found!");

  /* The specpdl entries normally contain the symbol being bound along with its
     `old_value', so it can be restored.  The new value to which it is bound is
     available in one of two places: either in the current value of the
     variable (if it hasn't been rebound yet) or in the `old_value' slot of the
     next specpdl entry for it.
     `backtrace_eval_unrewind' happens to swap the role of `old_value'
     and "new value", so we abuse it here, to fetch the new value.
     It's ugly (we'd rather not modify global data) and a bit inefficient,
     but it does the job for now.  */
  backtrace_eval_unrewind (distance);

  /* Grab values.  */
  {
    union specbinding *tmp = prevframe;
    for (; tmp > frame; tmp--)
      {
	switch (tmp->kind)
	  {
	  case SPECPDL_LET:
	  case SPECPDL_LET_DEFAULT:
	  case SPECPDL_LET_LOCAL:
	    {
	      Lisp_Object sym = specpdl_symbol (tmp);
	      Lisp_Object val = specpdl_old_value (tmp);
	      if (EQ (sym, Qinternal_interpreter_environment))
		{
		  Lisp_Object env = val;
		  for (; CONSP (env); env = XCDR (env))
		    {
		      Lisp_Object binding = XCAR (env);
		      if (CONSP (binding))
			result = Fcons (Fcons (XCAR (binding),
					       XCDR (binding)),
					result);
		    }
		}
	      else
		result = Fcons (Fcons (sym, val), result);
	    }
	    break;

	  case SPECPDL_UNWIND:
	  case SPECPDL_UNWIND_ARRAY:
	  case SPECPDL_UNWIND_PTR:
	  case SPECPDL_UNWIND_INT:
	  case SPECPDL_UNWIND_INTMAX:
	  case SPECPDL_UNWIND_EXCURSION:
	  case SPECPDL_UNWIND_VOID:
	  case SPECPDL_BACKTRACE:
#ifdef HAVE_MODULES
          case SPECPDL_MODULE_RUNTIME:
          case SPECPDL_MODULE_ENVIRONMENT:
#endif
	    break;

	  default:
	    emacs_abort ();
	  }
      }
  }

  /* Restore values from specpdl to original place.  */
  backtrace_eval_unrewind (-distance);

  return result;
}


void
mark_specpdl (union specbinding *first, union specbinding *ptr)
{
  union specbinding *pdl;
  for (pdl = first; pdl != ptr; pdl++)
    {
      switch (pdl->kind)
        {
	case SPECPDL_UNWIND:
	  mark_object (specpdl_arg (pdl));
	  break;

	case SPECPDL_UNWIND_ARRAY:
	  mark_objects (pdl->unwind_array.array, pdl->unwind_array.nelts);
	  break;

	case SPECPDL_UNWIND_EXCURSION:
	  mark_object (pdl->unwind_excursion.marker);
	  mark_object (pdl->unwind_excursion.window);
	  break;

	case SPECPDL_BACKTRACE:
	  {
	    ptrdiff_t nargs = backtrace_nargs (pdl);
	    mark_object (backtrace_function (pdl));
	    if (nargs == UNEVALLED)
	      nargs = 1;
	    mark_objects (backtrace_args (pdl), nargs);
	  }
	  break;

#ifdef HAVE_MODULES
        case SPECPDL_MODULE_RUNTIME:
          break;
        case SPECPDL_MODULE_ENVIRONMENT:
          mark_module_environment (pdl->unwind_ptr.arg);
          break;
#endif

	case SPECPDL_LET_DEFAULT:
	case SPECPDL_LET_LOCAL:
	  mark_object (specpdl_where (pdl));
	  FALLTHROUGH;
	case SPECPDL_LET:
	  mark_object (specpdl_symbol (pdl));
	  mark_object (specpdl_old_value (pdl));
	  mark_object (specpdl_saved_value (pdl));
	  break;

	case SPECPDL_UNWIND_PTR:
	case SPECPDL_UNWIND_INT:
	case SPECPDL_UNWIND_INTMAX:
        case SPECPDL_UNWIND_VOID:
	  break;

	default:
	  emacs_abort ();
	}
    }
}

void
get_backtrace (Lisp_Object array)
{
  union specbinding *pdl = backtrace_next (backtrace_top ());
  ptrdiff_t i = 0, asize = ASIZE (array);

  /* Copy the backtrace contents into working memory.  */
  for (; i < asize; i++)
    {
      if (backtrace_p (pdl))
	{
	  ASET (array, i, backtrace_function (pdl));
	  pdl = backtrace_next (pdl);
	}
      else
	ASET (array, i, Qnil);
    }
}

Lisp_Object backtrace_top_function (void)
{
  union specbinding *pdl = backtrace_top ();
  return (backtrace_p (pdl) ? backtrace_function (pdl) : Qnil);
}

void
syms_of_eval (void)
{
  DEFVAR_INT ("max-specpdl-size", max_specpdl_size,
	      doc: /* Limit on number of Lisp variable bindings and `unwind-protect's.

If Lisp code tries to use more bindings than this amount, an error is
signaled.

You can safely increase this variable substantially if the default
value proves inconveniently small.  However, if you increase it too
much, Emacs could run out of memory trying to make the stack bigger.
Note that this limit may be silently increased by the debugger if
`debug-on-error' or `debug-on-quit' is set.

\"spec\" is short for \"special variables\", i.e., dynamically bound
variables.  \"PDL\" is short for \"push-down list\", which is an old
term for \"stack\".  */);

  DEFVAR_INT ("max-lisp-eval-depth", max_lisp_eval_depth,
	      doc: /* Limit on depth in `eval', `apply' and `funcall' before error.

This limit serves to catch infinite recursions for you before they cause
actual stack overflow in C, which would be fatal for Emacs.
You can safely make it considerably larger than its default value,
if that proves inconveniently small.  However, if you increase it too far,
Emacs could overflow the real C stack, and crash.  */);

  DEFVAR_LISP ("quit-flag", Vquit_flag,
	       doc: /* Non-nil causes `eval' to abort, unless `inhibit-quit' is non-nil.
If the value is t, that means do an ordinary quit.
If the value equals `throw-on-input', that means quit by throwing
to the tag specified in `throw-on-input'; it's for handling `while-no-input'.
Typing C-g sets `quit-flag' to t, regardless of `inhibit-quit',
but `inhibit-quit' non-nil prevents anything from taking notice of that.  */);
  Vquit_flag = Qnil;

  DEFVAR_LISP ("inhibit-quit", Vinhibit_quit,
	       doc: /* Non-nil inhibits C-g quitting from happening immediately.
Note that `quit-flag' will still be set by typing C-g,
so a quit will be signaled as soon as `inhibit-quit' is nil.
To prevent this happening, set `quit-flag' to nil
before making `inhibit-quit' nil.  */);
  Vinhibit_quit = Qnil;

  DEFSYM (Qsetq, "setq");
  DEFSYM (Qinhibit_quit, "inhibit-quit");
  DEFSYM (Qautoload, "autoload");
  DEFSYM (Qinhibit_debugger, "inhibit-debugger");
  DEFSYM (Qmacro, "macro");

  /* Note that the process handling also uses Qexit, but we don't want
     to staticpro it twice, so we just do it here.  */
  DEFSYM (Qexit, "exit");

  DEFSYM (Qinteractive, "interactive");
  DEFSYM (Qcommandp, "commandp");
  DEFSYM (Qand_rest, "&rest");
  DEFSYM (Qand_optional, "&optional");
  DEFSYM (Qclosure, "closure");
  DEFSYM (QCdocumentation, ":documentation");
  DEFSYM (Qdebug, "debug");

  DEFVAR_LISP ("inhibit-debugger", Vinhibit_debugger,
	       doc: /* Non-nil means never enter the debugger.
Normally set while the debugger is already active, to avoid recursive
invocations.  */);
  Vinhibit_debugger = Qnil;

  DEFVAR_LISP ("debug-on-error", Vdebug_on_error,
	       doc: /* Non-nil means enter debugger if an error is signaled.
Does not apply to errors handled by `condition-case' or those
matched by `debug-ignored-errors'.
If the value is a list, an error only means to enter the debugger
if one of its condition symbols appears in the list.
When you evaluate an expression interactively, this variable
is temporarily non-nil if `eval-expression-debug-on-error' is non-nil.
The command `toggle-debug-on-error' toggles this.
See also the variable `debug-on-quit' and `inhibit-debugger'.  */);
  Vdebug_on_error = Qnil;

  DEFVAR_LISP ("debug-ignored-errors", Vdebug_ignored_errors,
    doc: /* List of errors for which the debugger should not be called.
Each element may be a condition-name or a regexp that matches error messages.
If any element applies to a given error, that error skips the debugger
and just returns to top level.
This overrides the variable `debug-on-error'.
It does not apply to errors handled by `condition-case'.  */);
  Vdebug_ignored_errors = Qnil;

  DEFVAR_BOOL ("debug-on-quit", debug_on_quit,
    doc: /* Non-nil means enter debugger if quit is signaled (C-g, for example).
Does not apply if quit is handled by a `condition-case'.  */);
  debug_on_quit = 0;

  DEFVAR_BOOL ("debug-on-next-call", debug_on_next_call,
	       doc: /* Non-nil means enter debugger before next `eval', `apply' or `funcall'.  */);

  DEFVAR_BOOL ("debugger-may-continue", debugger_may_continue,
	       doc: /* Non-nil means debugger may continue execution.
This is nil when the debugger is called under circumstances where it
might not be safe to continue.  */);
  debugger_may_continue = 1;

  DEFVAR_BOOL ("debugger-stack-frame-as-list", debugger_stack_frame_as_list,
	       doc: /* Non-nil means display call stack frames as lists. */);
  debugger_stack_frame_as_list = 0;

  DEFSYM (Qdebugger, "debugger");
  DEFVAR_LISP ("debugger", Vdebugger,
	       doc: /* Function to call to invoke debugger.
If due to frame exit, args are `exit' and the value being returned;
 this function's value will be returned instead of that.
If due to error, args are `error' and a list of the args to `signal'.
If due to `apply' or `funcall' entry, one arg, `lambda'.
If due to `eval' entry, one arg, t.  */);
  Vdebugger = Qnil;

  DEFVAR_LISP ("signal-hook-function", Vsignal_hook_function,
	       doc: /* If non-nil, this is a function for `signal' to call.
It receives the same arguments that `signal' was given.
The Edebug package uses this to regain control.  */);
  Vsignal_hook_function = Qnil;

  DEFVAR_LISP ("debug-on-signal", Vdebug_on_signal,
	       doc: /* Non-nil means call the debugger regardless of condition handlers.
Note that `debug-on-error', `debug-on-quit' and friends
still determine whether to handle the particular condition.  */);
  Vdebug_on_signal = Qnil;

  DEFVAR_BOOL ("backtrace-on-error-noninteractive",
               backtrace_on_error_noninteractive,
               doc: /* Non-nil means print backtrace on error in batch mode.
If this is nil, errors in batch mode will just print the error
message upon encountering an unhandled error, without showing
the Lisp backtrace.  */);
  backtrace_on_error_noninteractive = true;

  /* The value of num_nonmacro_input_events as of the last time we
   started to enter the debugger.  If we decide to enter the debugger
   again when this is still equal to num_nonmacro_input_events, then we
   know that the debugger itself has an error, and we should just
   signal the error instead of entering an infinite loop of debugger
   invocations.  */
  DEFSYM (Qinternal_when_entered_debugger, "internal-when-entered-debugger");
  DEFVAR_INT ("internal-when-entered-debugger", when_entered_debugger,
              doc: /* The number of keyboard events as of last time `debugger' was called.
Used to avoid infinite loops if the debugger itself has an error.
Don't set this unless you're sure that can't happen.  */);

  /* When lexical binding is being used,
   Vinternal_interpreter_environment is non-nil, and contains an alist
   of lexically-bound variable, or (t), indicating an empty
   environment.  The lisp name of this variable would be
   `internal-interpreter-environment' if it weren't hidden.
   Every element of this list can be either a cons (VAR . VAL)
   specifying a lexical binding, or a single symbol VAR indicating
   that this variable should use dynamic scoping.  */
  DEFSYM (Qinternal_interpreter_environment,
	  "internal-interpreter-environment");
  DEFVAR_LISP ("internal-interpreter-environment",
		Vinternal_interpreter_environment,
	       doc: /* If non-nil, the current lexical environment of the lisp interpreter.
When lexical binding is not being used, this variable is nil.
A value of `(t)' indicates an empty environment, otherwise it is an
alist of active lexical bindings.  */);
  Vinternal_interpreter_environment = Qnil;
  /* Don't export this variable to Elisp, so no one can mess with it
     (Just imagine if someone makes it buffer-local).  */
  Funintern (Qinternal_interpreter_environment, Qnil);

  Vrun_hooks = intern_c_string ("run-hooks");
  staticpro (&Vrun_hooks);

  staticpro (&Vautoload_queue);
  Vautoload_queue = Qnil;
  staticpro (&Vsignaling_function);
  Vsignaling_function = Qnil;

  staticpro (&Qcatch_all_memory_full);
  /* Make sure Qcatch_all_memory_full is a unique object.  We could
     also use something like Fcons (Qnil, Qnil), but json.c treats any
     cons cell as error data, so use an uninterned symbol instead.  */
  Qcatch_all_memory_full
    = Fmake_symbol (build_pure_c_string ("catch-all-memory-full"));

  defsubr (&Sor);
  defsubr (&Sand);
  defsubr (&Sif);
  defsubr (&Scond);
  defsubr (&Sprogn);
  defsubr (&Sprog1);
  defsubr (&Ssetq);
  defsubr (&Squote);
  defsubr (&Sfunction);
  defsubr (&Sdefault_toplevel_value);
  defsubr (&Sset_default_toplevel_value);
  defsubr (&Sdefvar);
  defsubr (&Sdefvaralias);
  DEFSYM (Qdefvaralias, "defvaralias");
  defsubr (&Sdefconst);
  defsubr (&Sinternal__define_uninitialized_variable);
  defsubr (&Smake_var_non_special);
  defsubr (&Slet);
  defsubr (&SletX);
  defsubr (&Swhile);
  defsubr (&Smacroexpand);
  defsubr (&Scatch);
  defsubr (&Sthrow);
  defsubr (&Sunwind_protect);
  defsubr (&Scondition_case);
  DEFSYM (QCsuccess, ":success");
  defsubr (&Ssignal);
  defsubr (&Scommandp);
  defsubr (&Sautoload);
  defsubr (&Sautoload_do_load);
  defsubr (&Seval);
  defsubr (&Sapply);
  defsubr (&Sfuncall);
  defsubr (&Sfunc_arity);
  defsubr (&Srun_hooks);
  defsubr (&Srun_hook_with_args);
  defsubr (&Srun_hook_with_args_until_success);
  defsubr (&Srun_hook_with_args_until_failure);
  defsubr (&Srun_hook_wrapped);
  defsubr (&Sfetch_bytecode);
  defsubr (&Sbacktrace_debug);
  DEFSYM (QCdebug_on_exit, ":debug-on-exit");
  defsubr (&Smapbacktrace);
  defsubr (&Sbacktrace_frame_internal);
  defsubr (&Sbacktrace_frames_from_thread);
  defsubr (&Sbacktrace_eval);
  defsubr (&Sbacktrace__locals);
  defsubr (&Sspecial_variable_p);
  defsubr (&Sfunctionp);
}<|MERGE_RESOLUTION|>--- conflicted
+++ resolved
@@ -3156,7 +3156,6 @@
     }
 }
 
-<<<<<<< HEAD
 #ifdef HAVE_MACGUI
 Lisp_Object
 funcall_subr (struct Lisp_Subr *subr, ptrdiff_t numargs, Lisp_Object *args)
@@ -3180,7 +3179,7 @@
   return result;
 }
 #endif
-=======
+
 /* Call the compiled Lisp function FUN.  If we have not yet read FUN's
    bytecode string and constants vector, fetch them from the file first.  */
 
@@ -3195,7 +3194,6 @@
 			 AREF (fun, COMPILED_STACK_DEPTH),
 			 syms_left, nargs, args);
 }
->>>>>>> 5a223c7f
 
 static Lisp_Object
 apply_lambda (Lisp_Object fun, Lisp_Object args, ptrdiff_t count)
