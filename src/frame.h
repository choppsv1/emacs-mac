--- conflicted
+++ resolved
@@ -613,13 +613,8 @@
 
 typedef struct frame *FRAME_PTR;
 
-<<<<<<< HEAD
-#define XFRAME(p) (eassert (FRAMEP(p)), \
-		   (struct frame *) XUNTAG (p, Lisp_Vectorlike))
-=======
 #define XFRAME(p) \
   (eassert (FRAMEP (p)), (struct frame *) XUNTAG (p, Lisp_Vectorlike))
->>>>>>> ea0d348b
 #define XSETFRAME(a, b) (XSETPSEUDOVECTOR (a, b, PVEC_FRAME))
 
 /* Given a window, return its frame as a Lisp_Object.  */
@@ -638,6 +633,11 @@
 #define FRAME_MSDOS_P(f) (0)
 #else
 #define FRAME_MSDOS_P(f) ((f)->output_method == output_msdos_raw)
+#endif
+#ifndef HAVE_MACGUI
+#define FRAME_MAC_P(f) (0)
+#else
+#define FRAME_MAC_P(f) ((f)->output_method == output_mac)
 #endif
 #ifndef HAVE_NS
 #define FRAME_NS_P(f) (0)
