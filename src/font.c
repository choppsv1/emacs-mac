/* font.c -- "Font" primitives.
   Copyright (C) 2006, 2007, 2008, 2009, 2010 Free Software Foundation, Inc.
   Copyright (C) 2006, 2007, 2008, 2009, 2010
     National Institute of Advanced Industrial Science and Technology (AIST)
     Registration Number H13PRO009

This file is part of GNU Emacs.

GNU Emacs is free software: you can redistribute it and/or modify
it under the terms of the GNU General Public License as published by
the Free Software Foundation, either version 3 of the License, or
(at your option) any later version.

GNU Emacs is distributed in the hope that it will be useful,
but WITHOUT ANY WARRANTY; without even the implied warranty of
MERCHANTABILITY or FITNESS FOR A PARTICULAR PURPOSE.  See the
GNU General Public License for more details.

You should have received a copy of the GNU General Public License
along with GNU Emacs.  If not, see <http://www.gnu.org/licenses/>.  */

#include <config.h>
#include <stdio.h>
#include <stdlib.h>
#include <ctype.h>
#include <setjmp.h>

#include "lisp.h"
#include "buffer.h"
#include "frame.h"
#include "window.h"
#include "dispextern.h"
#include "charset.h"
#include "character.h"
#include "composite.h"
#include "fontset.h"
#include "font.h"

#ifdef HAVE_X_WINDOWS
#include "xterm.h"
#endif /* HAVE_X_WINDOWS */

#ifdef HAVE_NTGUI
#include "w32term.h"
#endif /* HAVE_NTGUI */

#ifdef HAVE_MACGUI
#include "macterm.h"
#endif /* HAVE_MACGUI */

#ifdef HAVE_NS
#include "nsterm.h"
#endif /* HAVE_NS */

#ifdef HAVE_NS
extern Lisp_Object Qfontsize;
#endif

Lisp_Object Qopentype;

/* Important character set strings.  */
Lisp_Object Qascii_0, Qiso8859_1, Qiso10646_1, Qunicode_bmp, Qunicode_sip;

#define DEFAULT_ENCODING Qiso8859_1

/* Unicode category `Cf'.  */
static Lisp_Object QCf;

/* Special vector of zero length.  This is repeatedly used by (struct
   font_driver *)->list when a specified font is not found. */
static Lisp_Object null_vector;

static Lisp_Object Vfont_weight_table, Vfont_slant_table, Vfont_width_table;

/* Vector of Vfont_weight_table, Vfont_slant_table, and Vfont_width_table. */
static Lisp_Object font_style_table;

/* Structure used for tables mapping weight, slant, and width numeric
   values and their names.  */

struct table_entry
{
  int numeric;
  /* The first one is a valid name as a face attribute.
     The second one (if any) is a typical name in XLFD field.  */
  const char *names[5];
};

/* Table of weight numeric values and their names.  This table must be
   sorted by numeric values in ascending order.  */

static const struct table_entry weight_table[] =
{
  { 0, { "thin" }},
  { 20, { "ultra-light", "ultralight" }},
  { 40, { "extra-light", "extralight" }},
  { 50, { "light" }},
  { 75, { "semi-light", "semilight", "demilight", "book" }},
  { 100, { "normal", "medium", "regular", "unspecified" }},
  { 180, { "semi-bold", "semibold", "demibold", "demi" }},
  { 200, { "bold" }},
  { 205, { "extra-bold", "extrabold" }},
  { 210, { "ultra-bold", "ultrabold", "black" }}
};

/* Table of slant numeric values and their names.  This table must be
   sorted by numeric values in ascending order.  */

static const struct table_entry slant_table[] =
{
  { 0, { "reverse-oblique", "ro" }},
  { 10, { "reverse-italic", "ri" }},
  { 100, { "normal", "r", "unspecified" }},
  { 200, { "italic" ,"i", "ot" }},
  { 210, { "oblique", "o" }}
};

/* Table of width numeric values and their names.  This table must be
   sorted by numeric values in ascending order.  */

static const struct table_entry width_table[] =
{
  { 50, { "ultra-condensed", "ultracondensed" }},
  { 63, { "extra-condensed", "extracondensed" }},
  { 75, { "condensed", "compressed", "narrow" }},
  { 87, { "semi-condensed", "semicondensed", "demicondensed" }},
  { 100, { "normal", "medium", "regular", "unspecified" }},
  { 113, { "semi-expanded", "semiexpanded", "demiexpanded" }},
  { 125, { "expanded" }},
  { 150, { "extra-expanded", "extraexpanded" }},
  { 200, { "ultra-expanded", "ultraexpanded", "wide" }}
};

extern Lisp_Object Qnormal;

/* Symbols representing keys of normal font properties.  */
extern Lisp_Object QCtype, QCfamily, QCweight, QCslant, QCwidth;
extern Lisp_Object QCheight, QCsize, QCname;

Lisp_Object QCfoundry, QCadstyle, QCregistry;
/* Symbols representing keys of font extra info.  */
Lisp_Object QCspacing, QCdpi, QCscalable, QCotf, QClang, QCscript, QCavgwidth;
Lisp_Object QCantialias, QCfont_entity, QCfc_unknown_spec;
/* Symbols representing values of font spacing property.  */
Lisp_Object Qc, Qm, Qp, Qd;
/* Special ADSTYLE properties to avoid fonts used for Latin
   characters; used in xfont.c and ftfont.c.  */
Lisp_Object Qja, Qko;

Lisp_Object QCuser_spec;

Lisp_Object Vfont_encoding_alist;

/* Alist of font registry symbol and the corresponding charsets
   information.  The information is retrieved from
   Vfont_encoding_alist on demand.

   Eash element has the form:
	(REGISTRY . (ENCODING-CHARSET-ID . REPERTORY-CHARSET-ID))
   or
	(REGISTRY . nil)

   In the former form, ENCODING-CHARSET-ID is an ID of a charset that
   encodes a character code to a glyph code of a font, and
   REPERTORY-CHARSET-ID is an ID of a charset that tells if a
   character is supported by a font.

   The latter form means that the information for REGISTRY couldn't be
   retrieved.  */
static Lisp_Object font_charset_alist;

/* List of all font drivers.  Each font-backend (XXXfont.c) calls
   register_font_driver in syms_of_XXXfont to register its font-driver
   here.  */
static struct font_driver_list *font_driver_list;



/* Creaters of font-related Lisp object.  */

Lisp_Object
font_make_spec ()
{
  Lisp_Object font_spec;
  struct font_spec *spec
    = ((struct font_spec *)
       allocate_pseudovector (VECSIZE (struct font_spec),
			      FONT_SPEC_MAX, PVEC_FONT));
  XSETFONT (font_spec, spec);
  return font_spec;
}

Lisp_Object
font_make_entity ()
{
  Lisp_Object font_entity;
  struct font_entity *entity
    = ((struct font_entity *)
       allocate_pseudovector (VECSIZE (struct font_entity),
			      FONT_ENTITY_MAX, PVEC_FONT));
  XSETFONT (font_entity, entity);
  return font_entity;
}

/* Create a font-object whose structure size is SIZE.  If ENTITY is
   not nil, copy properties from ENTITY to the font-object.  If
   PIXELSIZE is positive, set the `size' property to PIXELSIZE.  */
Lisp_Object
font_make_object (size, entity, pixelsize)
     int size;
     Lisp_Object entity;
     int pixelsize;
{
  Lisp_Object font_object;
  struct font *font
    = (struct font *) allocate_pseudovector (size, FONT_OBJECT_MAX, PVEC_FONT);
  int i;

  XSETFONT (font_object, font);

  if (! NILP (entity))
    {
      for (i = 1; i < FONT_SPEC_MAX; i++)
	font->props[i] = AREF (entity, i);
      if (! NILP (AREF (entity, FONT_EXTRA_INDEX)))
	font->props[FONT_EXTRA_INDEX]
	  = Fcopy_alist (AREF (entity, FONT_EXTRA_INDEX));
    }
  if (size > 0)
    font->props[FONT_SIZE_INDEX] = make_number (pixelsize);
  return font_object;
}



static int font_pixel_size P_ ((FRAME_PTR f, Lisp_Object));
static Lisp_Object font_open_entity P_ ((FRAME_PTR, Lisp_Object, int));
static Lisp_Object font_matching_entity P_ ((FRAME_PTR, Lisp_Object *,
					     Lisp_Object));

/* Number of registered font drivers.  */
static int num_font_drivers;


/* Return a Lispy value of a font property value at STR and LEN bytes.
   If STR is "*", it returns nil.
   If FORCE_SYMBOL is zero and all characters in STR are digits, it
   returns an integer.  Otherwise, it returns a symbol interned from
   STR.  */

Lisp_Object
font_intern_prop (str, len, force_symbol)
     char *str;
     int len;
     int force_symbol;
{
  int i;
  Lisp_Object tem;
  Lisp_Object obarray;
  int nbytes, nchars;

  if (len == 1 && *str == '*')
    return Qnil;
  if (!force_symbol && len >=1 && isdigit (*str))
    {
      for (i = 1; i < len; i++)
	if (! isdigit (str[i]))
	  break;
      if (i == len)
	return make_number (atoi (str));
    }

  /* The following code is copied from the function intern (in
     lread.c), and modified to suite our purpose.  */
  obarray = Vobarray;
  if (!VECTORP (obarray) || XVECTOR (obarray)->size == 0)
    obarray = check_obarray (obarray);
  parse_str_as_multibyte ((unsigned char *) str, len, &nchars, &nbytes);
  if (len == nchars || len != nbytes)
    /* CONTENTS contains no multibyte sequences or contains an invalid
       multibyte sequence.  We'll make a unibyte string.  */
    tem = oblookup (obarray, str, len, len);
  else
    tem = oblookup (obarray, str, nchars, len);
  if (SYMBOLP (tem))
    return tem;
  if (len == nchars || len != nbytes)
    tem = make_unibyte_string (str, len);
  else
    tem = make_multibyte_string (str, nchars, len);
  return Fintern (tem, obarray);
}

/* Return a pixel size of font-spec SPEC on frame F.  */

static int
font_pixel_size (f, spec)
     FRAME_PTR f;
     Lisp_Object spec;
{
#ifdef HAVE_WINDOW_SYSTEM
  Lisp_Object size = AREF (spec, FONT_SIZE_INDEX);
  double point_size;
  int dpi, pixel_size;
  Lisp_Object val;

  if (INTEGERP (size))
    return XINT (size);
  if (NILP (size))
    return 0;
  font_assert (FLOATP (size));
  point_size = XFLOAT_DATA (size);
  val = AREF (spec, FONT_DPI_INDEX);
  if (INTEGERP (val))
    dpi = XINT (val);
  else
    dpi = f->resy;
  pixel_size = POINT_TO_PIXEL (point_size, dpi);
  return pixel_size;
#else
  return 1;
#endif
}


/* Return a value of PROP's VAL (symbol or integer) to be stored in a
   font vector.  If VAL is not valid (i.e. not registered in
   font_style_table), return -1 if NOERROR is zero, and return a
   proper index if NOERROR is nonzero.  In that case, register VAL in
   font_style_table if VAL is a symbol, and return a closest index if
   VAL is an integer.  */

int
font_style_to_value (prop, val, noerror)
     enum font_property_index prop;
     Lisp_Object val;
     int noerror;
{
  Lisp_Object table = AREF (font_style_table, prop - FONT_WEIGHT_INDEX);
  int len = ASIZE (table);
  int i, j;

  if (SYMBOLP (val))
    {
      unsigned char *s;
      Lisp_Object args[2], elt;

      /* At first try exact match.  */
      for (i = 0; i < len; i++)
	for (j = 1; j < ASIZE (AREF (table, i)); j++)
	  if (EQ (val, AREF (AREF (table, i), j)))
	    return ((XINT (AREF (AREF (table, i), 0)) << 8)
		    | (i << 4) | (j - 1));
      /* Try also with case-folding match.  */
      s = SDATA (SYMBOL_NAME (val));
      for (i = 0; i < len; i++)
	for (j = 1; j < ASIZE (AREF (table, i)); j++)
	  {
	    elt = AREF (AREF (table, i), j);
	    if (xstrcasecmp (s, SDATA (SYMBOL_NAME (elt))) == 0)
	      return ((XINT (AREF (AREF (table, i), 0)) << 8)
		      | (i << 4) | (j - 1));
	  }
      if (! noerror)
	return -1;
      if (len == 255)
	abort ();
      elt = Fmake_vector (make_number (2), make_number (100));
      ASET (elt, 1, val);
      args[0] = table;
      args[1] = Fmake_vector (make_number (1), elt);
      ASET (font_style_table, prop - FONT_WEIGHT_INDEX, Fvconcat (2, args));
      return (100 << 8) | (i << 4);
    }
  else
    {
      int i, last_n;
      int numeric = XINT (val);

      for (i = 0, last_n = -1; i < len; i++)
	{
	  int n = XINT (AREF (AREF (table, i), 0));

	  if (numeric == n)
	    return (n << 8) | (i << 4);
	  if (numeric < n)
	    {
	      if (! noerror)
		return -1;
	      return ((i == 0 || n - numeric < numeric - last_n)
		      ? (n << 8) | (i << 4): (last_n << 8 | ((i - 1) << 4)));
	    }
	  last_n = n;
	}
      if (! noerror)
	return -1;
      return ((last_n << 8) | ((i - 1) << 4));
    }
}

Lisp_Object
font_style_symbolic (font, prop, for_face)
     Lisp_Object font;
     enum font_property_index prop;
     int for_face;
{
  Lisp_Object val = AREF (font, prop);
  Lisp_Object table, elt;
  int i;

  if (NILP (val))
    return Qnil;
  table = AREF (font_style_table, prop - FONT_WEIGHT_INDEX);
  i = XINT (val) & 0xFF;
  font_assert (((i >> 4) & 0xF) < ASIZE (table));
  elt = AREF (table, ((i >> 4) & 0xF));
  font_assert ((i & 0xF) + 1 < ASIZE (elt));
  return (for_face ? AREF (elt, 1) : AREF (elt, (i & 0xF) + 1));
}

extern Lisp_Object Vface_alternative_font_family_alist;

extern Lisp_Object find_font_encoding P_ ((Lisp_Object));


/* Return ENCODING or a cons of ENCODING and REPERTORY of the font
   FONTNAME.  ENCODING is a charset symbol that specifies the encoding
   of the font.  REPERTORY is a charset symbol or nil.  */

Lisp_Object
find_font_encoding (fontname)
     Lisp_Object fontname;
{
  Lisp_Object tail, elt;

  for (tail = Vfont_encoding_alist; CONSP (tail); tail = XCDR (tail))
    {
      elt = XCAR (tail);
      if (CONSP (elt)
	  && STRINGP (XCAR (elt))
	  && fast_string_match_ignore_case (XCAR (elt), fontname) >= 0
	  && (SYMBOLP (XCDR (elt))
	      ? CHARSETP (XCDR (elt))
	      : CONSP (XCDR (elt)) && CHARSETP (XCAR (XCDR (elt)))))
	return (XCDR (elt));
    }
  return Qnil;
}

/* Return encoding charset and repertory charset for REGISTRY in
   ENCODING and REPERTORY correspondingly.  If correct information for
   REGISTRY is available, return 0.  Otherwise return -1.  */

int
font_registry_charsets (registry, encoding, repertory)
     Lisp_Object registry;
     struct charset **encoding, **repertory;
{
  Lisp_Object val;
  int encoding_id, repertory_id;

  val = Fassoc_string (registry, font_charset_alist, Qt);
  if (! NILP (val))
    {
      val = XCDR (val);
      if (NILP (val))
	return -1;
      encoding_id = XINT (XCAR (val));
      repertory_id = XINT (XCDR (val));
    }
  else
    {
      val = find_font_encoding (SYMBOL_NAME (registry));
      if (SYMBOLP (val) && CHARSETP (val))
	{
	  encoding_id = repertory_id = XINT (CHARSET_SYMBOL_ID (val));
	}
      else if (CONSP (val))
	{
	  if (! CHARSETP (XCAR (val)))
	    goto invalid_entry;
	  encoding_id = XINT (CHARSET_SYMBOL_ID (XCAR (val)));
	  if (NILP (XCDR (val)))
	    repertory_id = -1;
	  else
	    {
	      if (! CHARSETP (XCDR (val)))
		goto invalid_entry;
	      repertory_id = XINT (CHARSET_SYMBOL_ID (XCDR (val)));
	    }
	}
      else
	goto invalid_entry;
      val = Fcons (make_number (encoding_id), make_number (repertory_id));
      font_charset_alist
	= nconc2 (font_charset_alist, Fcons (Fcons (registry, val), Qnil));
    }

  if (encoding)
    *encoding = CHARSET_FROM_ID (encoding_id);
  if (repertory)
    *repertory = repertory_id >= 0 ? CHARSET_FROM_ID (repertory_id) : NULL;
  return 0;

 invalid_entry:
  font_charset_alist
    = nconc2 (font_charset_alist, Fcons (Fcons (registry, Qnil), Qnil));
  return -1;
}


/* Font property value validaters.  See the comment of
   font_property_table for the meaning of the arguments.  */

static Lisp_Object font_prop_validate P_ ((int, Lisp_Object, Lisp_Object));
static Lisp_Object font_prop_validate_symbol P_ ((Lisp_Object, Lisp_Object));
static Lisp_Object font_prop_validate_style P_ ((Lisp_Object, Lisp_Object));
static Lisp_Object font_prop_validate_non_neg P_ ((Lisp_Object, Lisp_Object));
static Lisp_Object font_prop_validate_spacing P_ ((Lisp_Object, Lisp_Object));
static int get_font_prop_index P_ ((Lisp_Object));

static Lisp_Object
font_prop_validate_symbol (prop, val)
     Lisp_Object prop, val;
{
  if (STRINGP (val))
    val = Fintern (val, Qnil);
  if (! SYMBOLP (val))
    val = Qerror;
  else if (EQ (prop, QCregistry))
    val = Fintern (Fdowncase (SYMBOL_NAME (val)), Qnil);
  return val;
}


static Lisp_Object
font_prop_validate_style (style, val)
     Lisp_Object style, val;
{
  enum font_property_index prop = (EQ (style, QCweight) ? FONT_WEIGHT_INDEX
				   : EQ (style, QCslant) ? FONT_SLANT_INDEX
				   : FONT_WIDTH_INDEX);
  int n;
  if (INTEGERP (val))
    {
      n = XINT (val);
      if (((n >> 4) & 0xF)
	  >= ASIZE (AREF (font_style_table, prop - FONT_WEIGHT_INDEX)))
	val = Qerror;
      else
	{
	  Lisp_Object elt = AREF (AREF (font_style_table, prop - FONT_WEIGHT_INDEX), (n >> 4) & 0xF);

	  if ((n & 0xF) + 1 >= ASIZE (elt))
	    val = Qerror;
	  else if (XINT (AREF (elt, 0)) != (n >> 8))
	    val = Qerror;
	}
    }
  else if (SYMBOLP (val))
    {
      int n = font_style_to_value (prop, val, 0);

      val = n >= 0 ? make_number (n) : Qerror;
    }
  else
    val = Qerror;
  return val;
}

static Lisp_Object
font_prop_validate_non_neg (prop, val)
     Lisp_Object prop, val;
{
  return (NATNUMP (val) || (FLOATP (val) && XFLOAT_DATA (val) >= 0)
	  ? val : Qerror);
}

static Lisp_Object
font_prop_validate_spacing (prop, val)
     Lisp_Object prop, val;
{
  if (NILP (val) || (NATNUMP (val) && XINT (val) <= FONT_SPACING_CHARCELL))
    return val;
  if (SYMBOLP (val) && SBYTES (SYMBOL_NAME (val)) == 1)
    {
      char spacing = SDATA (SYMBOL_NAME (val))[0];

      if (spacing == 'c' || spacing == 'C')
	return make_number (FONT_SPACING_CHARCELL);
      if (spacing == 'm' || spacing == 'M')
	return make_number (FONT_SPACING_MONO);
      if (spacing == 'p' || spacing == 'P')
	return make_number (FONT_SPACING_PROPORTIONAL);
      if (spacing == 'd' || spacing == 'D')
	return make_number (FONT_SPACING_DUAL);
    }
  return Qerror;
}

static Lisp_Object
font_prop_validate_otf (prop, val)
     Lisp_Object prop, val;
{
  Lisp_Object tail, tmp;
  int i;

  /* VAL = (SCRIPT [ LANGSYS [ GSUB-FEATURES [ GPOS-FEATURES ]]])
     GSUB-FEATURES = (FEATURE ... [ nil FEATURE ... ]) | nil
     GPOS-FEATURES = (FEATURE ... [ nil FEATURE ... ]) | nil  */
  if (! CONSP (val))
    return Qerror;
  if (! SYMBOLP (XCAR (val)))
    return Qerror;
  tail = XCDR (val);
  if (NILP (tail))
    return val;
  if (! CONSP (tail) || ! SYMBOLP (XCAR (val)))
    return Qerror;
  for (i = 0; i < 2; i++)
    {
      tail = XCDR (tail);
      if (NILP (tail))
	return val;
      if (! CONSP (tail))
	return Qerror;
      for (tmp = XCAR (tail); CONSP (tmp); tmp = XCDR (tmp))
	if (! SYMBOLP (XCAR (tmp)))
	  return Qerror;
      if (! NILP (tmp))
	return Qerror;
    }
  return val;
}

/* Structure of known font property keys and validater of the
   values.  */
struct
{
  /* Pointer to the key symbol.  */
  Lisp_Object *key;
  /* Function to validate PROP's value VAL, or NULL if any value is
     ok.  The value is VAL or its regularized value if VAL is valid,
     and Qerror if not.  */
  Lisp_Object (*validater) P_ ((Lisp_Object prop, Lisp_Object val));
} font_property_table[] =
  { { &QCtype, font_prop_validate_symbol },
    { &QCfoundry, font_prop_validate_symbol },
    { &QCfamily, font_prop_validate_symbol },
    { &QCadstyle, font_prop_validate_symbol },
    { &QCregistry, font_prop_validate_symbol },
    { &QCweight, font_prop_validate_style },
    { &QCslant, font_prop_validate_style },
    { &QCwidth, font_prop_validate_style },
    { &QCsize, font_prop_validate_non_neg },
    { &QCdpi, font_prop_validate_non_neg },
    { &QCspacing, font_prop_validate_spacing },
    { &QCavgwidth, font_prop_validate_non_neg },
    /* The order of the above entries must match with enum
       font_property_index.  */
    { &QClang, font_prop_validate_symbol },
    { &QCscript, font_prop_validate_symbol },
    { &QCotf, font_prop_validate_otf }
  };

/* Size (number of elements) of the above table.  */
#define FONT_PROPERTY_TABLE_SIZE \
  ((sizeof font_property_table) / (sizeof *font_property_table))

/* Return an index number of font property KEY or -1 if KEY is not an
   already known property.  */

static int
get_font_prop_index (key)
     Lisp_Object key;
{
  int i;

  for (i = 0; i < FONT_PROPERTY_TABLE_SIZE; i++)
    if (EQ (key, *font_property_table[i].key))
      return i;
  return -1;
}

/* Validate the font property.  The property key is specified by the
   symbol PROP, or the index IDX (if PROP is nil).  If VAL is invalid,
   signal an error.  The value is VAL or the regularized one.  */

static Lisp_Object
font_prop_validate (idx, prop, val)
     int idx;
     Lisp_Object prop, val;
{
  Lisp_Object validated;

  if (NILP (val))
    return val;
  if (NILP (prop))
    prop = *font_property_table[idx].key;
  else
    {
      idx = get_font_prop_index (prop);
      if (idx < 0)
	return val;
    }
  validated = (font_property_table[idx].validater) (prop, val);
  if (EQ (validated, Qerror))
    signal_error ("invalid font property", Fcons (prop, val));
  return validated;
}


/* Store VAL as a value of extra font property PROP in FONT while
   keeping the sorting order.  Don't check the validity of VAL.  */

Lisp_Object
font_put_extra (font, prop, val)
     Lisp_Object font, prop, val;
{
  Lisp_Object extra = AREF (font, FONT_EXTRA_INDEX);
  Lisp_Object slot = (NILP (extra) ? Qnil : assq_no_quit (prop, extra));

  if (NILP (slot))
    {
      Lisp_Object prev = Qnil;

      while (CONSP (extra)
	     && NILP (Fstring_lessp (prop, XCAR (XCAR (extra)))))
	prev = extra, extra = XCDR (extra);

      if (NILP (prev))
        ASET (font, FONT_EXTRA_INDEX, Fcons (Fcons (prop, val), extra));
      else
        XSETCDR (prev, Fcons (Fcons (prop, val), extra));

      return val;
    }
  XSETCDR (slot, val);
  if (NILP (val))
    ASET (font, FONT_EXTRA_INDEX, Fdelq (slot, extra));
  return val;
}


/* Font name parser and unparser */

static int parse_matrix P_ ((char *));
static int font_expand_wildcards P_ ((Lisp_Object *, int));
static int font_parse_name P_ ((char *, Lisp_Object));

/* An enumerator for each field of an XLFD font name.  */
enum xlfd_field_index
{
  XLFD_FOUNDRY_INDEX,
  XLFD_FAMILY_INDEX,
  XLFD_WEIGHT_INDEX,
  XLFD_SLANT_INDEX,
  XLFD_SWIDTH_INDEX,
  XLFD_ADSTYLE_INDEX,
  XLFD_PIXEL_INDEX,
  XLFD_POINT_INDEX,
  XLFD_RESX_INDEX,
  XLFD_RESY_INDEX,
  XLFD_SPACING_INDEX,
  XLFD_AVGWIDTH_INDEX,
  XLFD_REGISTRY_INDEX,
  XLFD_ENCODING_INDEX,
  XLFD_LAST_INDEX
};

/* An enumerator for mask bit corresponding to each XLFD field.  */
enum xlfd_field_mask
{
  XLFD_FOUNDRY_MASK = 0x0001,
  XLFD_FAMILY_MASK = 0x0002,
  XLFD_WEIGHT_MASK = 0x0004,
  XLFD_SLANT_MASK = 0x0008,
  XLFD_SWIDTH_MASK = 0x0010,
  XLFD_ADSTYLE_MASK = 0x0020,
  XLFD_PIXEL_MASK = 0x0040,
  XLFD_POINT_MASK = 0x0080,
  XLFD_RESX_MASK = 0x0100,
  XLFD_RESY_MASK = 0x0200,
  XLFD_SPACING_MASK = 0x0400,
  XLFD_AVGWIDTH_MASK = 0x0800,
  XLFD_REGISTRY_MASK = 0x1000,
  XLFD_ENCODING_MASK = 0x2000
};


/* Parse P pointing the pixel/point size field of the form
   `[A B C D]' which specifies a transformation matrix:

	A  B  0
	C  D  0
	0  0  1

   by which all glyphs of the font are transformed.  The spec says
   that scalar value N for the pixel/point size is equivalent to:
   A = N * resx/resy, B = C = 0, D = N.

   Return the scalar value N if the form is valid.  Otherwise return
   -1.  */

static int
parse_matrix (p)
     char *p;
{
  double matrix[4];
  char *end;
  int i;

  for (i = 0, p++; i < 4 && *p && *p != ']'; i++)
    {
      if (*p == '~')
	matrix[i] = - strtod (p + 1, &end);
      else
	matrix[i] = strtod (p, &end);
      p = end;
    }
  return (i == 4 ? (int) matrix[3] : -1);
}

/* Expand a wildcard field in FIELD (the first N fields are filled) to
   multiple fields to fill in all 14 XLFD fields while restring a
   field position by its contents.  */

static int
font_expand_wildcards (field, n)
     Lisp_Object field[XLFD_LAST_INDEX];
     int n;
{
  /* Copy of FIELD.  */
  Lisp_Object tmp[XLFD_LAST_INDEX];
  /* Array of information about where this element can go.  Nth
     element is for Nth element of FIELD. */
  struct {
    /* Minimum possible field.  */
    int from;
    /* Maxinum possible field.  */
    int to;
    /* Bit mask of possible field.  Nth bit corresponds to Nth field.  */
    int mask;
  } range[XLFD_LAST_INDEX];
  int i, j;
  int range_from, range_to;
  unsigned range_mask;

#define XLFD_SYMBOL_MASK (XLFD_FOUNDRY_MASK | XLFD_FAMILY_MASK \
			  | XLFD_ADSTYLE_MASK  | XLFD_REGISTRY_MASK)
#define XLFD_NULL_MASK (XLFD_FOUNDRY_MASK | XLFD_ADSTYLE_MASK)
#define XLFD_LARGENUM_MASK (XLFD_POINT_MASK | XLFD_RESX_MASK | XLFD_RESY_MASK \
			    | XLFD_AVGWIDTH_MASK)
#define XLFD_REGENC_MASK (XLFD_REGISTRY_MASK | XLFD_ENCODING_MASK)

  /* Initialize RANGE_MASK for FIELD[0] which can be 0th to (14 - N)th
     field.  The value is shifted to left one bit by one in the
     following loop.  */
  for (i = 0, range_mask = 0; i <= 14 - n; i++)
    range_mask = (range_mask << 1) | 1;

  /* The triplet RANGE_FROM, RANGE_TO, and RANGE_MASK is a
     position-based retriction for FIELD[I].  */
  for (i = 0, range_from = 0, range_to = 14 - n; i < n;
       i++, range_from++, range_to++, range_mask <<= 1)
    {
      Lisp_Object val = field[i];

      tmp[i] = val;
      if (NILP (val))
	{
	  /* Wildcard.  */
	  range[i].from = range_from;
	  range[i].to = range_to;
	  range[i].mask = range_mask;
	}
      else
	{
	  /* The triplet FROM, TO, and MASK is a value-based
	     retriction for FIELD[I].  */
	  int from, to;
	  unsigned mask;

	  if (INTEGERP (val))
	    {
	      int numeric = XINT (val);

	      if (i + 1 == n)
		from = to = XLFD_ENCODING_INDEX,
		  mask = XLFD_ENCODING_MASK;
	      else if (numeric == 0)
		from = XLFD_PIXEL_INDEX, to = XLFD_AVGWIDTH_INDEX,
		  mask = XLFD_PIXEL_MASK | XLFD_LARGENUM_MASK;
	      else if (numeric <= 48)
		from = to = XLFD_PIXEL_INDEX,
		  mask = XLFD_PIXEL_MASK;
	      else
		from = XLFD_POINT_INDEX, to = XLFD_AVGWIDTH_INDEX,
		  mask = XLFD_LARGENUM_MASK;
	    }
	  else if (SBYTES (SYMBOL_NAME (val)) == 0)
	    from = XLFD_FOUNDRY_INDEX, to = XLFD_ADSTYLE_INDEX,
	      mask = XLFD_NULL_MASK;
	  else if (i == 0)
	    from = to = XLFD_FOUNDRY_INDEX, mask = XLFD_FOUNDRY_MASK;
	  else if (i + 1 == n)
	    {
	      Lisp_Object name = SYMBOL_NAME (val);

	      if (SDATA (name)[SBYTES (name) - 1] == '*')
		from = XLFD_REGISTRY_INDEX, to = XLFD_ENCODING_INDEX,
		  mask = XLFD_REGENC_MASK;
	      else
		from = to = XLFD_ENCODING_INDEX,
		  mask = XLFD_ENCODING_MASK;
	    }
	  else if (range_from <= XLFD_WEIGHT_INDEX
		   && range_to >= XLFD_WEIGHT_INDEX
		   && FONT_WEIGHT_NAME_NUMERIC (val) >= 0)
	    from = to = XLFD_WEIGHT_INDEX, mask = XLFD_WEIGHT_MASK;
	  else if (range_from <= XLFD_SLANT_INDEX
		   && range_to >= XLFD_SLANT_INDEX
		   && FONT_SLANT_NAME_NUMERIC (val) >= 0)
	    from = to = XLFD_SLANT_INDEX, mask = XLFD_SLANT_MASK;
	  else if (range_from <= XLFD_SWIDTH_INDEX
		   && range_to >= XLFD_SWIDTH_INDEX
		   && FONT_WIDTH_NAME_NUMERIC (val) >= 0)
	    from = to = XLFD_SWIDTH_INDEX, mask = XLFD_SWIDTH_MASK;
	  else
	    {
	      if (EQ (val, Qc) || EQ (val, Qm) || EQ (val, Qp) || EQ (val, Qd))
		from = to = XLFD_SPACING_INDEX, mask = XLFD_SPACING_MASK;
	      else
		from = XLFD_FOUNDRY_INDEX, to = XLFD_ENCODING_INDEX,
		  mask = XLFD_SYMBOL_MASK;
	    }

	  /* Merge position-based and value-based restrictions.  */
	  mask &= range_mask;
	  while (from < range_from)
	    mask &= ~(1 << from++);
	  while (from < 14 && ! (mask & (1 << from)))
	    from++;
	  while (to > range_to)
	    mask &= ~(1 << to--);
	  while (to >= 0 && ! (mask & (1 << to)))
	    to--;
	  if (from > to)
	    return -1;
	  range[i].from = from;
	  range[i].to = to;
	  range[i].mask = mask;

	  if (from > range_from || to < range_to)
	    {
	      /* The range is narrowed by value-based restrictions.
		 Reflect it to the other fields.  */

	      /* Following fields should be after FROM.  */
	      range_from = from;
	      /* Preceding fields should be before TO.  */
	      for (j = i - 1, from--, to--; j >= 0; j--, from--, to--)
		{
		  /* Check FROM for non-wildcard field.  */
		  if (! NILP (tmp[j]) && range[j].from < from)
		    {
		      while (range[j].from < from)
			range[j].mask &= ~(1 << range[j].from++);
		      while (from < 14 && ! (range[j].mask & (1 << from)))
			from++;
		      range[j].from = from;
		    }
		  else
		    from = range[j].from;
		  if (range[j].to > to)
		    {
		      while (range[j].to > to)
			range[j].mask &= ~(1 << range[j].to--);
		      while (to >= 0 && ! (range[j].mask & (1 << to)))
			to--;
		      range[j].to = to;
		    }
		  else
		    to = range[j].to;
		  if (from > to)
		    return -1;
		}
	    }
	}
    }

  /* Decide all fileds from restrictions in RANGE.  */
  for (i = j = 0; i < n ; i++)
    {
      if (j < range[i].from)
	{
	  if (i == 0 || ! NILP (tmp[i - 1]))
	    /* None of TMP[X] corresponds to Jth field.  */
	    return -1;
	  for (; j < range[i].from; j++)
	    field[j] = Qnil;
	}
      field[j++] = tmp[i];
    }
  if (! NILP (tmp[n - 1]) && j < XLFD_REGISTRY_INDEX)
    return -1;
  for (; j < XLFD_LAST_INDEX; j++)
    field[j] = Qnil;
  if (INTEGERP (field[XLFD_ENCODING_INDEX]))
    field[XLFD_ENCODING_INDEX]
      = Fintern (Fnumber_to_string (field[XLFD_ENCODING_INDEX]), Qnil);
  return 0;
}


#ifdef ENABLE_CHECKING
/* Match a 14-field XLFD pattern against a full XLFD font name.  */
static int
font_match_xlfd (char *pattern, char *name)
{
  while (*pattern && *name)
    {
      if (*pattern == *name)
	pattern++;
      else if (*pattern == '*')
	if (*name == pattern[1])
	  pattern += 2;
	else
	  ;
      else
	return 0;
      name++;
    }
  return 1;
}

/* Make sure the font object matches the XLFD font name.  */
static int
font_check_xlfd_parse (Lisp_Object font, char *name)
{
  char name_check[256];
  font_unparse_xlfd (font, 0, name_check, 255);
  return font_match_xlfd (name_check, name);
}

#endif


/* Parse NAME (null terminated) as XLFD and store information in FONT
   (font-spec or font-entity).  Size property of FONT is set as
   follows:
	specified XLFD fields		FONT property
	---------------------		-------------
	PIXEL_SIZE			PIXEL_SIZE (Lisp integer)
	POINT_SIZE and RESY		calculated pixel size (Lisp integer)
	POINT_SIZE			POINT_SIZE/10 (Lisp float)

   If NAME is successfully parsed, return 0.  Otherwise return -1.

   FONT is usually a font-spec, but when this function is called from
   X font backend driver, it is a font-entity.  In that case, NAME is
   a fully specified XLFD.  */

int
font_parse_xlfd (name, font)
     char *name;
     Lisp_Object font;
{
  int len = strlen (name);
  int i, j, n;
  char *f[XLFD_LAST_INDEX + 1];
  Lisp_Object val;
  char *p;

  if (len > 255 || !len)
    /* Maximum XLFD name length is 255. */
    return -1;
  /* Accept "*-.." as a fully specified XLFD. */
  if (name[0] == '*' && (len == 1 || name[1] == '-'))
    i = 1, f[XLFD_FOUNDRY_INDEX] = name;
  else
    i = 0;
  for (p = name + i; *p; p++)
    if (*p == '-')
      {
	f[i++] = p + 1;
	if (i == XLFD_LAST_INDEX)
	  break;
      }
  f[i] = name + len;

#define INTERN_FIELD(N) font_intern_prop (f[N], f[(N) + 1] - 1 - f[N], 0)
#define INTERN_FIELD_SYM(N) font_intern_prop (f[N], f[(N) + 1] - 1 - f[N], 1)

  if (i == XLFD_LAST_INDEX)
    {
      /* Fully specified XLFD.  */
      int pixel_size;

      ASET (font, FONT_FOUNDRY_INDEX, INTERN_FIELD_SYM (XLFD_FOUNDRY_INDEX));
      ASET (font, FONT_FAMILY_INDEX, INTERN_FIELD_SYM (XLFD_FAMILY_INDEX));
      for (i = XLFD_WEIGHT_INDEX, j = FONT_WEIGHT_INDEX;
	   i <= XLFD_SWIDTH_INDEX; i++, j++)
	{
	  val = INTERN_FIELD_SYM (i);
	  if (! NILP (val))
	    {
	      if ((n = font_style_to_value (j, INTERN_FIELD_SYM (i), 0)) < 0)
		return -1;
	      ASET (font, j, make_number (n));
	    }
	}
      ASET (font, FONT_ADSTYLE_INDEX, INTERN_FIELD_SYM (XLFD_ADSTYLE_INDEX));
      if (strcmp (f[XLFD_REGISTRY_INDEX], "*-*") == 0)
	ASET (font, FONT_REGISTRY_INDEX, Qnil);
      else
	ASET (font, FONT_REGISTRY_INDEX,
	      font_intern_prop (f[XLFD_REGISTRY_INDEX],
				f[XLFD_LAST_INDEX] - f[XLFD_REGISTRY_INDEX],
				1));
      p = f[XLFD_PIXEL_INDEX];
      if (*p == '[' && (pixel_size = parse_matrix (p)) >= 0)
	ASET (font, FONT_SIZE_INDEX, make_number (pixel_size));
      else
	{
	  val = INTERN_FIELD (XLFD_PIXEL_INDEX);
	  if (INTEGERP (val))
	    ASET (font, FONT_SIZE_INDEX, val);
	  else
	    {
	      double point_size = -1;

	      font_assert (FONT_SPEC_P (font));
	      p = f[XLFD_POINT_INDEX];
	      if (*p == '[')
		point_size = parse_matrix (p);
	      else if (isdigit (*p))
		point_size = atoi (p), point_size /= 10;
	      if (point_size >= 0)
		ASET (font, FONT_SIZE_INDEX, make_float (point_size));
	    }
	}

      val = INTERN_FIELD (XLFD_RESY_INDEX);
      if (! NILP (val) && ! INTEGERP (val))
	return -1;
      ASET (font, FONT_DPI_INDEX, val);
      val = INTERN_FIELD (XLFD_SPACING_INDEX);
      if (! NILP (val))
	{
	  val = font_prop_validate_spacing (QCspacing, val);
	  if (! INTEGERP (val))
	    return -1;
	  ASET (font, FONT_SPACING_INDEX, val);
	}
      p = f[XLFD_AVGWIDTH_INDEX];
      if (*p == '~')
	p++;
      val = font_intern_prop (p, f[XLFD_REGISTRY_INDEX] - 1 - p, 0);
      if (! NILP (val) && ! INTEGERP (val))
	return -1;
      ASET (font, FONT_AVGWIDTH_INDEX, val);
    }
  else
    {
      int wild_card_found = 0;
      Lisp_Object prop[XLFD_LAST_INDEX];

      if (FONT_ENTITY_P (font))
	return -1;
      for (j = 0; j < i; j++)
	{
	  if (*f[j] == '*')
	    {
	      if (f[j][1] && f[j][1] != '-')
		return -1;
	      prop[j] = Qnil;
	      wild_card_found = 1;
	    }
	  else if (j + 1 < i)
	    prop[j] = INTERN_FIELD (j);
	  else
	    prop[j] = font_intern_prop (f[j], f[i] - f[j], 0);
	}
      if (! wild_card_found)
	return -1;
      if (font_expand_wildcards (prop, i) < 0)
	return -1;

      ASET (font, FONT_FOUNDRY_INDEX, prop[XLFD_FOUNDRY_INDEX]);
      ASET (font, FONT_FAMILY_INDEX, prop[XLFD_FAMILY_INDEX]);
      for (i = XLFD_WEIGHT_INDEX, j = FONT_WEIGHT_INDEX;
	   i <= XLFD_SWIDTH_INDEX; i++, j++)
	if (! NILP (prop[i]))
	  {
	    if ((n = font_style_to_value (j, prop[i], 1)) < 0)
	      return -1;
	    ASET (font, j, make_number (n));
	  }
      ASET (font, FONT_ADSTYLE_INDEX, prop[XLFD_ADSTYLE_INDEX]);
      val = prop[XLFD_REGISTRY_INDEX];
      if (NILP (val))
	{
	  val = prop[XLFD_ENCODING_INDEX];
	  if (! NILP (val))
	    val = concat2 (build_string ("*-"), SYMBOL_NAME (val));
	}
      else if (NILP (prop[XLFD_ENCODING_INDEX]))
	val = concat2 (SYMBOL_NAME (val), build_string ("-*"));
      else
	val = concat3 (SYMBOL_NAME (val), build_string ("-"),
		       SYMBOL_NAME (prop[XLFD_ENCODING_INDEX]));
      if (! NILP (val))
	ASET (font, FONT_REGISTRY_INDEX, Fintern (val, Qnil));

      if (INTEGERP (prop[XLFD_PIXEL_INDEX]))
	ASET (font, FONT_SIZE_INDEX, prop[XLFD_PIXEL_INDEX]);
      else if (INTEGERP (prop[XLFD_POINT_INDEX]))
	{
	  double point_size = XINT (prop[XLFD_POINT_INDEX]);

	  ASET (font, FONT_SIZE_INDEX, make_float (point_size / 10));
	}

      if (INTEGERP (prop[XLFD_RESX_INDEX]))
	ASET (font, FONT_DPI_INDEX, prop[XLFD_RESY_INDEX]);
      if (! NILP (prop[XLFD_SPACING_INDEX]))
	{
	  val = font_prop_validate_spacing (QCspacing,
					    prop[XLFD_SPACING_INDEX]);
	  if (! INTEGERP (val))
	    return -1;
	  ASET (font, FONT_SPACING_INDEX, val);
	}
      if (INTEGERP (prop[XLFD_AVGWIDTH_INDEX]))
	ASET (font, FONT_AVGWIDTH_INDEX, prop[XLFD_AVGWIDTH_INDEX]);
    }

  return 0;
}

/* Store XLFD name of FONT (font-spec or font-entity) in NAME (NBYTES
   length), and return the name length.  If FONT_SIZE_INDEX of FONT is
   0, use PIXEL_SIZE instead.  */

int
font_unparse_xlfd (font, pixel_size, name, nbytes)
     Lisp_Object font;
     int pixel_size;
     char *name;
     int nbytes;
{
  char *f[XLFD_REGISTRY_INDEX + 1];
  Lisp_Object val;
  int i, j, len = 0;

  font_assert (FONTP (font));

  for (i = FONT_FOUNDRY_INDEX, j = XLFD_FOUNDRY_INDEX; i <= FONT_REGISTRY_INDEX;
       i++, j++)
    {
      if (i == FONT_ADSTYLE_INDEX)
	j = XLFD_ADSTYLE_INDEX;
      else if (i == FONT_REGISTRY_INDEX)
	j = XLFD_REGISTRY_INDEX;
      val = AREF (font, i);
      if (NILP (val))
	{
	  if (j == XLFD_REGISTRY_INDEX)
	    f[j] = "*-*", len += 4;
	  else
	    f[j] = "*", len += 2;
	}
      else
	{
	  if (SYMBOLP (val))
	    val = SYMBOL_NAME (val);
	  if (j == XLFD_REGISTRY_INDEX
	      && ! strchr ((char *) SDATA (val), '-'))
	    {
	      /* Change "jisx0208*" and "jisx0208" to "jisx0208*-*".  */
	      if (SDATA (val)[SBYTES (val) - 1] == '*')
		{
		  f[j] = alloca (SBYTES (val) + 3);
		  sprintf (f[j], "%s-*", SDATA (val));
		  len += SBYTES (val) + 3;
		}
	      else
		{
		  f[j] = alloca (SBYTES (val) + 4);
		  sprintf (f[j], "%s*-*", SDATA (val));
		  len += SBYTES (val) + 4;
		}
	    }
	  else
	    f[j] = (char *) SDATA (val), len += SBYTES (val) + 1;
	}
    }

  for (i = FONT_WEIGHT_INDEX, j = XLFD_WEIGHT_INDEX; i <= FONT_WIDTH_INDEX;
       i++, j++)
    {
      val = font_style_symbolic (font, i, 0);
      if (NILP (val))
	f[j] = "*", len += 2;
      else
	{
	  val = SYMBOL_NAME (val);
	  f[j] = (char *) SDATA (val), len += SBYTES (val) + 1;
	}
    }

  val = AREF (font, FONT_SIZE_INDEX);
  font_assert (NUMBERP (val) || NILP (val));
  if (INTEGERP (val))
    {
      i = XINT (val);
      if (i <= 0)
	i = pixel_size;
      if (i > 0)
	{
	  f[XLFD_PIXEL_INDEX] = alloca (22);
	  len += sprintf (f[XLFD_PIXEL_INDEX], "%d-*", i) + 1;
	}
      else
	f[XLFD_PIXEL_INDEX] = "*-*", len += 4;
    }
  else if (FLOATP (val))
    {
      i = XFLOAT_DATA (val) * 10;
      f[XLFD_PIXEL_INDEX] = alloca (12);
      len += sprintf (f[XLFD_PIXEL_INDEX], "*-%d", i) + 1;
    }
  else
    f[XLFD_PIXEL_INDEX] = "*-*", len += 4;

  if (INTEGERP (AREF (font, FONT_DPI_INDEX)))
    {
      i = XINT (AREF (font, FONT_DPI_INDEX));
      f[XLFD_RESX_INDEX] = alloca (22);
      len += sprintf (f[XLFD_RESX_INDEX],
		      "%d-%d", i, i) + 1;
    }
  else
    f[XLFD_RESX_INDEX] = "*-*", len += 4;
  if (INTEGERP (AREF (font, FONT_SPACING_INDEX)))
    {
      int spacing = XINT (AREF (font, FONT_SPACING_INDEX));

      f[XLFD_SPACING_INDEX] = (spacing <= FONT_SPACING_PROPORTIONAL ? "p"
			       : spacing <= FONT_SPACING_DUAL ? "d"
			       : spacing <= FONT_SPACING_MONO ? "m"
			       : "c");
      len += 2;
    }
  else
    f[XLFD_SPACING_INDEX] = "*", len += 2;
  if (INTEGERP (AREF (font,  FONT_AVGWIDTH_INDEX)))
    {
      f[XLFD_AVGWIDTH_INDEX] = alloca (11);
      len += sprintf (f[XLFD_AVGWIDTH_INDEX], "%ld",
                      (long) XINT (AREF (font, FONT_AVGWIDTH_INDEX))) + 1;
    }
  else
    f[XLFD_AVGWIDTH_INDEX] = "*", len += 2;
  len++;	/* for terminating '\0'.  */
  if (len >= nbytes)
    return -1;
  return sprintf (name, "-%s-%s-%s-%s-%s-%s-%s-%s-%s-%s-%s",
		  f[XLFD_FOUNDRY_INDEX], f[XLFD_FAMILY_INDEX],
		  f[XLFD_WEIGHT_INDEX], f[XLFD_SLANT_INDEX],
		  f[XLFD_SWIDTH_INDEX], f[XLFD_ADSTYLE_INDEX],
		  f[XLFD_PIXEL_INDEX], f[XLFD_RESX_INDEX],
		  f[XLFD_SPACING_INDEX], f[XLFD_AVGWIDTH_INDEX],
		  f[XLFD_REGISTRY_INDEX]);
}

/* Parse NAME (null terminated) and store information in FONT
   (font-spec or font-entity).  NAME is supplied in either the
   Fontconfig or GTK font name format.  If NAME is successfully
   parsed, return 0.  Otherwise return -1.

   The fontconfig format is

    FAMILY[-SIZE][:PROP1[=VAL1][:PROP2[=VAL2]...]]

   The GTK format is

    FAMILY [PROPS...] [SIZE]

   This function tries to guess which format it is.  */

int
font_parse_fcname (name, font)
     char *name;
     Lisp_Object font;
{
  char *p, *q;
  char *size_beg = NULL, *size_end = NULL;
  char *props_beg = NULL, *family_end = NULL;
  int len = strlen (name);

  if (len == 0)
    return -1;

  for (p = name; *p; p++)
    {
      if (*p == '\\' && p[1])
	p++;
      else if (*p == ':')
	{
	  props_beg = family_end = p;
	  break;
	}
      else if (*p == '-')
	{
	  int decimal = 0, size_found = 1;
	  for (q = p + 1; *q && *q != ':'; q++)
	    if (! isdigit(*q))
	      {
		if (*q != '.' || decimal)
		  {
		    size_found = 0;
		    break;
		  }
		decimal = 1;
	      }
	  if (size_found)
	    {
	      family_end = p;
	      size_beg = p + 1;
	      size_end = q;
	      break;
	    }
	}
    }

  if (family_end)
    {
      Lisp_Object extra_props = Qnil;

      /* A fontconfig name with size and/or property data.  */
      if (family_end > name)
	{
	  Lisp_Object family;
	  family = font_intern_prop (name, family_end - name, 1);
	  ASET (font, FONT_FAMILY_INDEX, family);
	}
      if (size_beg)
	{
	  double point_size = strtod (size_beg, &size_end);
	  ASET (font, FONT_SIZE_INDEX, make_float (point_size));
	  if (*size_end == ':' && size_end[1])
	    props_beg = size_end;
	}
      if (props_beg)
	{
	  /* Now parse ":KEY=VAL" patterns.  */
	  Lisp_Object val;

	  for (p = props_beg; *p; p = q)
	    {
	      for (q = p + 1; *q && *q != '=' && *q != ':'; q++);
	      if (*q != '=')
		{
		  /* Must be an enumerated value.  */
		  int word_len;
		  p = p + 1;
		  word_len = q - p;
		  val = font_intern_prop (p, q - p, 1);

#define PROP_MATCH(STR,N) ((word_len == N) && memcmp (p, STR, N) == 0)

		  if (PROP_MATCH ("light", 5)
		      || PROP_MATCH ("medium", 6)
		      || PROP_MATCH ("demibold", 8)
		      || PROP_MATCH ("bold", 4)
		      || PROP_MATCH ("black", 5))
		    FONT_SET_STYLE (font, FONT_WEIGHT_INDEX, val);
		  else if (PROP_MATCH ("roman", 5)
			   || PROP_MATCH ("italic", 6)
			   || PROP_MATCH ("oblique", 7))
		    FONT_SET_STYLE (font, FONT_SLANT_INDEX, val);
		  else if (PROP_MATCH ("charcell", 8))
		    ASET (font, FONT_SPACING_INDEX,
			  make_number (FONT_SPACING_CHARCELL));
		  else if (PROP_MATCH ("mono", 4))
		    ASET (font, FONT_SPACING_INDEX,
			  make_number (FONT_SPACING_MONO));
		  else if (PROP_MATCH ("proportional", 12))
		    ASET (font, FONT_SPACING_INDEX,
			  make_number (FONT_SPACING_PROPORTIONAL));
#undef PROP_MATCH
		}
	      else
		{
		  /* KEY=VAL pairs  */
		  Lisp_Object key;
		  int prop;

		  if (q - p == 10 && memcmp (p + 1, "pixelsize", 9) == 0)
		    prop = FONT_SIZE_INDEX;
		  else
		    {
		      key = font_intern_prop (p, q - p, 1);
		      prop = get_font_prop_index (key);
		    }

		  p = q + 1;
		  for (q = p; *q && *q != ':'; q++);
		  val = font_intern_prop (p, q - p, 0);

		  if (prop >= FONT_FOUNDRY_INDEX
		      && prop < FONT_EXTRA_INDEX)
                    ASET (font, prop, font_prop_validate (prop, Qnil, val));
		  else
                    {
                      extra_props = nconc2 (extra_props,
                                            Fcons (Fcons (key, val), Qnil));
                    }
		}
	      p = q;
	    }
	}

      if (! NILP (extra_props))
        {
          struct font_driver_list *driver_list = font_driver_list;
          for ( ; driver_list; driver_list = driver_list->next)
            if (driver_list->driver->filter_properties)
              (*driver_list->driver->filter_properties) (font, extra_props);
        }

    }
  else
    {
      /* Either a fontconfig-style name with no size and property
	 data, or a GTK-style name.  */
      Lisp_Object prop;
      int word_len, prop_found = 0;

      for (p = name; *p; p = *q ? q + 1 : q)
	{
	  if (isdigit (*p))
	    {
	      int size_found = 1;

	      for (q = p + 1; *q && *q != ' '; q++)
		if (! isdigit (*q))
		  {
		    size_found = 0;
		    break;
		  }
	      if (size_found)
		{
		  double point_size = strtod (p, &q);
		  ASET (font, FONT_SIZE_INDEX, make_float (point_size));
		  continue;
		}
	    }

	  for (q = p + 1; *q && *q != ' '; q++)
	    if (*q == '\\' && q[1])
	      q++;
	  word_len = q - p;

#define PROP_MATCH(STR,N) ((word_len == N) && memcmp (p, STR, N) == 0)

	  if (PROP_MATCH ("Ultra-Light", 11))
	    {
	      prop_found = 1;
	      prop = font_intern_prop ("ultra-light", 11, 1);
	      FONT_SET_STYLE (font, FONT_WEIGHT_INDEX, prop);
	    }
	  else if (PROP_MATCH ("Light", 5))
	    {
	      prop_found = 1;
	      prop = font_intern_prop ("light", 5, 1);
	      FONT_SET_STYLE (font, FONT_WEIGHT_INDEX, prop);
	    }
	  else if (PROP_MATCH ("Semi-Bold", 9))
	    {
	      prop_found = 1;
	      prop = font_intern_prop ("semi-bold", 9, 1);
	      FONT_SET_STYLE (font, FONT_WEIGHT_INDEX, prop);
	    }
	  else if (PROP_MATCH ("Bold", 4))
	    {
	      prop_found = 1;
	      prop = font_intern_prop ("bold", 4, 1);
	      FONT_SET_STYLE (font, FONT_WEIGHT_INDEX, prop);
	    }
	  else if (PROP_MATCH ("Italic", 6))
	    {
	      prop_found = 1;
	      prop = font_intern_prop ("italic", 4, 1);
	      FONT_SET_STYLE (font, FONT_SLANT_INDEX, prop);
	    }
	  else if (PROP_MATCH ("Oblique", 7))
	    {
	      prop_found = 1;
	      prop = font_intern_prop ("oblique", 7, 1);
	      FONT_SET_STYLE (font, FONT_SLANT_INDEX, prop);
	    }
	  else {
	    if (prop_found)
	      return -1; /* Unknown property in GTK-style font name.  */
	    family_end = q;
	  }
	}
#undef PROP_MATCH

      if (family_end)
	{
	  Lisp_Object family;
	  family = font_intern_prop (name, family_end - name, 1);
	  ASET (font, FONT_FAMILY_INDEX, family);
	}
    }

  return 0;
}

/* Store fontconfig's font name of FONT (font-spec or font-entity) in
   NAME (NBYTES length), and return the name length.  If
   FONT_SIZE_INDEX of FONT is 0, use PIXEL_SIZE instead.  */

int
font_unparse_fcname (font, pixel_size, name, nbytes)
     Lisp_Object font;
     int pixel_size;
     char *name;
     int nbytes;
{
  Lisp_Object family, foundry;
  Lisp_Object tail, val;
  int point_size;
  int i, len = 1;
  char *p;
  Lisp_Object styles[3];
  char *style_names[3] = { "weight", "slant", "width" };
  char work[256];

  family = AREF (font, FONT_FAMILY_INDEX);
  if (! NILP (family))
    {
      if (SYMBOLP (family))
	{
	  family = SYMBOL_NAME (family);
	  len += SBYTES (family);
	}
      else
	family = Qnil;
    }

  val = AREF (font, FONT_SIZE_INDEX);
  if (INTEGERP (val))
    {
      if (XINT (val) != 0)
	pixel_size = XINT (val);
      point_size = -1;
      len += 21;		/* for ":pixelsize=NUM" */
    }
  else if (FLOATP (val))
    {
      pixel_size = -1;
      point_size = (int) XFLOAT_DATA (val);
      len += 11;		/* for "-NUM" */
    }

  foundry = AREF (font, FONT_FOUNDRY_INDEX);
  if (! NILP (foundry))
    {
      if (SYMBOLP (foundry))
	{
	  foundry = SYMBOL_NAME (foundry);
	  len += 9 + SBYTES (foundry); /* ":foundry=NAME" */
	}
      else
	foundry = Qnil;
    }

  for (i = 0; i < 3; i++)
    {
      styles[i] = font_style_symbolic (font, FONT_WEIGHT_INDEX + i, 0);
      if (! NILP (styles[i]))
	len += sprintf (work, ":%s=%s", style_names[i],
			SDATA (SYMBOL_NAME (styles[i])));
    }

  if (INTEGERP (AREF (font, FONT_DPI_INDEX)))
    len += sprintf (work, ":dpi=%ld", (long)XINT (AREF (font, FONT_DPI_INDEX)));
  if (INTEGERP (AREF (font, FONT_SPACING_INDEX)))
    len += strlen (":spacing=100");
  if (INTEGERP (AREF (font, FONT_AVGWIDTH_INDEX)))
    len += strlen (":scalable=false"); /* or ":scalable=true" */
  for (tail = AREF (font, FONT_EXTRA_INDEX); CONSP (tail); tail = XCDR (tail))
    {
      Lisp_Object key = XCAR (XCAR (tail)), val = XCDR (XCAR (tail));

      len += SBYTES (SYMBOL_NAME (key)) + 1; /* for :KEY= */
      if (STRINGP (val))
	len += SBYTES (val);
      else if (INTEGERP (val))
	len += sprintf (work, "%ld", (long) XINT (val));
      else if (SYMBOLP (val))
	len += (NILP (val) ? 5 : 4); /* for "false" or "true" */
    }

  if (len > nbytes)
    return -1;
  p = name;
  if (! NILP (family))
    p += sprintf (p, "%s", SDATA (family));
  if (point_size > 0)
    {
      if (p == name)
	p += sprintf (p, "%d", point_size);
      else
	p += sprintf (p, "-%d", point_size);
    }
  else if (pixel_size > 0)
    p += sprintf (p, ":pixelsize=%d", pixel_size);
  if (! NILP (AREF (font, FONT_FOUNDRY_INDEX)))
    p += sprintf (p, ":foundry=%s",
		  SDATA (SYMBOL_NAME (AREF (font, FONT_FOUNDRY_INDEX))));
  for (i = 0; i < 3; i++)
    if (! NILP (styles[i]))
      p += sprintf (p, ":%s=%s", style_names[i],
		    SDATA (SYMBOL_NAME (styles[i])));
  if (INTEGERP (AREF (font, FONT_DPI_INDEX)))
    p += sprintf (p, ":dpi=%ld", (long) XINT (AREF (font, FONT_DPI_INDEX)));
  if (INTEGERP (AREF (font, FONT_SPACING_INDEX)))
    p += sprintf (p, ":spacing=%ld",
                  (long) XINT (AREF (font, FONT_SPACING_INDEX)));
  if (INTEGERP (AREF (font, FONT_AVGWIDTH_INDEX)))
    {
      if (XINT (AREF (font, FONT_AVGWIDTH_INDEX)) == 0)
	p += sprintf (p, ":scalable=true");
      else
	p += sprintf (p, ":scalable=false");
    }
  return (p - name);
}

/* Store GTK-style font name of FONT (font-spec or font-entity) in
   NAME (NBYTES length), and return the name length.  F is the frame
   on which the font is displayed; it is used to calculate the point
   size.  */

int
font_unparse_gtkname (font, f, name, nbytes)
     Lisp_Object font;
     struct frame *f;
     char *name;
     int nbytes;
{
  char *p;
  int len = 1;
  Lisp_Object family, weight, slant, size;
  int point_size = -1;

  family = AREF (font, FONT_FAMILY_INDEX);
  if (! NILP (family))
    {
      if (! SYMBOLP (family))
	return -1;
      family = SYMBOL_NAME (family);
      len += SBYTES (family);
    }

  weight = font_style_symbolic (font, FONT_WEIGHT_INDEX, 0);
  if (EQ (weight, Qnormal))
    weight = Qnil;
  else if (! NILP (weight))
    {
      weight = SYMBOL_NAME (weight);
      len += SBYTES (weight);
    }

  slant = font_style_symbolic (font, FONT_SLANT_INDEX, 0);
  if (EQ (slant, Qnormal))
    slant = Qnil;
  else if (! NILP (slant))
    {
      slant = SYMBOL_NAME (slant);
      len += SBYTES (slant);
    }

  size = AREF (font, FONT_SIZE_INDEX);
  /* Convert pixel size to point size.  */
  if (INTEGERP (size))
    {
      Lisp_Object font_dpi = AREF (font, FONT_DPI_INDEX);
      int dpi = 75;
      if (INTEGERP (font_dpi))
	dpi = XINT (font_dpi);
      else if (f)
	dpi = f->resy;
      point_size = PIXEL_TO_POINT (XINT (size), dpi);
      len += 11;
    }
  else if (FLOATP (size))
    {
      point_size = (int) XFLOAT_DATA (size);
      len += 11;
    }

  if (len > nbytes)
    return -1;

  p = name + sprintf (name, "%s", SDATA (family));

  if (! NILP (weight))
    {
      char *q = p;
      p += sprintf (p, " %s", SDATA (weight));
      q[1] = toupper (q[1]);
    }

  if (! NILP (slant))
    {
      char *q = p;
      p += sprintf (p, " %s", SDATA (slant));
      q[1] = toupper (q[1]);
    }

  if (point_size > 0)
    p += sprintf (p, " %d", point_size);

  return (p - name);
}

/* Parse NAME (null terminated) and store information in FONT
   (font-spec or font-entity).  If NAME is successfully parsed, return
   0.  Otherwise return -1.  */

static int
font_parse_name (name, font)
     char *name;
     Lisp_Object font;
{
  if (name[0] == '-' || index (name, '*') || index (name, '?'))
    return font_parse_xlfd (name, font);
  return font_parse_fcname (name, font);
}


/* Merge FAMILY and REGISTRY into FONT_SPEC.  FAMILY may have the form
   "FAMILY-FOUNDRY".  REGISTRY may not contain charset-encoding
   part.  */

void
font_parse_family_registry (family, registry, font_spec)
     Lisp_Object family, registry, font_spec;
{
  int len;
  char *p0, *p1;

  if (! NILP (family)
      && NILP (AREF (font_spec, FONT_FAMILY_INDEX)))
    {
      CHECK_STRING (family);
      len = SBYTES (family);
      p0 = (char *) SDATA (family);
      p1 = index (p0, '-');
      if (p1)
	{
	  if ((*p0 != '*' && p1 - p0 > 0)
	      && NILP (AREF (font_spec, FONT_FOUNDRY_INDEX)))
	    Ffont_put (font_spec, QCfoundry, font_intern_prop (p0, p1 - p0, 1));
	  p1++;
	  len -= p1 - p0;
	  Ffont_put (font_spec, QCfamily, font_intern_prop (p1, len, 1));
	}
      else
	ASET (font_spec, FONT_FAMILY_INDEX, Fintern (family, Qnil));
    }
  if (! NILP (registry))
    {
      /* Convert "XXX" and "XXX*" to "XXX*-*".  */
      CHECK_STRING (registry);
      len = SBYTES (registry);
      p0 = (char *) SDATA (registry);
      p1 = index (p0, '-');
      if (! p1)
	{
	  if (SDATA (registry)[len - 1] == '*')
	    registry = concat2 (registry, build_string ("-*"));
	  else
	    registry = concat2 (registry, build_string ("*-*"));
	}
      registry = Fdowncase (registry);
      ASET (font_spec, FONT_REGISTRY_INDEX, Fintern (registry, Qnil));
    }
}


/* This part (through the next ^L) is still experimental and not
   tested much.  We may drastically change codes.  */

/* OTF handler */

#if 0

#define LGSTRING_HEADER_SIZE 6
#define LGSTRING_GLYPH_SIZE 8

static int
check_gstring (gstring)
     Lisp_Object gstring;
{
  Lisp_Object val;
  int i, j;

  CHECK_VECTOR (gstring);
  val = AREF (gstring, 0);
  CHECK_VECTOR (val);
  if (ASIZE (val) < LGSTRING_HEADER_SIZE)
    goto err;
  CHECK_FONT_OBJECT (LGSTRING_FONT (gstring));
  if (!NILP (LGSTRING_SLOT (gstring, LGSTRING_IX_LBEARING)))
    CHECK_NUMBER (LGSTRING_SLOT (gstring, LGSTRING_IX_LBEARING));
  if (!NILP (LGSTRING_SLOT (gstring, LGSTRING_IX_RBEARING)))
    CHECK_NUMBER (LGSTRING_SLOT (gstring, LGSTRING_IX_RBEARING));
  if (!NILP (LGSTRING_SLOT (gstring, LGSTRING_IX_WIDTH)))
    CHECK_NATNUM (LGSTRING_SLOT (gstring, LGSTRING_IX_WIDTH));
  if (!NILP (LGSTRING_SLOT (gstring, LGSTRING_IX_ASCENT)))
    CHECK_NUMBER (LGSTRING_SLOT (gstring, LGSTRING_IX_ASCENT));
  if (!NILP (LGSTRING_SLOT (gstring, LGSTRING_IX_ASCENT)))
    CHECK_NUMBER (LGSTRING_SLOT (gstring, LGSTRING_IX_ASCENT));

  for (i = 0; i < LGSTRING_GLYPH_LEN (gstring); i++)
    {
      val = LGSTRING_GLYPH (gstring, i);
      CHECK_VECTOR (val);
      if (ASIZE (val) < LGSTRING_GLYPH_SIZE)
	goto err;
      if (NILP (AREF (val, LGLYPH_IX_CHAR)))
	break;
      CHECK_NATNUM (AREF (val, LGLYPH_IX_FROM));
      CHECK_NATNUM (AREF (val, LGLYPH_IX_TO));
      CHECK_CHARACTER (AREF (val, LGLYPH_IX_CHAR));
      if (!NILP (AREF (val, LGLYPH_IX_CODE)))
	CHECK_NATNUM (AREF (val, LGLYPH_IX_CODE));
      if (!NILP (AREF (val, LGLYPH_IX_WIDTH)))
	CHECK_NATNUM (AREF (val, LGLYPH_IX_WIDTH));
      if (!NILP (AREF (val, LGLYPH_IX_ADJUSTMENT)))
	{
	  val = AREF (val, LGLYPH_IX_ADJUSTMENT);
	  CHECK_VECTOR (val);
	  if (ASIZE (val) < 3)
	    goto err;
	  for (j = 0; j < 3; j++)
	    CHECK_NUMBER (AREF (val, j));
	}
    }
  return i;
 err:
  error ("Invalid glyph-string format");
  return -1;
}

static void
check_otf_features (otf_features)
     Lisp_Object otf_features;
{
  Lisp_Object val;

  CHECK_CONS (otf_features);
  CHECK_SYMBOL (XCAR (otf_features));
  otf_features = XCDR (otf_features);
  CHECK_CONS (otf_features);
  CHECK_SYMBOL (XCAR (otf_features));
  otf_features = XCDR (otf_features);
  for (val = Fcar (otf_features); ! NILP (val);  val = Fcdr (val))
    {
      CHECK_SYMBOL (Fcar (val));
      if (SBYTES (SYMBOL_NAME (XCAR (val))) > 4)
	error ("Invalid OTF GSUB feature: %s", SYMBOL_NAME (XCAR (val)));
    }
  otf_features = XCDR (otf_features);
  for (val = Fcar (otf_features); ! NILP (val);  val = Fcdr (val))
    {
      CHECK_SYMBOL (Fcar (val));
      if (SBYTES (SYMBOL_NAME (XCAR (val))) > 4)
	error ("Invalid OTF GPOS feature: %s", SYMBOL_NAME (XCAR (val)));
    }
}

#ifdef HAVE_LIBOTF
#include <otf.h>

Lisp_Object otf_list;

static Lisp_Object
otf_tag_symbol (tag)
     OTF_Tag tag;
{
  char name[5];

  OTF_tag_name (tag, name);
  return Fintern (make_unibyte_string (name, 4), Qnil);
}

static OTF *
otf_open (file)
     Lisp_Object file;
{
  Lisp_Object val = Fassoc (file, otf_list);
  OTF *otf;

  if (! NILP (val))
    otf = XSAVE_VALUE (XCDR (val))->pointer;
  else
    {
      otf = STRINGP (file) ? OTF_open ((char *) SDATA (file)) : NULL;
      val = make_save_value (otf, 0);
      otf_list = Fcons (Fcons (file, val), otf_list);
    }
  return otf;
}


/* Return a list describing which scripts/languages FONT supports by
   which GSUB/GPOS features of OpenType tables.  See the comment of
   (struct font_driver).otf_capability.  */

Lisp_Object
font_otf_capability (font)
     struct font *font;
{
  OTF *otf;
  Lisp_Object capability = Fcons (Qnil, Qnil);
  int i;

  otf = otf_open (font->props[FONT_FILE_INDEX]);
  if (! otf)
    return Qnil;
  for (i = 0; i < 2; i++)
    {
      OTF_GSUB_GPOS *gsub_gpos;
      Lisp_Object script_list = Qnil;
      int j;

      if (OTF_get_features (otf, i == 0) < 0)
	continue;
      gsub_gpos = i == 0 ? otf->gsub : otf->gpos;
      for (j = gsub_gpos->ScriptList.ScriptCount - 1; j >= 0; j--)
	{
	  OTF_Script *script = gsub_gpos->ScriptList.Script + j;
	  Lisp_Object langsys_list = Qnil;
	  Lisp_Object script_tag = otf_tag_symbol (script->ScriptTag);
	  int k;

	  for (k = script->LangSysCount; k >= 0; k--)
	    {
	      OTF_LangSys *langsys;
	      Lisp_Object feature_list = Qnil;
	      Lisp_Object langsys_tag;
	      int l;

	      if (k == script->LangSysCount)
		{
		  langsys = &script->DefaultLangSys;
		  langsys_tag = Qnil;
		}
	      else
		{
		  langsys = script->LangSys + k;
		  langsys_tag
		    = otf_tag_symbol (script->LangSysRecord[k].LangSysTag);
		}
	      for (l = langsys->FeatureCount - 1; l >= 0; l--)
		{
		  OTF_Feature *feature
		    = gsub_gpos->FeatureList.Feature + langsys->FeatureIndex[l];
		  Lisp_Object feature_tag
		    = otf_tag_symbol (feature->FeatureTag);

		  feature_list = Fcons (feature_tag, feature_list);
		}
	      langsys_list = Fcons (Fcons (langsys_tag, feature_list),
				    langsys_list);
	    }
	  script_list = Fcons (Fcons (script_tag, langsys_list),
			       script_list);
	}

      if (i == 0)
	XSETCAR (capability, script_list);
      else
	XSETCDR (capability, script_list);
    }

  return capability;
}

/* Parse OTF features in SPEC and write a proper features spec string
   in FEATURES for the call of OTF_drive_gsub/gpos (of libotf).  It is
   assured that the sufficient memory has already allocated for
   FEATURES.  */

static void
generate_otf_features (spec, features)
     Lisp_Object spec;
     char *features;
{
  Lisp_Object val;
  char *p;
  int asterisk;

  p = features;
  *p = '\0';
  for (asterisk = 0; CONSP (spec); spec = XCDR (spec))
    {
      val = XCAR (spec);
      CHECK_SYMBOL (val);
      if (p > features)
	*p++ = ',';
      if (SREF (SYMBOL_NAME (val), 0) == '*')
	{
	  asterisk = 1;
	  *p++ = '*';
	}
      else if (! asterisk)
	{
	  val = SYMBOL_NAME (val);
	  p += sprintf (p, "%s", SDATA (val));
	}
      else
	{
	  val = SYMBOL_NAME (val);
	  p += sprintf (p, "~%s", SDATA (val));
	}
    }
  if (CONSP (spec))
    error ("OTF spec too long");
}

Lisp_Object
font_otf_DeviceTable (device_table)
     OTF_DeviceTable *device_table;
{
  int len = device_table->StartSize - device_table->EndSize + 1;

  return Fcons (make_number (len),
		make_unibyte_string (device_table->DeltaValue, len));
}

Lisp_Object
font_otf_ValueRecord (value_format, value_record)
     int value_format;
     OTF_ValueRecord *value_record;
{
  Lisp_Object val = Fmake_vector (make_number (8), Qnil);

  if (value_format & OTF_XPlacement)
    ASET (val, 0, make_number (value_record->XPlacement));
  if (value_format & OTF_YPlacement)
    ASET (val, 1, make_number (value_record->YPlacement));
  if (value_format & OTF_XAdvance)
    ASET (val, 2, make_number (value_record->XAdvance));
  if (value_format & OTF_YAdvance)
    ASET (val, 3, make_number (value_record->YAdvance));
  if (value_format & OTF_XPlaDevice)
    ASET (val, 4, font_otf_DeviceTable (&value_record->XPlaDevice));
  if (value_format & OTF_YPlaDevice)
    ASET (val, 4, font_otf_DeviceTable (&value_record->YPlaDevice));
  if (value_format & OTF_XAdvDevice)
    ASET (val, 4, font_otf_DeviceTable (&value_record->XAdvDevice));
  if (value_format & OTF_YAdvDevice)
    ASET (val, 4, font_otf_DeviceTable (&value_record->YAdvDevice));
  return val;
}

Lisp_Object
font_otf_Anchor (anchor)
     OTF_Anchor *anchor;
{
  Lisp_Object val;

  val = Fmake_vector (make_number (anchor->AnchorFormat + 1), Qnil);
  ASET (val, 0, make_number (anchor->XCoordinate));
  ASET (val, 1, make_number (anchor->YCoordinate));
  if (anchor->AnchorFormat == 2)
    ASET (val, 2, make_number (anchor->f.f1.AnchorPoint));
  else
    {
      ASET (val, 3, font_otf_DeviceTable (&anchor->f.f2.XDeviceTable));
      ASET (val, 4, font_otf_DeviceTable (&anchor->f.f2.YDeviceTable));
    }
  return val;
}
#endif	/* HAVE_LIBOTF */
#endif	/* 0 */


/* Font sorting */

static unsigned font_score P_ ((Lisp_Object, Lisp_Object *));
static int font_compare P_ ((const void *, const void *));
static Lisp_Object font_sort_entities P_ ((Lisp_Object, Lisp_Object,
					  Lisp_Object, int));

/* Return a rescaling ratio of FONT_ENTITY.  */
extern Lisp_Object Vface_font_rescale_alist;

static double
font_rescale_ratio (font_entity)
     Lisp_Object font_entity;
{
  Lisp_Object tail, elt;
  Lisp_Object name = Qnil;

  for (tail = Vface_font_rescale_alist; CONSP (tail); tail = XCDR (tail))
    {
      elt = XCAR (tail);
      if (FLOATP (XCDR (elt)))
	{
	  if (STRINGP (XCAR (elt)))
	    {
	      if (NILP (name))
		name = Ffont_xlfd_name (font_entity, Qnil);
	      if (fast_string_match_ignore_case (XCAR (elt), name) >= 0)
		return XFLOAT_DATA (XCDR (elt));
	    }
	  else if (FONT_SPEC_P (XCAR (elt)))
	    {
	      if (font_match_p (XCAR (elt), font_entity))
		return XFLOAT_DATA (XCDR (elt));
	    }
	}
    }
  return 1.0;
}

/* We sort fonts by scoring each of them against a specified
   font-spec.  The score value is 32 bit (`unsigned'), and the smaller
   the value is, the closer the font is to the font-spec.

   The lowest 2 bits of the score is used for driver type.  The font
   available by the most preferred font driver is 0.

   Each 7-bit in the higher 28 bits are used for numeric properties
   WEIGHT, SLANT, WIDTH, and SIZE.  */

/* How many bits to shift to store the difference value of each font
   property in a score.  Note that flots for FONT_TYPE_INDEX and
   FONT_REGISTRY_INDEX are not used.  */
static int sort_shift_bits[FONT_SIZE_INDEX + 1];

/* Score font-entity ENTITY against properties of font-spec SPEC_PROP.
   The return value indicates how different ENTITY is compared with
   SPEC_PROP.  */

static unsigned
font_score (entity, spec_prop)
     Lisp_Object entity, *spec_prop;
{
  unsigned score = 0;
  int i;

  /* Score three style numeric fields.  Maximum difference is 127. */
  for (i = FONT_WEIGHT_INDEX; i <= FONT_WIDTH_INDEX; i++)
    if (! NILP (spec_prop[i]) && ! EQ (AREF (entity, i), spec_prop[i]))
      {
	int diff = (XINT (AREF (entity, i)) >> 8) - (XINT (spec_prop[i]) >> 8);

	if (diff < 0)
	  diff = - diff;
	if (diff > 0)
	  score |= min (diff, 127) << sort_shift_bits[i];
      }

  /* Score the size.  Maximum difference is 127.  */
  i = FONT_SIZE_INDEX;
  if (! NILP (spec_prop[FONT_SIZE_INDEX])
      && XINT (AREF (entity, FONT_SIZE_INDEX)) > 0)
    {
      /* We use the higher 6-bit for the actual size difference.  The
	 lowest bit is set if the DPI is different.  */
      int diff;
      int pixel_size = XINT (spec_prop[FONT_SIZE_INDEX]);

      if (CONSP (Vface_font_rescale_alist))
	pixel_size *= font_rescale_ratio (entity);
      diff = pixel_size - XINT (AREF (entity, FONT_SIZE_INDEX));
      if (diff < 0)
	diff = - diff;
      diff <<= 1;
      if (! NILP (spec_prop[FONT_DPI_INDEX])
	  && ! EQ (spec_prop[FONT_DPI_INDEX], AREF (entity, FONT_DPI_INDEX)))
	diff |= 1;
      if (! NILP (spec_prop[FONT_AVGWIDTH_INDEX])
	  && ! EQ (spec_prop[FONT_AVGWIDTH_INDEX], AREF (entity, FONT_AVGWIDTH_INDEX)))
	diff |= 1;
      score |= min (diff, 127) << sort_shift_bits[FONT_SIZE_INDEX];
    }

  return score;
}


/* Concatenate all elements of LIST into one vector.  LIST is a list
   of font-entity vectors.  */

static Lisp_Object
font_vconcat_entity_vectors (Lisp_Object list)
{
  int nargs = XINT (Flength (list));
  Lisp_Object *args = alloca (sizeof (Lisp_Object) * nargs);
  int i;

  for (i = 0; i < nargs; i++, list = XCDR (list))
    args[i] = XCAR (list);
  return Fvconcat (nargs, args);
}


/* The structure for elements being sorted by qsort.  */
struct font_sort_data
{
  unsigned score;
  int font_driver_preference;
  Lisp_Object entity;
};


/* The comparison function for qsort.  */

static int
font_compare (d1, d2)
     const void *d1, *d2;
{
  const struct font_sort_data *data1 = d1;
  const struct font_sort_data *data2 = d2;

  if (data1->score < data2->score)
    return -1;
  else if (data1->score > data2->score)
    return 1;
  return (data1->font_driver_preference - data2->font_driver_preference);
}


/* Sort each font-entity vector in LIST by closeness to font-spec PREFER.
   If PREFER specifies a point-size, calculate the corresponding
   pixel-size from QCdpi property of PREFER or from the Y-resolution
   of FRAME before sorting.

   If BEST-ONLY is nonzero, return the best matching entity (that
   supports the character BEST-ONLY if BEST-ONLY is positive, or any
   if BEST-ONLY is negative).  Otherwise, return the sorted result as
   a single vector of font-entities.

   This function does no optimization for the case that the total
   number of elements is 1.  The caller should avoid calling this in
   such a case.  */

static Lisp_Object
font_sort_entities (list, prefer, frame, best_only)
     Lisp_Object list, prefer, frame;
     int best_only;
{
  Lisp_Object prefer_prop[FONT_SPEC_MAX];
  int len, maxlen, i;
  struct font_sort_data *data;
  unsigned best_score;
  Lisp_Object best_entity;
  struct frame *f = XFRAME (frame);
  Lisp_Object tail, vec;
  USE_SAFE_ALLOCA;

  for (i = FONT_WEIGHT_INDEX; i <= FONT_AVGWIDTH_INDEX; i++)
    prefer_prop[i] = AREF (prefer, i);
  if (FLOATP (prefer_prop[FONT_SIZE_INDEX]))
    prefer_prop[FONT_SIZE_INDEX]
      = make_number (font_pixel_size (XFRAME (frame), prefer));

  if (NILP (XCDR (list)))
    {
      /* What we have to take care of is this single vector.  */
      vec = XCAR (list);
      maxlen = ASIZE (vec);
    }
  else if (best_only)
    {
      /* We don't have to perform sort, so there's no need of creating
	 a single vector.  But, we must find the length of the longest
	 vector.  */
      maxlen = 0;
      for (tail = list; CONSP (tail); tail = XCDR (tail))
	if (maxlen < ASIZE (XCAR (tail)))
	  maxlen = ASIZE (XCAR (tail));
    }
  else
    {
      /* We have to create a single vector to sort it.  */
      vec = font_vconcat_entity_vectors (list);
      maxlen = ASIZE (vec);
    }

  SAFE_ALLOCA (data, struct font_sort_data *, (sizeof *data) * maxlen);
  best_score = 0xFFFFFFFF;
  best_entity = Qnil;

  for (tail = list; CONSP (tail); tail = XCDR (tail))
    {
      int font_driver_preference = 0;
      Lisp_Object current_font_driver;

      if (best_only)
	vec = XCAR (tail);
      len = ASIZE (vec);

      /* We are sure that the length of VEC > 0.  */
      current_font_driver = AREF (AREF (vec, 0), FONT_TYPE_INDEX);
      /* Score the elements.  */
      for (i = 0; i < len; i++)
	{
	  data[i].entity = AREF (vec, i);
	  data[i].score
	    = ((best_only <= 0 || font_has_char (f, data[i].entity, best_only)
		> 0)
	       ? font_score (data[i].entity, prefer_prop)
	       : 0xFFFFFFFF);
	  if (best_only && best_score > data[i].score)
	    {
	      best_score = data[i].score;
	      best_entity = data[i].entity;
	      if (best_score == 0)
		break;
	    }
	  if (! EQ (current_font_driver, AREF (AREF (vec, i), FONT_TYPE_INDEX)))
	    {
	      current_font_driver = AREF (AREF (vec, i), FONT_TYPE_INDEX);
	      font_driver_preference++;
	    }
	  data[i].font_driver_preference = font_driver_preference;
	}

      /* Sort if necessary.  */
      if (! best_only)
	{
	  qsort (data, len, sizeof *data, font_compare);
	  for (i = 0; i < len; i++)
	    ASET (vec, i, data[i].entity);
	  break;
	}
      else
	vec = best_entity;
    }

  SAFE_FREE ();

  FONT_ADD_LOG ("sort-by", prefer, vec);
  return vec;
}


/* API of Font Service Layer.  */

/* Reflect ORDER (see the variable font_sort_order in xfaces.c) to
   sort_shift_bits.  Finternal_set_font_selection_order calls this
   function with font_sort_order after setting up it.  */

void
font_update_sort_order (order)
     int *order;
{
  int i, shift_bits;

  for (i = 0, shift_bits = 23; i < 4; i++, shift_bits -= 7)
    {
      int xlfd_idx = order[i];

      if (xlfd_idx == XLFD_WEIGHT_INDEX)
	sort_shift_bits[FONT_WEIGHT_INDEX] = shift_bits;
      else if (xlfd_idx == XLFD_SLANT_INDEX)
	sort_shift_bits[FONT_SLANT_INDEX] = shift_bits;
      else if (xlfd_idx == XLFD_SWIDTH_INDEX)
	sort_shift_bits[FONT_WIDTH_INDEX] = shift_bits;
      else
	sort_shift_bits[FONT_SIZE_INDEX] = shift_bits;
    }
}

static int
font_check_otf_features (script, langsys, features, table)
     Lisp_Object script, langsys, features, table;
{
  Lisp_Object val;
  int negative;

  table = assq_no_quit (script, table);
  if (NILP (table))
    return 0;
  table = XCDR (table);
  if (! NILP (langsys))
    {
      table = assq_no_quit (langsys, table);
      if (NILP (table))
	return 0;
    }
  else
    {
      val = assq_no_quit (Qnil, table);
      if (NILP (val))
	table = XCAR (table);
      else
	table = val;
    }
  table = XCDR (table);
  for (negative = 0; CONSP (features); features = XCDR (features))
    {
      if (NILP (XCAR (features)))
	{
	  negative = 1;
	  continue;
	}
      if (NILP (Fmemq (XCAR (features), table)) != negative)
	return 0;
    }
  return 1;
}

/* Check if OTF_CAPABILITY satisfies SPEC (otf-spec).  */

static int
font_check_otf (Lisp_Object spec, Lisp_Object otf_capability)
{
  Lisp_Object script, langsys = Qnil, gsub = Qnil, gpos = Qnil;

  script = XCAR (spec);
  spec = XCDR (spec);
  if (! NILP (spec))
    {
      langsys = XCAR (spec);
      spec = XCDR (spec);
      if (! NILP (spec))
	{
	  gsub = XCAR (spec);
	  spec = XCDR (spec);
	  if (! NILP (spec))
	    gpos = XCAR (spec);
	}
    }

  if (! NILP (gsub) && ! font_check_otf_features (script, langsys, gsub,
						  XCAR (otf_capability)))
    return 0;
  if (! NILP (gpos) && ! font_check_otf_features (script, langsys, gpos,
						  XCDR (otf_capability)))
    return 0;
  return 1;
}



/* Check if FONT (font-entity or font-object) matches with the font
   specification SPEC.  */

int
font_match_p (spec, font)
     Lisp_Object spec, font;
{
  Lisp_Object prop[FONT_SPEC_MAX], *props;
  Lisp_Object extra, font_extra;
  int i;

  for (i = FONT_FOUNDRY_INDEX; i <= FONT_REGISTRY_INDEX; i++)
    if (! NILP (AREF (spec, i))
	&& ! NILP (AREF (font, i))
	&& ! EQ (AREF (spec, i), AREF (font, i)))
      return 0;
  props = XFONT_SPEC (spec)->props;
  if (FLOATP (props[FONT_SIZE_INDEX]))
    {
      for (i = FONT_FOUNDRY_INDEX; i < FONT_SIZE_INDEX; i++)
	prop[i] = AREF (spec, i);
      prop[FONT_SIZE_INDEX]
	= make_number (font_pixel_size (XFRAME (selected_frame), spec));
      props = prop;
    }

  if (font_score (font, props) > 0)
    return 0;
  extra = AREF (spec, FONT_EXTRA_INDEX);
  font_extra = AREF (font, FONT_EXTRA_INDEX);
  for (; CONSP (extra); extra = XCDR (extra))
    {
      Lisp_Object key = XCAR (XCAR (extra));
      Lisp_Object val = XCDR (XCAR (extra)), val2;

      if (EQ (key, QClang))
	{
	  val2 = assq_no_quit (key, font_extra);
	  if (NILP (val2))
	    return 0;
	  val2 = XCDR (val2);
	  if (CONSP (val))
	    {
	      if (! CONSP (val2))
		return 0;
	      while (CONSP (val))
		if (NILP (Fmemq (val, val2)))
		  return 0;
	    }
	  else
	    if (CONSP (val2)
		? NILP (Fmemq (val, XCDR (val2)))
		: ! EQ (val, val2))
	      return 0;
	}
      else if (EQ (key, QCscript))
	{
	  val2 = assq_no_quit (val, Vscript_representative_chars);
	  if (CONSP (val2))
	    {
	      val2 = XCDR (val2);
	      if (CONSP (val2))
		{
		  /* All characters in the list must be supported.  */
		  for (; CONSP (val2); val2 = XCDR (val2))
		    {
		      if (! NATNUMP (XCAR (val2)))
			continue;
		      if (font_encode_char (font, XFASTINT (XCAR (val2)))
			  == FONT_INVALID_CODE)
			return 0;
		    }
		}
	      else if (VECTORP (val2))
		{
		  /* At most one character in the vector must be supported.  */
		  for (i = 0; i < ASIZE (val2); i++)
		    {
		      if (! NATNUMP (AREF (val2, i)))
			continue;
		      if (font_encode_char (font, XFASTINT (AREF (val2, i)))
			  != FONT_INVALID_CODE)
			break;
		    }
		  if (i == ASIZE (val2))
		    return 0;
		}
	    }
	}
      else if (EQ (key, QCotf))
	{
	  struct font *fontp;

	  if (! FONT_OBJECT_P (font))
	    return 0;
	  fontp = XFONT_OBJECT (font);
	  if (! fontp->driver->otf_capability)
	    return 0;
	  val2 = fontp->driver->otf_capability (fontp);
	  if (NILP (val2) || ! font_check_otf (val, val2))
	    return 0;
	}
    }

  return 1;
}


/* Font cache

   Each font backend has the callback function get_cache, and it
   returns a cons cell of which cdr part can be freely used for
   caching fonts.  The cons cell may be shared by multiple frames
   and/or multiple font drivers.  So, we arrange the cdr part as this:

	((DRIVER-TYPE NUM-FRAMES FONT-CACHE-DATA ...) ...)

   where DRIVER-TYPE is a symbol such as `x', `xft', etc., NUM-FRAMES
   is a number frames sharing this cache, and FONT-CACHE-DATA is a
   cons (FONT-SPEC FONT-ENTITY ...).  */

static void font_prepare_cache P_ ((FRAME_PTR, struct font_driver *));
static void font_finish_cache P_ ((FRAME_PTR, struct font_driver *));
static Lisp_Object font_get_cache P_ ((FRAME_PTR, struct font_driver *));
static void font_clear_cache P_ ((FRAME_PTR, Lisp_Object,
				  struct font_driver *));

static void
font_prepare_cache (f, driver)
     FRAME_PTR f;
     struct font_driver *driver;
{
  Lisp_Object cache, val;

  cache = driver->get_cache (f);
  val = XCDR (cache);
  while (CONSP (val) && ! EQ (XCAR (XCAR (val)), driver->type))
    val = XCDR (val);
  if (NILP (val))
    {
      val = Fcons (driver->type, Fcons (make_number (1), Qnil));
      XSETCDR (cache, Fcons (val, XCDR (cache)));
    }
  else
    {
      val = XCDR (XCAR (val));
      XSETCAR (val, make_number (XINT (XCAR (val)) + 1));
    }
}


static void
font_finish_cache (f, driver)
     FRAME_PTR f;
     struct font_driver *driver;
{
  Lisp_Object cache, val, tmp;


  cache = driver->get_cache (f);
  val = XCDR (cache);
  while (CONSP (val) && ! EQ (XCAR (XCAR (val)), driver->type))
    cache = val, val = XCDR (val);
  font_assert (! NILP (val));
  tmp = XCDR (XCAR (val));
  XSETCAR (tmp, make_number (XINT (XCAR (tmp)) - 1));
  if (XINT (XCAR (tmp)) == 0)
    {
      font_clear_cache (f, XCAR (val), driver);
      XSETCDR (cache, XCDR (val));
    }
}


static Lisp_Object
font_get_cache (f, driver)
     FRAME_PTR f;
     struct font_driver *driver;
{
  Lisp_Object val = driver->get_cache (f);
  Lisp_Object type = driver->type;

  font_assert (CONSP (val));
  for (val = XCDR (val); ! EQ (XCAR (XCAR (val)), type); val = XCDR (val));
  font_assert (CONSP (val));
  /* VAL = ((DRIVER-TYPE NUM-FRAMES FONT-CACHE-DATA ...) ...) */
  val = XCDR (XCAR (val));
  return val;
}

static int num_fonts;

static void
font_clear_cache (f, cache, driver)
     FRAME_PTR f;
     Lisp_Object cache;
     struct font_driver *driver;
{
  Lisp_Object tail, elt;
  Lisp_Object tail2, entity;

  /* CACHE = (DRIVER-TYPE NUM-FRAMES FONT-CACHE-DATA ...) */
  for (tail = XCDR (XCDR (cache)); CONSP (tail); tail = XCDR (tail))
    {
      elt = XCAR (tail);
      /* elt should have the form (FONT-SPEC FONT-ENTITY ...) */
      if (CONSP (elt) && FONT_SPEC_P (XCAR (elt)))
	{
	  for (tail2 = XCDR (elt); CONSP (tail2); tail2 = XCDR (tail2))
	    {
	      entity = XCAR (tail2);

	      if (FONT_ENTITY_P (entity)
		  && EQ (driver->type, AREF (entity, FONT_TYPE_INDEX)))
		{
		  Lisp_Object objlist = AREF (entity, FONT_OBJLIST_INDEX);

		  for (; CONSP (objlist); objlist = XCDR (objlist))
		    {
		      Lisp_Object val = XCAR (objlist);
		      struct font *font = XFONT_OBJECT (val);

		      if (! NILP (AREF (val, FONT_TYPE_INDEX)))
			{
			  font_assert (font && driver == font->driver);
			  driver->close (f, font);
			  num_fonts--;
			}
		    }
		  if (driver->free_entity)
		    driver->free_entity (entity);
		}
	    }
	}
    }
  XSETCDR (cache, Qnil);
}


static Lisp_Object scratch_font_spec, scratch_font_prefer;

Lisp_Object
font_delete_unmatched (vec, spec, size)
     Lisp_Object vec, spec;
     int size;
{
  Lisp_Object entity, val;
  enum font_property_index prop;
  int i;

  for (val = Qnil, i = ASIZE (vec) - 1; i >= 0; i--)
    {
      entity = AREF (vec, i);
      for (prop = FONT_WEIGHT_INDEX; prop < FONT_SIZE_INDEX; prop++)
	if (INTEGERP (AREF (spec, prop))
	    && ((XINT (AREF (spec, prop)) >> 8)
		!= (XINT (AREF (entity, prop)) >> 8)))
	  prop = FONT_SPEC_MAX;
      if (prop < FONT_SPEC_MAX
	  && size
	  && XINT (AREF (entity, FONT_SIZE_INDEX)) > 0)
	{
	  int diff = XINT (AREF (entity, FONT_SIZE_INDEX)) - size;

	  if (diff != 0
	      && (diff < 0 ? -diff > FONT_PIXEL_SIZE_QUANTUM
		  : diff > FONT_PIXEL_SIZE_QUANTUM))
	    prop = FONT_SPEC_MAX;
	}
      if (prop < FONT_SPEC_MAX
	  && INTEGERP (AREF (spec, FONT_DPI_INDEX))
	  && INTEGERP (AREF (entity, FONT_DPI_INDEX))
	  && XINT (AREF (entity, FONT_DPI_INDEX)) != 0
	  && ! EQ (AREF (spec, FONT_DPI_INDEX), AREF (entity, FONT_DPI_INDEX)))
	prop = FONT_SPEC_MAX;
      if (prop < FONT_SPEC_MAX
	  && INTEGERP (AREF (spec, FONT_AVGWIDTH_INDEX))
	  && INTEGERP (AREF (entity, FONT_AVGWIDTH_INDEX))
	  && XINT (AREF (entity, FONT_AVGWIDTH_INDEX)) != 0
	  && ! EQ (AREF (spec, FONT_AVGWIDTH_INDEX),
		   AREF (entity, FONT_AVGWIDTH_INDEX)))
	prop = FONT_SPEC_MAX;
      if (prop < FONT_SPEC_MAX)
	val = Fcons (entity, val);
    }
  return (Fvconcat (1, &val));
}


/* Return a list of vectors of font-entities matching with SPEC on
   FRAME.  Each elements in the list is a vector of entities from the
   same font-driver.  */

Lisp_Object
font_list_entities (frame, spec)
     Lisp_Object frame, spec;
{
  FRAME_PTR f = XFRAME (frame);
  struct font_driver_list *driver_list = f->font_driver_list;
  Lisp_Object ftype, val;
  Lisp_Object list = Qnil;
  int size;
  int need_filtering = 0;
  int i;

  font_assert (FONT_SPEC_P (spec));

  if (INTEGERP (AREF (spec, FONT_SIZE_INDEX)))
    size = XINT (AREF (spec, FONT_SIZE_INDEX));
  else if (FLOATP (AREF (spec, FONT_SIZE_INDEX)))
    size = font_pixel_size (f, spec);
  else
    size = 0;

  ftype = AREF (spec, FONT_TYPE_INDEX);
  for (i = FONT_FOUNDRY_INDEX; i <= FONT_REGISTRY_INDEX; i++)
    ASET (scratch_font_spec, i, AREF (spec, i));
  for (i = FONT_WEIGHT_INDEX; i < FONT_EXTRA_INDEX; i++)
    {
      ASET (scratch_font_spec, i, Qnil);
      if (! NILP (AREF (spec, i)))
	need_filtering = 1;
      if (i == FONT_DPI_INDEX)
	/* Skip FONT_SPACING_INDEX  */
	i++;
    }
  ASET (scratch_font_spec, FONT_SPACING_INDEX, AREF (spec, FONT_SPACING_INDEX));
  ASET (scratch_font_spec, FONT_EXTRA_INDEX, AREF (spec, FONT_EXTRA_INDEX));

  for (i = 0; driver_list; driver_list = driver_list->next)
    if (driver_list->on
	&& (NILP (ftype) || EQ (driver_list->driver->type, ftype)))
      {
	Lisp_Object cache = font_get_cache (f, driver_list->driver);

	ASET (scratch_font_spec, FONT_TYPE_INDEX, driver_list->driver->type);
	val = assoc_no_quit (scratch_font_spec, XCDR (cache));
	if (CONSP (val))
	  val = XCDR (val);
	else
	  {
	    Lisp_Object copy;

	    val = driver_list->driver->list (frame, scratch_font_spec);
	    if (NILP (val))
	      val = null_vector;
	    else
	      val = Fvconcat (1, &val);
	    copy = Fcopy_font_spec (scratch_font_spec);
	    ASET (copy, FONT_TYPE_INDEX, driver_list->driver->type);
	    XSETCDR (cache, Fcons (Fcons (copy, val), XCDR (cache)));
	  }
	if (ASIZE (val) > 0 && need_filtering)
	  val = font_delete_unmatched (val, spec, size);
	if (ASIZE (val) > 0)
	  list = Fcons (val, list);
      }

  list = Fnreverse (list);
  FONT_ADD_LOG ("list", spec, list);
  return list;
}


/* Return a font entity matching with SPEC on FRAME.  ATTRS, if non
   nil, is an array of face's attributes, which specifies preferred
   font-related attributes.  */

static Lisp_Object
font_matching_entity (f, attrs, spec)
     FRAME_PTR f;
     Lisp_Object *attrs, spec;
{
  struct font_driver_list *driver_list = f->font_driver_list;
  Lisp_Object ftype, size, entity;
  Lisp_Object frame;
  Lisp_Object work = Fcopy_font_spec (spec);

  XSETFRAME (frame, f);
  ftype = AREF (spec, FONT_TYPE_INDEX);
  size = AREF (spec, FONT_SIZE_INDEX);

  if (FLOATP (size))
    ASET (work, FONT_SIZE_INDEX, make_number (font_pixel_size (f, spec)));
  FONT_SET_STYLE (work, FONT_WEIGHT_INDEX, attrs[LFACE_WEIGHT_INDEX]);
  FONT_SET_STYLE (work, FONT_SLANT_INDEX, attrs[LFACE_SLANT_INDEX]);
  FONT_SET_STYLE (work, FONT_WIDTH_INDEX, attrs[LFACE_SWIDTH_INDEX]);

  entity = Qnil;
  for (; driver_list; driver_list = driver_list->next)
    if (driver_list->on
	&& (NILP (ftype) || EQ (driver_list->driver->type, ftype)))
      {
	Lisp_Object cache = font_get_cache (f, driver_list->driver);
	Lisp_Object copy;

	ASET (work, FONT_TYPE_INDEX, driver_list->driver->type);
	entity = assoc_no_quit (work, XCDR (cache));
	if (CONSP (entity))
	  entity = XCDR (entity);
	else
	  {
	    entity = driver_list->driver->match (frame, work);
	    copy = Fcopy_font_spec (work);
	    ASET (copy, FONT_TYPE_INDEX, driver_list->driver->type);
	    XSETCDR (cache, Fcons (Fcons (copy, entity), XCDR (cache)));
	  }
	if (! NILP (entity))
	  break;
      }
  FONT_ADD_LOG ("match", work, entity);
  return entity;
}


/* Open a font of ENTITY and PIXEL_SIZE on frame F, and return the
   opened font object.  */

static Lisp_Object
font_open_entity (f, entity, pixel_size)
     FRAME_PTR f;
     Lisp_Object entity;
     int pixel_size;
{
  struct font_driver_list *driver_list;
  Lisp_Object objlist, size, val, font_object;
  struct font *font;
  int min_width, height;
  int scaled_pixel_size;

  font_assert (FONT_ENTITY_P (entity));
  size = AREF (entity, FONT_SIZE_INDEX);
  if (XINT (size) != 0)
    scaled_pixel_size = pixel_size = XINT (size);
  else if (CONSP (Vface_font_rescale_alist))
    scaled_pixel_size = pixel_size * font_rescale_ratio (entity);

<<<<<<< HEAD
#ifndef HAVE_X_WINDOWS
  /* This doesn't work if you have changed hinting or any other parameter.
     We need to make a new object in every case to be sure. */
  for (objlist = AREF (entity, FONT_OBJLIST_INDEX); CONSP (objlist);
       objlist = XCDR (objlist))
    if (! NILP (AREF (XCAR (objlist), FONT_TYPE_INDEX))
	&& XFONT_OBJECT (XCAR (objlist))->pixel_size == pixel_size)
      return  XCAR (objlist);
#endif

=======
>>>>>>> fd102362
  val = AREF (entity, FONT_TYPE_INDEX);
  for (driver_list = f->font_driver_list;
       driver_list && ! EQ (driver_list->driver->type, val);
       driver_list = driver_list->next);
  if (! driver_list)
    return Qnil;

  for (objlist = AREF (entity, FONT_OBJLIST_INDEX); CONSP (objlist);
       objlist = XCDR (objlist))
    {
      Lisp_Object fn = XCAR (objlist);
      if (! NILP (AREF (fn, FONT_TYPE_INDEX))
          && XFONT_OBJECT (fn)->pixel_size == pixel_size)
        {
          if (driver_list->driver->cached_font_ok == NULL
              || driver_list->driver->cached_font_ok (f, fn, entity))
            return fn;
        }
    }

  font_object = driver_list->driver->open (f, entity, scaled_pixel_size);
  if (!NILP (font_object))
    ASET (font_object, FONT_SIZE_INDEX, make_number (pixel_size));
  FONT_ADD_LOG ("open", entity, font_object);
  if (NILP (font_object))
    return Qnil;
  ASET (entity, FONT_OBJLIST_INDEX,
	Fcons (font_object, AREF (entity, FONT_OBJLIST_INDEX)));
  ASET (font_object, FONT_OBJLIST_INDEX, Qnil);
  num_fonts++;

  font = XFONT_OBJECT (font_object);
  min_width = (font->min_width ? font->min_width
	       : font->average_width ? font->average_width
	       : font->space_width ? font->space_width
	       : 1);
  height = (font->height ? font->height : 1);
#ifdef HAVE_WINDOW_SYSTEM
  FRAME_X_DISPLAY_INFO (f)->n_fonts++;
  if (FRAME_X_DISPLAY_INFO (f)->n_fonts == 1)
    {
      FRAME_SMALLEST_CHAR_WIDTH (f) = min_width;
      FRAME_SMALLEST_FONT_HEIGHT (f) = height;
      fonts_changed_p = 1;
    }
  else
    {
      if (FRAME_SMALLEST_CHAR_WIDTH (f) > min_width)
	FRAME_SMALLEST_CHAR_WIDTH (f) = min_width, fonts_changed_p = 1;
      if (FRAME_SMALLEST_FONT_HEIGHT (f) > height)
	FRAME_SMALLEST_FONT_HEIGHT (f) = height, fonts_changed_p = 1;
    }
#endif

  return font_object;
}


/* Close FONT_OBJECT that is opened on frame F.  */

void
font_close_object (f, font_object)
     FRAME_PTR f;
     Lisp_Object font_object;
{
  struct font *font = XFONT_OBJECT (font_object);

  if (NILP (AREF (font_object, FONT_TYPE_INDEX)))
    /* Already closed.  */
    return;
  FONT_ADD_LOG ("close", font_object, Qnil);
  font->driver->close (f, font);
#ifdef HAVE_WINDOW_SYSTEM
  font_assert (FRAME_X_DISPLAY_INFO (f)->n_fonts);
  FRAME_X_DISPLAY_INFO (f)->n_fonts--;
#endif
  num_fonts--;
}


/* Return 1 if FONT on F has a glyph for character C, 0 if not, -1 if
   FONT is a font-entity and it must be opened to check.  */

int
font_has_char (f, font, c)
     FRAME_PTR f;
     Lisp_Object font;
     int c;
{
  struct font *fontp;

  if (FONT_ENTITY_P (font))
    {
      Lisp_Object type = AREF (font, FONT_TYPE_INDEX);
      struct font_driver_list *driver_list;

      for (driver_list = f->font_driver_list;
	   driver_list && ! EQ (driver_list->driver->type, type);
	   driver_list = driver_list->next);
      if (! driver_list)
	return 0;
      if (! driver_list->driver->has_char)
	return -1;
      return driver_list->driver->has_char (font, c);
    }

  font_assert (FONT_OBJECT_P (font));
  fontp = XFONT_OBJECT (font);
  if (fontp->driver->has_char)
    {
      int result = fontp->driver->has_char (font, c);

      if (result >= 0)
	return result;
    }
  return (fontp->driver->encode_char (fontp, c) != FONT_INVALID_CODE);
}


/* Return the glyph ID of FONT_OBJECT for character C.  */

unsigned
font_encode_char (font_object, c)
     Lisp_Object font_object;
     int c;
{
  struct font *font;

  font_assert (FONT_OBJECT_P (font_object));
  font = XFONT_OBJECT (font_object);
  return font->driver->encode_char (font, c);
}


/* Return the name of FONT_OBJECT.  */

Lisp_Object
font_get_name (font_object)
     Lisp_Object font_object;
{
  font_assert (FONT_OBJECT_P (font_object));
  return AREF (font_object, FONT_NAME_INDEX);
}


/* Return the specification of FONT_OBJECT.  */

Lisp_Object
font_get_spec (font_object)
     Lisp_Object font_object;
{
  Lisp_Object spec = font_make_spec ();
  int i;

  for (i = 0; i < FONT_SIZE_INDEX; i++)
    ASET (spec, i, AREF (font_object, i));
  ASET (spec, FONT_SIZE_INDEX,
	make_number (XFONT_OBJECT (font_object)->pixel_size));
  return spec;
}


/* Create a new font spec from FONT_NAME, and return it.  If FONT_NAME
   could not be parsed by font_parse_name, return Qnil.  */

Lisp_Object
font_spec_from_name (font_name)
     Lisp_Object font_name;
{
  Lisp_Object spec = Ffont_spec (0, NULL);

  CHECK_STRING (font_name);
  if (font_parse_name ((char *) SDATA (font_name), spec) == -1)
    return Qnil;
  font_put_extra (spec, QCname, font_name);
  font_put_extra (spec, QCuser_spec, font_name);
  return spec;
}


void
font_clear_prop (attrs, prop)
     Lisp_Object *attrs;
     enum font_property_index prop;
{
  Lisp_Object font = attrs[LFACE_FONT_INDEX];

  if (! FONTP (font))
    return;

  if (! NILP (Ffont_get (font, QCname)))
    {
      font = Fcopy_font_spec (font);
      font_put_extra (font, QCname, Qnil);
    }

  if (NILP (AREF (font, prop))
      && prop != FONT_FAMILY_INDEX
      && prop != FONT_FOUNDRY_INDEX
      && prop != FONT_WIDTH_INDEX
      && prop != FONT_SIZE_INDEX)
    return;
  if (EQ (font, attrs[LFACE_FONT_INDEX]))
    font = Fcopy_font_spec (font);
  ASET (font, prop, Qnil);
  if (prop == FONT_FAMILY_INDEX || prop == FONT_FOUNDRY_INDEX)
    {
      if (prop == FONT_FAMILY_INDEX)
	{
	  ASET (font, FONT_FOUNDRY_INDEX, Qnil);
	  /* If we are setting the font family, we must also clear
	     FONT_WIDTH_INDEX to avoid rejecting families that lack
	     support for some widths.  */
	  ASET (font, FONT_WIDTH_INDEX, Qnil);
	}
      ASET (font, FONT_ADSTYLE_INDEX, Qnil);
      ASET (font, FONT_REGISTRY_INDEX, Qnil);
      ASET (font, FONT_SIZE_INDEX, Qnil);
      ASET (font, FONT_DPI_INDEX, Qnil);
      ASET (font, FONT_SPACING_INDEX, Qnil);
      ASET (font, FONT_AVGWIDTH_INDEX, Qnil);
    }
  else if (prop == FONT_SIZE_INDEX)
    {
      ASET (font, FONT_DPI_INDEX, Qnil);
      ASET (font, FONT_SPACING_INDEX, Qnil);
      ASET (font, FONT_AVGWIDTH_INDEX, Qnil);
    }
  else if (prop == FONT_WIDTH_INDEX)
    ASET (font, FONT_AVGWIDTH_INDEX, Qnil);
  attrs[LFACE_FONT_INDEX] = font;
}

void
font_update_lface (f, attrs)
     FRAME_PTR f;
     Lisp_Object *attrs;
{
  Lisp_Object spec;

  spec = attrs[LFACE_FONT_INDEX];
  if (! FONT_SPEC_P (spec))
    return;

  if (! NILP (AREF (spec, FONT_FOUNDRY_INDEX)))
    attrs[LFACE_FOUNDRY_INDEX] = SYMBOL_NAME (AREF (spec, FONT_FOUNDRY_INDEX));
  if (! NILP (AREF (spec, FONT_FAMILY_INDEX)))
    attrs[LFACE_FAMILY_INDEX] = SYMBOL_NAME (AREF (spec, FONT_FAMILY_INDEX));
  if (! NILP (AREF (spec, FONT_WEIGHT_INDEX)))
    attrs[LFACE_WEIGHT_INDEX] = FONT_WEIGHT_FOR_FACE (spec);
  if (! NILP (AREF (spec, FONT_SLANT_INDEX)))
    attrs[LFACE_SLANT_INDEX] = FONT_SLANT_FOR_FACE (spec);
  if (! NILP (AREF (spec, FONT_WIDTH_INDEX)))
    attrs[LFACE_SWIDTH_INDEX] = FONT_WIDTH_FOR_FACE (spec);
  if (! NILP (AREF (spec, FONT_SIZE_INDEX)))
    {
      int point;

      if (INTEGERP (AREF (spec, FONT_SIZE_INDEX)))
	{
	  Lisp_Object val;
	  int dpi = f->resy;

	  val = Ffont_get (spec, QCdpi);
	  if (! NILP (val))
	    dpi = XINT (val);
	  point = PIXEL_TO_POINT (XINT (AREF (spec, FONT_SIZE_INDEX)) * 10,
				  dpi);
	  attrs[LFACE_HEIGHT_INDEX] = make_number (point);
	}
      else if (FLOATP (AREF (spec, FONT_SIZE_INDEX)))
	{
	  point = XFLOAT_DATA (AREF (spec, FONT_SIZE_INDEX)) * 10;
	  attrs[LFACE_HEIGHT_INDEX] = make_number (point);
	}
    }
}


/* Selecte a font from ENTITIES (list of font-entity vectors) that
   supports C and matches best with ATTRS and PIXEL_SIZE.  */

static Lisp_Object
font_select_entity (frame, entities, attrs, pixel_size, c)
     Lisp_Object frame, entities, *attrs;
     int pixel_size, c;
{
  Lisp_Object font_entity;
  Lisp_Object prefer;
  int result, i;
  FRAME_PTR f = XFRAME (frame);

  if (NILP (XCDR (entities))
      && ASIZE (XCAR (entities)) == 1)
    {
      font_entity = AREF (XCAR (entities), 0);
      if (c < 0
	  || (result = font_has_char (f, font_entity, c)) > 0)
	return font_entity;
      return Qnil;
    }

  /* Sort fonts by properties specified in ATTRS.  */
  prefer = scratch_font_prefer;

  for (i = FONT_WEIGHT_INDEX; i <= FONT_SIZE_INDEX; i++)
    ASET (prefer, i, Qnil);
  if (FONTP (attrs[LFACE_FONT_INDEX]))
    {
      Lisp_Object face_font = attrs[LFACE_FONT_INDEX];

      for (i = FONT_WEIGHT_INDEX; i <= FONT_SIZE_INDEX; i++)
	ASET (prefer, i, AREF (face_font, i));
    }
  if (NILP (AREF (prefer, FONT_WEIGHT_INDEX)))
    FONT_SET_STYLE (prefer, FONT_WEIGHT_INDEX, attrs[LFACE_WEIGHT_INDEX]);
  if (NILP (AREF (prefer, FONT_SLANT_INDEX)))
    FONT_SET_STYLE (prefer, FONT_SLANT_INDEX, attrs[LFACE_SLANT_INDEX]);
  if (NILP (AREF (prefer, FONT_WIDTH_INDEX)))
    FONT_SET_STYLE (prefer, FONT_WIDTH_INDEX, attrs[LFACE_SWIDTH_INDEX]);
  ASET (prefer, FONT_SIZE_INDEX, make_number (pixel_size));

  return font_sort_entities (entities, prefer, frame, c);
}

/* Return a font-entity satisfying SPEC and best matching with face's
   font related attributes in ATTRS.  C, if not negative, is a
   character that the entity must support.  */

Lisp_Object
font_find_for_lface (f, attrs, spec, c)
     FRAME_PTR f;
     Lisp_Object *attrs;
     Lisp_Object spec;
     int c;
{
  Lisp_Object work;
  Lisp_Object frame, entities, val;
  Lisp_Object size, foundry[3], *family, registry[3], adstyle[3];
  int pixel_size;
  int i, j, k, l;

  registry[0] = AREF (spec, FONT_REGISTRY_INDEX);
  if (NILP (registry[0]))
    {
      registry[0] = DEFAULT_ENCODING;
      registry[1] = Qascii_0;
      registry[2] = null_vector;
    }
  else
    registry[1] = null_vector;

  if (c >= 0 && ! NILP (AREF (spec, FONT_REGISTRY_INDEX)))
    {
      struct charset *encoding, *repertory;

      if (font_registry_charsets (AREF (spec, FONT_REGISTRY_INDEX),
				  &encoding, &repertory) < 0)
	return Qnil;
      if (repertory
	  && ENCODE_CHAR (repertory, c) == CHARSET_INVALID_CODE (repertory))
	return Qnil;
      else if (c > encoding->max_char)
	return Qnil;
    }

  work = Fcopy_font_spec (spec);
  ASET (work, FONT_TYPE_INDEX, AREF (spec, FONT_TYPE_INDEX));
  XSETFRAME (frame, f);
  size = AREF (spec, FONT_SIZE_INDEX);
  pixel_size = font_pixel_size (f, spec);
  if (pixel_size == 0)
    {
      double pt = XINT (attrs[LFACE_HEIGHT_INDEX]);

      pixel_size = POINT_TO_PIXEL (pt / 10, f->resy);
    }
  ASET (work, FONT_SIZE_INDEX, Qnil);
  foundry[0] = AREF (work, FONT_FOUNDRY_INDEX);
  if (! NILP (foundry[0]))
    foundry[1] = null_vector;
  else if (STRINGP (attrs[LFACE_FOUNDRY_INDEX]))
    {
      val = attrs[LFACE_FOUNDRY_INDEX];
      foundry[0] = font_intern_prop ((char *) SDATA (val), SBYTES (val), 1);
      foundry[1] = Qnil;
      foundry[2] = null_vector;
    }
  else
    foundry[0] = Qnil, foundry[1] = null_vector;

  adstyle[0] = AREF (work, FONT_ADSTYLE_INDEX);
  if (! NILP (adstyle[0]))
    adstyle[1] = null_vector;
  else if (FONTP (attrs[LFACE_FONT_INDEX]))
    {
      Lisp_Object face_font = attrs[LFACE_FONT_INDEX];

      if (! NILP (AREF (face_font, FONT_ADSTYLE_INDEX)))
	{
	  adstyle[0] = AREF (face_font, FONT_ADSTYLE_INDEX);
	  adstyle[1] = Qnil;
	  adstyle[2] = null_vector;
	}
      else
	adstyle[0] = Qnil, adstyle[1] = null_vector;
    }
  else
    adstyle[0] = Qnil, adstyle[1] = null_vector;


  val = AREF (work, FONT_FAMILY_INDEX);
  if (NILP (val) && STRINGP (attrs[LFACE_FAMILY_INDEX]))
    {
      val = attrs[LFACE_FAMILY_INDEX];
      val = font_intern_prop ((char *) SDATA (val), SBYTES (val), 1);
    }
  if (NILP (val))
    {
      family = alloca ((sizeof family[0]) * 2);
      family[0] = Qnil;
      family[1] = null_vector;	/* terminator.  */
    }
  else
    {
      Lisp_Object alters
	= Fassoc_string (val, Vface_alternative_font_family_alist,
                         /* Font family names are case-sensitive under NS. */
#ifndef HAVE_NS
			 Qt
#else
			 Qnil
#endif
			 );

      if (! NILP (alters))
	{
	  family = alloca ((sizeof family[0]) * (XINT (Flength (alters)) + 2));
	  for (i = 0; CONSP (alters); i++, alters = XCDR (alters))
	    family[i] = XCAR (alters);
	  if (NILP (AREF (spec, FONT_FAMILY_INDEX)))
	    family[i++] = Qnil;
	  family[i] = null_vector;
	}
      else
	{
	  family = alloca ((sizeof family[0]) * 3);
	  i = 0;
	  family[i++] = val;
	  if (NILP (AREF (spec, FONT_FAMILY_INDEX)))
	    family[i++] = Qnil;
	  family[i] = null_vector;
	}
    }

  for (i = 0; SYMBOLP (family[i]); i++)
    {
      ASET (work, FONT_FAMILY_INDEX, family[i]);
      for (j = 0; SYMBOLP (foundry[j]); j++)
	{
	  ASET (work, FONT_FOUNDRY_INDEX, foundry[j]);
	  for (k = 0; SYMBOLP (registry[k]); k++)
	    {
	      ASET (work, FONT_REGISTRY_INDEX, registry[k]);
	      for (l = 0; SYMBOLP (adstyle[l]); l++)
		{
		  ASET (work, FONT_ADSTYLE_INDEX, adstyle[l]);
		  entities = font_list_entities (frame, work);
		  if (! NILP (entities))
		    {
		      val = font_select_entity (frame, entities,
						attrs, pixel_size, c);
		      if (! NILP (val))
                        return val;
		    }
		}
	    }
	}
    }
  return Qnil;
}


Lisp_Object
font_open_for_lface (f, entity, attrs, spec)
     FRAME_PTR f;
     Lisp_Object entity;
     Lisp_Object *attrs;
     Lisp_Object spec;
{
  int size;

  if (INTEGERP (AREF (entity, FONT_SIZE_INDEX))
      && XINT (AREF (entity, FONT_SIZE_INDEX)) > 0)
    size = XINT (AREF (entity, FONT_SIZE_INDEX));
  else if (FONT_SPEC_P (spec) && ! NILP (AREF (spec, FONT_SIZE_INDEX)))
    size = font_pixel_size (f, spec);
  else
    {
      double pt;
      if (INTEGERP (attrs[LFACE_HEIGHT_INDEX]))
	pt = XINT (attrs[LFACE_HEIGHT_INDEX]);
      else
	{
	  struct face *def = FACE_FROM_ID (f, DEFAULT_FACE_ID);
	  Lisp_Object height = def->lface[LFACE_HEIGHT_INDEX];
	  if (INTEGERP (height))
	    pt = XINT (height);
	  else
	    abort(); /* We should never end up here.  */
	}

      pt /= 10;
      size = POINT_TO_PIXEL (pt, f->resy);
#ifdef HAVE_NS
      if (size == 0)
        {
          Lisp_Object ffsize = get_frame_param(f, Qfontsize);
          size = NUMBERP (ffsize) ? POINT_TO_PIXEL (XINT (ffsize), f->resy) : 0;
        }
#endif
    }
  return font_open_entity (f, entity, size);
}


/* Find a font satisfying SPEC and best matching with face's
   attributes in ATTRS on FRAME, and return the opened
   font-object.  */

Lisp_Object
font_load_for_lface (f, attrs, spec)
     FRAME_PTR f;
     Lisp_Object *attrs, spec;
{
  Lisp_Object entity, name;

  entity = font_find_for_lface (f, attrs, spec, -1);
  if (NILP (entity))
    {
      /* No font is listed for SPEC, but each font-backend may have
	 the different criteria about "font matching".  So, try
	 it.  */
      entity = font_matching_entity (f, attrs, spec);
      if (NILP (entity))
	return Qnil;
    }
  /* Don't loose the original name that was put in initially.  We need
     it to re-apply the font when font parameters (like hinting or dpi) have
     changed.  */
  entity = font_open_for_lface (f, entity, attrs, spec);
  if (!NILP (entity))
    {
      name = Ffont_get (spec, QCuser_spec);
      if (STRINGP (name)) font_put_extra (entity, QCuser_spec, name);
    }
  return entity;
}


/* Make FACE on frame F ready to use the font opened for FACE.  */

void
font_prepare_for_face (f, face)
     FRAME_PTR f;
     struct face *face;
{
  if (face->font->driver->prepare_face)
    face->font->driver->prepare_face (f, face);
}


/* Make FACE on frame F stop using the font opened for FACE.  */

void
font_done_for_face (f, face)
     FRAME_PTR f;
     struct face *face;
{
  if (face->font->driver->done_face)
    face->font->driver->done_face (f, face);
  face->extra = NULL;
}


/* Open a font matching with font-spec SPEC on frame F.  If no proper
   font is found, return Qnil.  */

Lisp_Object
font_open_by_spec (f, spec)
     FRAME_PTR f;
     Lisp_Object spec;
{
  Lisp_Object attrs[LFACE_VECTOR_SIZE];

  /* We set up the default font-related attributes of a face to prefer
     a moderate font.  */
  attrs[LFACE_FAMILY_INDEX] = attrs[LFACE_FOUNDRY_INDEX] = Qnil;
  attrs[LFACE_SWIDTH_INDEX] = attrs[LFACE_WEIGHT_INDEX]
    = attrs[LFACE_SLANT_INDEX] = Qnormal;
#ifndef HAVE_NS
  attrs[LFACE_HEIGHT_INDEX] = make_number (120);
#else
  attrs[LFACE_HEIGHT_INDEX] = make_number (0);
#endif
  attrs[LFACE_FONT_INDEX] = Qnil;

  return font_load_for_lface (f, attrs, spec);
}


/* Open a font matching with NAME on frame F.  If no proper font is
   found, return Qnil.  */

Lisp_Object
font_open_by_name (f, name)
     FRAME_PTR f;
     char *name;
{
  Lisp_Object args[2];
  Lisp_Object spec, ret;

  args[0] = QCname;
  args[1] = make_unibyte_string (name, strlen (name));
  spec = Ffont_spec (2, args);
  ret = font_open_by_spec (f, spec);
  /* Do not loose name originally put in.  */
  if (!NILP (ret))
    font_put_extra (ret, QCuser_spec, args[1]);

  return ret;
}


/* Register font-driver DRIVER.  This function is used in two ways.

   The first is with frame F non-NULL.  In this case, make DRIVER
   available (but not yet activated) on F.  All frame creaters
   (e.g. Fx_create_frame) must call this function at least once with
   an available font-driver.

   The second is with frame F NULL.  In this case, DRIVER is globally
   registered in the variable `font_driver_list'.  All font-driver
   implementations must call this function in its syms_of_XXXX
   (e.g. syms_of_xfont).  */

void
register_font_driver (driver, f)
     struct font_driver *driver;
     FRAME_PTR f;
{
  struct font_driver_list *root = f ? f->font_driver_list : font_driver_list;
  struct font_driver_list *prev, *list;

  if (f && ! driver->draw)
    error ("Unusable font driver for a frame: %s",
	   SDATA (SYMBOL_NAME (driver->type)));

  for (prev = NULL, list = root; list; prev = list, list = list->next)
    if (EQ (list->driver->type, driver->type))
      error ("Duplicated font driver: %s", SDATA (SYMBOL_NAME (driver->type)));

  list = xmalloc (sizeof (struct font_driver_list));
  list->on = 0;
  list->driver = driver;
  list->next = NULL;
  if (prev)
    prev->next = list;
  else if (f)
    f->font_driver_list = list;
  else
    font_driver_list = list;
  if (! f)
    num_font_drivers++;
}

void
free_font_driver_list (f)
     FRAME_PTR f;
{
  struct font_driver_list *list, *next;

  for (list = f->font_driver_list; list; list = next)
    {
      next = list->next;
      xfree (list);
    }
  f->font_driver_list = NULL;
}


/* Make the frame F use font backends listed in NEW_DRIVERS (list of
   symbols, e.g. xft, x).  If NEW_DRIVERS is t, make F use all
   available font drivers.  If NEW_DRIVERS is nil, finalize all drivers.

   A caller must free all realized faces if any in advance.  The
   return value is a list of font backends actually made used on
   F.  */

Lisp_Object
font_update_drivers (f, new_drivers)
     FRAME_PTR f;
     Lisp_Object new_drivers;
{
  Lisp_Object active_drivers = Qnil;
  struct font_driver *driver;
  struct font_driver_list *list;

  /* At first, turn off non-requested drivers, and turn on requested
     drivers.  */
  for (list = f->font_driver_list; list; list = list->next)
    {
      driver = list->driver;
      if ((EQ (new_drivers, Qt) || ! NILP (Fmemq (driver->type, new_drivers)))
	  != list->on)
	{
	  if (list->on)
	    {
	      if (driver->end_for_frame)
		driver->end_for_frame (f);
	      font_finish_cache (f, driver);
	      list->on = 0;
	    }
	  else
	    {
	      if (! driver->start_for_frame
		  || driver->start_for_frame (f) == 0)
		{
		  font_prepare_cache (f, driver);
		  list->on = 1;
		}
	    }
	}
    }

  if (NILP (new_drivers))
    return Qnil;

  if (! EQ (new_drivers, Qt))
    {
      /* Re-order the driver list according to new_drivers.  */
      struct font_driver_list **list_table, **next;
      Lisp_Object tail;
      int i;

      list_table = alloca (sizeof list_table[0] * (num_font_drivers + 1));
      for (i = 0, tail = new_drivers; ! NILP (tail); tail = XCDR (tail))
	{
	  for (list = f->font_driver_list; list; list = list->next)
	    if (list->on && EQ (list->driver->type, XCAR (tail)))
	      break;
	  if (list)
	    list_table[i++] = list;
	}
      for (list = f->font_driver_list; list; list = list->next)
	if (! list->on)
	  list_table[i++] = list;
      list_table[i] = NULL;

      next = &f->font_driver_list;
      for (i = 0; list_table[i]; i++)
	{
	  *next = list_table[i];
	  next = &(*next)->next;
	}
      *next = NULL;

      if (! f->font_driver_list->on)
	{ /* None of the drivers is enabled: enable them all.
	     Happens if you set the list of drivers to (xft x) in your .emacs
	     and then use it under w32 or ns.  */
	  for (list = f->font_driver_list; list; list = list->next)
	    {
	      struct font_driver *driver = list->driver;
	      eassert (! list->on);
	      if (! driver->start_for_frame
		  || driver->start_for_frame (f) == 0)
		{
		  font_prepare_cache (f, driver);
		  list->on = 1;
		}
	    }
	}
    }

  for (list = f->font_driver_list; list; list = list->next)
    if (list->on)
      active_drivers = nconc2 (active_drivers,
			       Fcons (list->driver->type, Qnil));
  return active_drivers;
}

int
font_put_frame_data (f, driver, data)
     FRAME_PTR f;
     struct font_driver *driver;
     void *data;
{
  struct font_data_list *list, *prev;

  for (prev = NULL, list = f->font_data_list; list;
       prev = list, list = list->next)
    if (list->driver == driver)
      break;
  if (! data)
    {
      if (list)
	{
	  if (prev)
	    prev->next = list->next;
	  else
	    f->font_data_list = list->next;
	  xfree (list);
	}
      return 0;
    }

  if (! list)
    {
      list = xmalloc (sizeof (struct font_data_list));
      list->driver = driver;
      list->next = f->font_data_list;
      f->font_data_list = list;
    }
  list->data = data;
  return 0;
}


void *
font_get_frame_data (f, driver)
     FRAME_PTR f;
     struct font_driver *driver;
{
  struct font_data_list *list;

  for (list = f->font_data_list; list; list = list->next)
    if (list->driver == driver)
      break;
  if (! list)
    return NULL;
  return list->data;
}


/* Return the font used to draw character C by FACE at buffer position
   POS in window W.  If STRING is non-nil, it is a string containing C
   at index POS.  If C is negative, get C from the current buffer or
   STRING.  */

Lisp_Object
font_at (c, pos, face, w, string)
     int c;
     EMACS_INT pos;
     struct face *face;
     struct window *w;
     Lisp_Object string;
{
  FRAME_PTR f;
  int multibyte;
  Lisp_Object font_object;

  multibyte = (NILP (string)
	       ? ! NILP (current_buffer->enable_multibyte_characters)
	       : STRING_MULTIBYTE (string));
  if (c < 0)
    {
      if (NILP (string))
	{
	  if (multibyte)
	    {
	      EMACS_INT pos_byte = CHAR_TO_BYTE (pos);

	      c = FETCH_CHAR (pos_byte);
	    }
	  else
	    c = FETCH_BYTE (pos);
	}
      else
	{
	  unsigned char *str;

	  multibyte = STRING_MULTIBYTE (string);
	  if (multibyte)
	    {
	      EMACS_INT pos_byte = string_char_to_byte (string, pos);

	      str = SDATA (string) + pos_byte;
	      c = STRING_CHAR (str);
	    }
	  else
	    c = SDATA (string)[pos];
	}
    }

  f = XFRAME (w->frame);
  if (! FRAME_WINDOW_P (f))
    return Qnil;
  if (! face)
    {
      int face_id;
      EMACS_INT endptr;

      if (STRINGP (string))
	face_id = face_at_string_position (w, string, pos, 0, -1, -1, &endptr,
					   DEFAULT_FACE_ID, 0);
      else
	face_id = face_at_buffer_position (w, pos, -1, -1, &endptr,
					   pos + 100, 0, -1);
      face = FACE_FROM_ID (f, face_id);
    }
  if (multibyte)
    {
      int face_id = FACE_FOR_CHAR (f, face, c, pos, string);
      face = FACE_FROM_ID (f, face_id);
    }
  if (! face->font)
    return Qnil;

  XSETFONT (font_object, face->font);
  return font_object;
}


#ifdef HAVE_WINDOW_SYSTEM

/* Check how many characters after POS (at most to *LIMIT) can be
   displayed by the same font on the window W.  FACE, if non-NULL, is
   the face selected for the character at POS.  If STRING is not nil,
   it is the string to check instead of the current buffer.  In that
   case, FACE must be not NULL.

   The return value is the font-object for the character at POS.
   *LIMIT is set to the position where that font can't be used.

   It is assured that the current buffer (or STRING) is multibyte.  */

Lisp_Object
font_range (pos, limit, w, face, string)
     EMACS_INT pos, *limit;
     struct window *w;
     struct face *face;
     Lisp_Object string;
{
  EMACS_INT pos_byte, ignore, start, start_byte;
  int c;
  Lisp_Object font_object = Qnil;

  if (NILP (string))
    {
      pos_byte = CHAR_TO_BYTE (pos);
      if (! face)
	{
	  int face_id;

	  face_id = face_at_buffer_position (w, pos, 0, 0, &ignore,
					     *limit, 0, -1);
	  face = FACE_FROM_ID (XFRAME (w->frame), face_id);
	}
    }
  else
    {
      font_assert (face);
      pos_byte = string_char_to_byte (string, pos);
    }

  start = pos, start_byte = pos_byte;
  while (pos < *limit)
    {
      Lisp_Object category;

      if (NILP (string))
	FETCH_CHAR_ADVANCE_NO_CHECK (c, pos, pos_byte);
      else
	FETCH_STRING_CHAR_ADVANCE_NO_CHECK (c, string, pos, pos_byte);
      if (NILP (font_object))
	{
	  font_object = font_for_char (face, c, pos - 1, string);
	  if (NILP (font_object))
	    return Qnil;
	  continue;
	}

      category = CHAR_TABLE_REF (Vunicode_category_table, c);
      if (! EQ (category, QCf)
	  && ! CHAR_VARIATION_SELECTOR_P (c)
	  && font_encode_char (font_object, c) == FONT_INVALID_CODE)
	{
	  Lisp_Object f = font_for_char (face, c, pos - 1, string);
	  EMACS_INT i, i_byte;


	  if (NILP (f))
	    {
	      *limit = pos - 1;
	      return font_object;
	    }
	  i = start, i_byte = start_byte;
	  while (i < pos - 1)
	    {

	      if (NILP (string))
		FETCH_CHAR_ADVANCE_NO_CHECK (c, i, i_byte);
	      else
		FETCH_STRING_CHAR_ADVANCE_NO_CHECK (c, string, i, i_byte);
	      category = CHAR_TABLE_REF (Vunicode_category_table, c);
	      if (! EQ (category, QCf)
		  && ! CHAR_VARIATION_SELECTOR_P (c)
		  && font_encode_char (f, c) == FONT_INVALID_CODE)
		{
		  *limit = pos - 1;
		  return font_object;
		}
	    }
	  font_object = f;
	}
    }
  return font_object;
}
#endif


/* Lisp API */

DEFUN ("fontp", Ffontp, Sfontp, 1, 2, 0,
       doc: /* Return t if OBJECT is a font-spec, font-entity, or font-object.
Return nil otherwise.
Optional 2nd argument EXTRA-TYPE, if non-nil, specifies to check
which kind of font it is.  It must be one of `font-spec', `font-entity',
`font-object'.  */)
     (object, extra_type)
     Lisp_Object object, extra_type;
{
  if (NILP (extra_type))
    return (FONTP (object) ? Qt : Qnil);
  if (EQ (extra_type, Qfont_spec))
    return (FONT_SPEC_P (object) ? Qt : Qnil);
  if (EQ (extra_type, Qfont_entity))
    return (FONT_ENTITY_P (object) ? Qt : Qnil);
  if (EQ (extra_type, Qfont_object))
    return (FONT_OBJECT_P (object) ? Qt : Qnil);
  wrong_type_argument (intern ("font-extra-type"), extra_type);
}

DEFUN ("font-spec", Ffont_spec, Sfont_spec, 0, MANY, 0,
       doc: /* Return a newly created font-spec with arguments as properties.

ARGS must come in pairs KEY VALUE of font properties.  KEY must be a
valid font property name listed below:

`:family', `:weight', `:slant', `:width'

They are the same as face attributes of the same name.  See
`set-face-attribute'.

`:foundry'

VALUE must be a string or a symbol specifying the font foundry, e.g. ``misc''.

`:adstyle'

VALUE must be a string or a symbol specifying the additional
typographic style information of a font, e.g. ``sans''.

`:registry'

VALUE must be a string or a symbol specifying the charset registry and
encoding of a font, e.g. ``iso8859-1''.

`:size'

VALUE must be a non-negative integer or a floating point number
specifying the font size.  It specifies the font size in pixels (if
VALUE is an integer), or in points (if VALUE is a float).

`:name'

VALUE must be a string of XLFD-style or fontconfig-style font name.

`:script'

VALUE must be a symbol representing a script that the font must
support.  It may be a symbol representing a subgroup of a script
listed in the variable `script-representative-chars'.

`:lang'

VALUE must be a symbol of two-letter ISO-639 language names,
e.g. `ja'.

`:otf'

VALUE must be a list (SCRIPT-TAG LANGSYS-TAG GSUB [ GPOS ]) to specify
required OpenType features.

  SCRIPT-TAG: OpenType script tag symbol (e.g. `deva').
  LANGSYS-TAG: OpenType language system tag symbol,
     or nil for the default language system.
  GSUB: List of OpenType GSUB feature tag symbols, or nil if none required.
  GPOS: List of OpenType GPOS feature tag symbols, or nil if none required.

GSUB and GPOS may contain `nil' element.  In such a case, the font
must not have any of the remaining elements.

For instance, if the VALUE is `(thai nil nil (mark))', the font must
be an OpenType font, and whose GPOS table of `thai' script's default
language system must contain `mark' feature.

usage: (font-spec ARGS...)  */)
     (nargs, args)
     int nargs;
     Lisp_Object *args;
{
  Lisp_Object spec = font_make_spec ();
  int i;

  for (i = 0; i < nargs; i += 2)
    {
      Lisp_Object key = args[i], val;

      CHECK_SYMBOL (key);
      if (i + 1 >= nargs)
	error ("No value for key `%s'", SDATA (SYMBOL_NAME (key)));
      val = args[i + 1];

      if (EQ (key, QCname))
	{
	  CHECK_STRING (val);
	  font_parse_name ((char *) SDATA (val), spec);
	  font_put_extra (spec, key, val);
	}
      else
	{
	  int idx = get_font_prop_index (key);

	  if (idx >= 0)
	    {
	      val = font_prop_validate (idx, Qnil, val);
	      if (idx < FONT_EXTRA_INDEX)
		ASET (spec, idx, val);
	      else
		font_put_extra (spec, key, val);
	    }
	  else
	    font_put_extra (spec, key, font_prop_validate (0, key, val));
	}
    }
  return spec;
}

DEFUN ("copy-font-spec", Fcopy_font_spec, Scopy_font_spec, 1, 1, 0,
       doc: /* Return a copy of FONT as a font-spec.  */)
     (font)
     Lisp_Object font;
{
  Lisp_Object new_spec, tail, prev, extra;
  int i;

  CHECK_FONT (font);
  new_spec = font_make_spec ();
  for (i = 1; i < FONT_EXTRA_INDEX; i++)
    ASET (new_spec, i, AREF (font, i));
  extra = Fcopy_alist (AREF (font, FONT_EXTRA_INDEX));
  /* We must remove :font-entity property.  */
  for (prev = Qnil, tail = extra; CONSP (tail); prev = tail, tail = XCDR (tail))
    if (EQ (XCAR (XCAR (tail)), QCfont_entity))
      {
	if (NILP (prev))
	  extra = XCDR (extra);
	else
	  XSETCDR (prev, XCDR (tail));
	break;
      }
  ASET (new_spec, FONT_EXTRA_INDEX, extra);
  return new_spec;
}

DEFUN ("merge-font-spec", Fmerge_font_spec, Smerge_font_spec, 2, 2, 0,
       doc: /* Merge font-specs FROM and TO, and return a new font-spec.
Every specified properties in FROM override the corresponding
properties in TO.  */)
     (from, to)
     Lisp_Object from, to;
{
  Lisp_Object extra, tail;
  int i;

  CHECK_FONT (from);
  CHECK_FONT (to);
  to = Fcopy_font_spec (to);
  for (i = 0; i < FONT_EXTRA_INDEX; i++)
    ASET (to, i, AREF (from, i));
  extra = AREF (to, FONT_EXTRA_INDEX);
  for (tail = AREF (from, FONT_EXTRA_INDEX); CONSP (tail); tail = XCDR (tail))
    if (! EQ (XCAR (XCAR (tail)), Qfont_entity))
      {
	Lisp_Object slot = assq_no_quit (XCAR (XCAR (tail)), extra);

	if (! NILP (slot))
	  XSETCDR (slot, XCDR (XCAR (tail)));
	else
	  extra = Fcons (Fcons (XCAR (XCAR (tail)), XCDR (XCAR (tail))), extra);
      }
  ASET (to, FONT_EXTRA_INDEX, extra);
  return to;
}

DEFUN ("font-get", Ffont_get, Sfont_get, 2, 2, 0,
       doc: /* Return the value of FONT's property KEY.
FONT is a font-spec, a font-entity, or a font-object.
KEY must be one of these symbols:
  :family, :weight, :slant, :width, :foundry, :adstyle, :registry,
  :size, :name, :script
See the documentation of `font-spec' for their meanings.
If FONT is a font-entity or font-object, the value of :script may be
a list of scripts that are supported by the font.  */)
     (font, key)
     Lisp_Object font, key;
{
  int idx;

  CHECK_FONT (font);
  CHECK_SYMBOL (key);

  idx = get_font_prop_index (key);
  if (idx >= FONT_WEIGHT_INDEX && idx <= FONT_WIDTH_INDEX)
    return font_style_symbolic (font, idx, 0);
  if (idx >= 0 && idx < FONT_EXTRA_INDEX)
    return AREF (font, idx);
  return Fcdr (Fassq (key, AREF (font, FONT_EXTRA_INDEX)));
}

#ifdef HAVE_WINDOW_SYSTEM

DEFUN ("font-face-attributes", Ffont_face_attributes, Sfont_face_attributes, 1, 2, 0,
       doc: /* Return a plist of face attributes generated by FONT.
FONT is a font name, a font-spec, a font-entity, or a font-object.
The return value is a list of the form

\(:family FAMILY :height HEIGHT :weight WEIGHT :slant SLANT :width WIDTH)

where FAMILY, HEIGHT, WEIGHT, SLANT, and WIDTH are face attribute values
compatible with `set-face-attribute'.  Some of these key-attribute pairs
may be omitted from the list if they are not specified by FONT.

The optional argument FRAME specifies the frame that the face attributes
are to be displayed on.  If omitted, the selected frame is used.  */)
     (font, frame)
     Lisp_Object font, frame;
{
  struct frame *f;
  Lisp_Object plist[10];
  Lisp_Object val;
  int n = 0;

  if (NILP (frame))
    frame = selected_frame;
  CHECK_LIVE_FRAME (frame);
  f = XFRAME (frame);

  if (STRINGP (font))
    {
      int fontset = fs_query_fontset (font, 0);
      Lisp_Object name = font;
      if (fontset >= 0)
	font = fontset_ascii (fontset);
      font = font_spec_from_name (name);
      if (! FONTP (font))
	signal_error ("Invalid font name", name);
    }
  else if (! FONTP (font))
    signal_error ("Invalid font object", font);

  val = AREF (font, FONT_FAMILY_INDEX);
  if (! NILP (val))
    {
      plist[n++] = QCfamily;
      plist[n++] = SYMBOL_NAME (val);
    }

  val = AREF (font, FONT_SIZE_INDEX);
  if (INTEGERP (val))
    {
      Lisp_Object font_dpi = AREF (font, FONT_DPI_INDEX);
      int dpi = INTEGERP (font_dpi) ? XINT (font_dpi) : f->resy;
      plist[n++] = QCheight;
      plist[n++] = make_number (PIXEL_TO_POINT (XINT (val) * 10, dpi));
    }
  else if (FLOATP (val))
    {
      plist[n++] = QCheight;
      plist[n++] = make_number (10 * (int) XFLOAT_DATA (val));
    }

  val = FONT_WEIGHT_FOR_FACE (font);
  if (! NILP (val))
    {
      plist[n++] = QCweight;
      plist[n++] = val;
    }

  val = FONT_SLANT_FOR_FACE (font);
  if (! NILP (val))
    {
      plist[n++] = QCslant;
      plist[n++] = val;
    }

  val = FONT_WIDTH_FOR_FACE (font);
  if (! NILP (val))
    {
      plist[n++] = QCwidth;
      plist[n++] = val;
    }

  return Flist (n, plist);
}

#endif

DEFUN ("font-put", Ffont_put, Sfont_put, 3, 3, 0,
       doc: /* Set one property of FONT-SPEC: give property PROP value VAL.  */)
     (font_spec, prop, val)
     Lisp_Object font_spec, prop, val;
{
  int idx;

  CHECK_FONT_SPEC (font_spec);
  idx = get_font_prop_index (prop);
  if (idx >= 0 && idx < FONT_EXTRA_INDEX)
    ASET (font_spec, idx, font_prop_validate (idx, Qnil, val));
  else
    font_put_extra (font_spec, prop, font_prop_validate (0, prop, val));
  return val;
}

DEFUN ("list-fonts", Flist_fonts, Slist_fonts, 1, 4, 0,
       doc: /* List available fonts matching FONT-SPEC on the current frame.
Optional 2nd argument FRAME specifies the target frame.
Optional 3rd argument NUM, if non-nil, limits the number of returned fonts.
Optional 4th argument PREFER, if non-nil, is a font-spec to
control the order of the returned list.  Fonts are sorted by
how close they are to PREFER.  */)
     (font_spec, frame, num, prefer)
     Lisp_Object font_spec, frame, num, prefer;
{
  Lisp_Object vec, list;
  int n = 0;

  if (NILP (frame))
    frame = selected_frame;
  CHECK_LIVE_FRAME (frame);
  CHECK_FONT_SPEC (font_spec);
  if (! NILP (num))
    {
      CHECK_NUMBER (num);
      n = XINT (num);
      if (n <= 0)
	return Qnil;
    }
  if (! NILP (prefer))
    CHECK_FONT_SPEC (prefer);

  list = font_list_entities (frame, font_spec);
  if (NILP (list))
    return Qnil;
  if (NILP (XCDR (list))
      && ASIZE (XCAR (list)) == 1)
    return Fcons (AREF (XCAR (list), 0), Qnil);

  if (! NILP (prefer))
    vec = font_sort_entities (list, prefer, frame, 0);
  else
    vec = font_vconcat_entity_vectors (list);
  if (n == 0 || n >= ASIZE (vec))
    {
      Lisp_Object args[2];

      args[0] = vec;
      args[1] = Qnil;
      list = Fappend (2, args);
    }
  else
    {
      for (list = Qnil, n--; n >= 0; n--)
	list = Fcons (AREF (vec, n), list);
    }
  return list;
}

DEFUN ("font-family-list", Ffont_family_list, Sfont_family_list, 0, 1, 0,
       doc: /* List available font families on the current frame.
Optional argument FRAME, if non-nil, specifies the target frame.  */)
     (frame)
     Lisp_Object frame;
{
  FRAME_PTR f;
  struct font_driver_list *driver_list;
  Lisp_Object list;

  if (NILP (frame))
    frame = selected_frame;
  CHECK_LIVE_FRAME (frame);
  f = XFRAME (frame);
  list = Qnil;
  for (driver_list = f->font_driver_list; driver_list;
       driver_list = driver_list->next)
    if (driver_list->driver->list_family)
      {
	Lisp_Object val = driver_list->driver->list_family (frame);
	Lisp_Object tail = list;

	for (; CONSP (val); val = XCDR (val))
	  if (NILP (Fmemq (XCAR (val), tail))
	      && SYMBOLP (XCAR (val)))
	    list = Fcons (SYMBOL_NAME (XCAR (val)), list);
      }
  return list;
}

DEFUN ("find-font", Ffind_font, Sfind_font, 1, 2, 0,
       doc: /* Return a font-entity matching with FONT-SPEC on the current frame.
Optional 2nd argument FRAME, if non-nil, specifies the target frame.  */)
     (font_spec, frame)
     Lisp_Object font_spec, frame;
{
  Lisp_Object val = Flist_fonts (font_spec, frame, make_number (1), Qnil);

  if (CONSP (val))
    val = XCAR (val);
  return val;
}

DEFUN ("font-xlfd-name", Ffont_xlfd_name, Sfont_xlfd_name, 1, 2, 0,
       doc: /*  Return XLFD name of FONT.
FONT is a font-spec, font-entity, or font-object.
If the name is too long for XLFD (maximum 255 chars), return nil.
If the 2nd optional arg FOLD-WILDCARDS is non-nil,
the consecutive wildcards are folded to one.  */)
     (font, fold_wildcards)
     Lisp_Object font, fold_wildcards;
{
  char name[256];
  int pixel_size = 0;

  CHECK_FONT (font);

  if (FONT_OBJECT_P (font))
    {
      Lisp_Object font_name = AREF (font, FONT_NAME_INDEX);

      if (STRINGP (font_name)
	  && SDATA (font_name)[0] == '-')
	{
	  if (NILP (fold_wildcards))
	    return font_name;
	  strcpy (name, (char *) SDATA (font_name));
	  goto done;
	}
      pixel_size = XFONT_OBJECT (font)->pixel_size;
    }
  if (font_unparse_xlfd (font, pixel_size, name, 256) < 0)
    return Qnil;
 done:
  if (! NILP (fold_wildcards))
    {
      char *p0 = name, *p1;

      while ((p1 = strstr (p0, "-*-*")))
	{
	  strcpy (p1, p1 + 2);
	  p0 = p1;
	}
    }

  return build_string (name);
}

DEFUN ("clear-font-cache", Fclear_font_cache, Sclear_font_cache, 0, 0, 0,
       doc: /* Clear font cache.  */)
     ()
{
  Lisp_Object list, frame;

  FOR_EACH_FRAME (list, frame)
    {
      FRAME_PTR f = XFRAME (frame);
      struct font_driver_list *driver_list = f->font_driver_list;

      for (; driver_list; driver_list = driver_list->next)
	if (driver_list->on)
	  {
	    Lisp_Object cache = driver_list->driver->get_cache (f);
	    Lisp_Object val, tmp;

	    val = XCDR (cache);
	    while (! NILP (val)
		   && ! EQ (XCAR (XCAR (val)), driver_list->driver->type))
	      val = XCDR (val);
	    font_assert (! NILP (val));
	    tmp = XCDR (XCAR (val));
	    if (XINT (XCAR (tmp)) == 0)
	      {
		font_clear_cache (f, XCAR (val), driver_list->driver);
		XSETCDR (cache, XCDR (val));
	      }
	  }
    }

  return Qnil;
}


void
font_fill_lglyph_metrics (glyph, font_object)
     Lisp_Object glyph, font_object;
{
  struct font *font = XFONT_OBJECT (font_object);
  unsigned code;
  /* ecode used in LGLYPH_SET_CODE to avoid compiler warnings.  */
  EMACS_INT ecode = font->driver->encode_char (font, LGLYPH_CHAR (glyph));
  struct font_metrics metrics;

  LGLYPH_SET_CODE (glyph, ecode);
  code = ecode;
  font->driver->text_extents (font, &code, 1, &metrics);
  LGLYPH_SET_LBEARING (glyph, metrics.lbearing);
  LGLYPH_SET_RBEARING (glyph, metrics.rbearing);
  LGLYPH_SET_WIDTH (glyph, metrics.width);
  LGLYPH_SET_ASCENT (glyph, metrics.ascent);
  LGLYPH_SET_DESCENT (glyph, metrics.descent);
}


DEFUN ("font-shape-gstring", Ffont_shape_gstring, Sfont_shape_gstring, 1, 1, 0,
       doc: /* Shape the glyph-string GSTRING.
Shaping means substituting glyphs and/or adjusting positions of glyphs
to get the correct visual image of character sequences set in the
header of the glyph-string.

If the shaping was successful, the value is GSTRING itself or a newly
created glyph-string.  Otherwise, the value is nil.  */)
     (gstring)
     Lisp_Object gstring;
{
  struct font *font;
  Lisp_Object font_object, n, glyph;
  int i, j, from, to;

  if (! composition_gstring_p (gstring))
    signal_error ("Invalid glyph-string: ", gstring);
  if (! NILP (LGSTRING_ID (gstring)))
    return gstring;
  font_object = LGSTRING_FONT (gstring);
  CHECK_FONT_OBJECT (font_object);
  font = XFONT_OBJECT (font_object);
  if (! font->driver->shape)
    return Qnil;

  /* Try at most three times with larger gstring each time.  */
  for (i = 0; i < 3; i++)
    {
      n = font->driver->shape (gstring);
      if (INTEGERP (n))
	break;
      gstring = larger_vector (gstring,
			       ASIZE (gstring) + LGSTRING_GLYPH_LEN (gstring),
			       Qnil);
    }
  if (i == 3 || XINT (n) == 0)
    return Qnil;

  glyph = LGSTRING_GLYPH (gstring, 0);
  from = LGLYPH_FROM (glyph);
  to = LGLYPH_TO (glyph);
  for (i = 1, j = 0; i < LGSTRING_GLYPH_LEN (gstring); i++)
    {
      Lisp_Object this = LGSTRING_GLYPH (gstring, i);

      if (NILP (this))
	break;
      if (NILP (LGLYPH_ADJUSTMENT (this)))
	{
	  if (j < i - 1)
	    for (; j < i; j++)
	      {
		glyph = LGSTRING_GLYPH (gstring, j);
		LGLYPH_SET_FROM (glyph, from);
		LGLYPH_SET_TO (glyph, to);
	      }
	  from = LGLYPH_FROM (this);
	  to = LGLYPH_TO (this);
	  j = i;
	}
      else
	{
	  if (from > LGLYPH_FROM (this))
	    from = LGLYPH_FROM (this);
	  if (to < LGLYPH_TO (this))
	    to = LGLYPH_TO (this);
	}
    }
  if (j < i - 1)
    for (; j < i; j++)
      {
	glyph = LGSTRING_GLYPH (gstring, j);
	LGLYPH_SET_FROM (glyph, from);
	LGLYPH_SET_TO (glyph, to);
      }
  return composition_gstring_put_cache (gstring, XINT (n));
}

DEFUN ("font-variation-glyphs", Ffont_variation_glyphs, Sfont_variation_glyphs,
       2, 2, 0,
       doc: /* Return a list of variation glyphs for CHAR in FONT-OBJECT.
Each element of the value is a cons (VARIATION-SELECTOR . GLYPH-ID),
where
  VARIATION-SELECTOR is a chracter code of variation selection
    (#xFE00..#xFE0F or #xE0100..#xE01EF)
  GLYPH-ID is a glyph code of the corresponding variation glyph.  */)
     (font_object, character)
     Lisp_Object font_object, character;
{
  unsigned variations[256];
  struct font *font;
  int i, n;
  Lisp_Object val;

  CHECK_FONT_OBJECT (font_object);
  CHECK_CHARACTER (character);
  font = XFONT_OBJECT (font_object);
  if (! font->driver->get_variation_glyphs)
    return Qnil;
  n = font->driver->get_variation_glyphs (font, XINT (character), variations);
  if (! n)
    return Qnil;
  val = Qnil;
  for (i = 0; i < 255; i++)
    if (variations[i])
      {
	Lisp_Object code;
	int vs = (i < 16 ? 0xFE00 + i : 0xE0100 + (i - 16));
	/* Stops GCC whining about limited range of data type.	*/
	EMACS_INT var = variations[i];

	if (var > MOST_POSITIVE_FIXNUM)
	  code = Fcons (make_number ((variations[i]) >> 16),
			make_number ((variations[i]) & 0xFFFF));
	else
	  code = make_number (variations[i]);
	val = Fcons (Fcons (make_number (vs), code), val);
      }
  return val;
}

#if 0

DEFUN ("font-drive-otf", Ffont_drive_otf, Sfont_drive_otf, 6, 6, 0,
       doc: /* Apply OpenType features on glyph-string GSTRING-IN.
OTF-FEATURES specifies which features to apply in this format:
  (SCRIPT LANGSYS GSUB GPOS)
where
  SCRIPT is a symbol specifying a script tag of OpenType,
  LANGSYS is a symbol specifying a langsys tag of OpenType,
  GSUB and GPOS, if non-nil, are lists of symbols specifying feature tags.

If LANGYS is nil, the default langsys is selected.

The features are applied in the order they appear in the list.  The
symbol `*' means to apply all available features not present in this
list, and the remaining features are ignored.  For instance, (vatu
pstf * haln) is to apply vatu and pstf in this order, then to apply
all available features other than vatu, pstf, and haln.

The features are applied to the glyphs in the range FROM and TO of
the glyph-string GSTRING-IN.

If some feature is actually applicable, the resulting glyphs are
produced in the glyph-string GSTRING-OUT from the index INDEX.  In
this case, the value is the number of produced glyphs.

If no feature is applicable, no glyph is produced in GSTRING-OUT, and
the value is 0.

If GSTRING-OUT is too short to hold produced glyphs, no glyphs are
produced in GSTRING-OUT, and the value is nil.

See the documentation of `font-make-gstring' for the format of
glyph-string.  */)
     (otf_features, gstring_in, from, to, gstring_out, index)
     Lisp_Object otf_features, gstring_in, from, to, gstring_out, index;
{
  Lisp_Object font_object = LGSTRING_FONT (gstring_in);
  Lisp_Object val;
  struct font *font;
  int len, num;

  check_otf_features (otf_features);
  CHECK_FONT_OBJECT (font_object);
  font = XFONT_OBJECT (font_object);
  if (! font->driver->otf_drive)
    error ("Font backend %s can't drive OpenType GSUB table",
	   SDATA (SYMBOL_NAME (font->driver->type)));
  CHECK_CONS (otf_features);
  CHECK_SYMBOL (XCAR (otf_features));
  val = XCDR (otf_features);
  CHECK_SYMBOL (XCAR (val));
  val = XCDR (otf_features);
  if (! NILP (val))
    CHECK_CONS (val);
  len = check_gstring (gstring_in);
  CHECK_VECTOR (gstring_out);
  CHECK_NATNUM (from);
  CHECK_NATNUM (to);
  CHECK_NATNUM (index);

  if (XINT (from) >= XINT (to) || XINT (to) > len)
    args_out_of_range_3 (from, to, make_number (len));
  if (XINT (index) >= ASIZE (gstring_out))
    args_out_of_range (index, make_number (ASIZE (gstring_out)));
  num = font->driver->otf_drive (font, otf_features,
				 gstring_in, XINT (from), XINT (to),
				 gstring_out, XINT (index), 0);
  if (num < 0)
    return Qnil;
  return make_number (num);
}

DEFUN ("font-otf-alternates", Ffont_otf_alternates, Sfont_otf_alternates,
       3, 3, 0,
       doc: /* Return a list of alternate glyphs of CHARACTER in FONT-OBJECT.
OTF-FEATURES specifies which features of the font FONT-OBJECT to apply
in this format:
  (SCRIPT LANGSYS FEATURE ...)
See the documentation of `font-drive-otf' for more detail.

The value is a list of cons cells of the format (GLYPH-ID . CHARACTER),
where GLYPH-ID is a glyph index of the font, and CHARACTER is a
character code corresponding to the glyph or nil if there's no
corresponding character.  */)
     (font_object, character, otf_features)
     Lisp_Object font_object, character, otf_features;
{
  struct font *font;
  Lisp_Object gstring_in, gstring_out, g;
  Lisp_Object alternates;
  int i, num;

  CHECK_FONT_GET_OBJECT (font_object, font);
  if (! font->driver->otf_drive)
    error ("Font backend %s can't drive OpenType GSUB table",
	   SDATA (SYMBOL_NAME (font->driver->type)));
  CHECK_CHARACTER (character);
  CHECK_CONS (otf_features);

  gstring_in = Ffont_make_gstring (font_object, make_number (1));
  g = LGSTRING_GLYPH (gstring_in, 0);
  LGLYPH_SET_CHAR (g, XINT (character));
  gstring_out = Ffont_make_gstring (font_object, make_number (10));
  while ((num = font->driver->otf_drive (font, otf_features, gstring_in, 0, 1,
					 gstring_out, 0, 1)) < 0)
    gstring_out = Ffont_make_gstring (font_object,
				      make_number (ASIZE (gstring_out) * 2));
  alternates = Qnil;
  for (i = 0; i < num; i++)
    {
      Lisp_Object g = LGSTRING_GLYPH (gstring_out, i);
      int c = LGLYPH_CHAR (g);
      unsigned code = LGLYPH_CODE (g);

      alternates = Fcons (Fcons (make_number (code),
				 c > 0 ? make_number (c) : Qnil),
			  alternates);
    }
  return Fnreverse (alternates);
}
#endif	/* 0 */

#ifdef FONT_DEBUG

DEFUN ("open-font", Fopen_font, Sopen_font, 1, 3, 0,
       doc: /* Open FONT-ENTITY.  */)
     (font_entity, size, frame)
     Lisp_Object font_entity;
     Lisp_Object size;
     Lisp_Object frame;
{
  int isize;

  CHECK_FONT_ENTITY (font_entity);
  if (NILP (frame))
    frame = selected_frame;
  CHECK_LIVE_FRAME (frame);

  if (NILP (size))
    isize = XINT (AREF (font_entity, FONT_SIZE_INDEX));
  else
    {
      CHECK_NUMBER_OR_FLOAT (size);
      if (FLOATP (size))
	isize = POINT_TO_PIXEL (XFLOAT_DATA (size), XFRAME (frame)->resy);
      else
	isize = XINT (size);
      if (isize == 0)
	isize = 120;
    }
  return font_open_entity (XFRAME (frame), font_entity, isize);
}

DEFUN ("close-font", Fclose_font, Sclose_font, 1, 2, 0,
       doc: /* Close FONT-OBJECT.  */)
     (font_object, frame)
     Lisp_Object font_object, frame;
{
  CHECK_FONT_OBJECT (font_object);
  if (NILP (frame))
    frame = selected_frame;
  CHECK_LIVE_FRAME (frame);
  font_close_object (XFRAME (frame), font_object);
  return Qnil;
}

DEFUN ("query-font", Fquery_font, Squery_font, 1, 1, 0,
       doc: /* Return information about FONT-OBJECT.
The value is a vector:
  [ NAME FILENAME PIXEL-SIZE SIZE ASCENT DESCENT SPACE-WIDTH AVERAGE-WIDTH
    CAPABILITY ]

NAME is a string of the font name (or nil if the font backend doesn't
provide a name).

FILENAME is a string of the font file (or nil if the font backend
doesn't provide a file name).

PIXEL-SIZE is a pixel size by which the font is opened.

SIZE is a maximum advance width of the font in pixels.

ASCENT, DESCENT, SPACE-WIDTH, AVERAGE-WIDTH are metrics of the font in
pixels.

CAPABILITY is a list whose first element is a symbol representing the
font format \(x, opentype, truetype, type1, pcf, or bdf) and the
remaining elements describe the details of the font capability.

If the font is OpenType font, the form of the list is
  \(opentype GSUB GPOS)
where GSUB shows which "GSUB" features the font supports, and GPOS
shows which "GPOS" features the font supports.  Both GSUB and GPOS are
lists of the format:
  \((SCRIPT (LANGSYS FEATURE ...) ...) ...)

If the font is not OpenType font, currently the length of the form is
one.

SCRIPT is a symbol representing OpenType script tag.

LANGSYS is a symbol representing OpenType langsys tag, or nil
representing the default langsys.

FEATURE is a symbol representing OpenType feature tag.

If the font is not OpenType font, CAPABILITY is nil.  */)
     (font_object)
     Lisp_Object font_object;
{
  struct font *font;
  Lisp_Object val;

  CHECK_FONT_GET_OBJECT (font_object, font);

  val = Fmake_vector (make_number (9), Qnil);
  ASET (val, 0, AREF (font_object, FONT_NAME_INDEX));
  ASET (val, 1, AREF (font_object, FONT_FILE_INDEX));
  ASET (val, 2, make_number (font->pixel_size));
  ASET (val, 3, make_number (font->max_width));
  ASET (val, 4, make_number (font->ascent));
  ASET (val, 5, make_number (font->descent));
  ASET (val, 6, make_number (font->space_width));
  ASET (val, 7, make_number (font->average_width));
  if (font->driver->otf_capability)
    ASET (val, 8, Fcons (Qopentype, font->driver->otf_capability (font)));
  return val;
}

DEFUN ("get-font-glyphs", Fget_font_glyphs, Sget_font_glyphs, 2, 2, 0,
       doc: /* Return a vector of glyphs of FONT-OBJECT for drawing STRING.
Each element is a vector [GLYPH-CODE LBEARING RBEARING WIDTH ASCENT DESCENT].  */)
     (font_object, string)
     Lisp_Object font_object, string;
{
  struct font *font;
  int i, len;
  Lisp_Object vec;

  CHECK_FONT_GET_OBJECT (font_object, font);
  CHECK_STRING (string);
  len = SCHARS (string);
  vec = Fmake_vector (make_number (len), Qnil);
  for (i = 0; i < len; i++)
    {
      Lisp_Object ch = Faref (string, make_number (i));
      Lisp_Object val;
      int c = XINT (ch);
      unsigned code;
      EMACS_INT cod;
      struct font_metrics metrics;

      cod = code = font->driver->encode_char (font, c);
      if (code == FONT_INVALID_CODE)
	continue;
      val = Fmake_vector (make_number (6), Qnil);
      if (cod <= MOST_POSITIVE_FIXNUM)
	ASET (val, 0, make_number (code));
      else
	ASET (val, 0, Fcons (make_number (code >> 16),
			     make_number (code & 0xFFFF)));
      font->driver->text_extents (font, &code, 1, &metrics);
      ASET (val, 1, make_number (metrics.lbearing));
      ASET (val, 2, make_number (metrics.rbearing));
      ASET (val, 3, make_number (metrics.width));
      ASET (val, 4, make_number (metrics.ascent));
      ASET (val, 5, make_number (metrics.descent));
      ASET (vec, i, val);
    }
  return vec;
}

DEFUN ("font-match-p", Ffont_match_p, Sfont_match_p, 2, 2, 0,
       doc: /* Return t if and only if font-spec SPEC matches with FONT.
FONT is a font-spec, font-entity, or font-object. */)
     (spec, font)
     Lisp_Object spec, font;
{
  CHECK_FONT_SPEC (spec);
  CHECK_FONT (font);

  return (font_match_p (spec, font) ? Qt : Qnil);
}

DEFUN ("font-at", Ffont_at, Sfont_at, 1, 3, 0,
       doc: /* Return a font-object for displaying a character at POSITION.
Optional second arg WINDOW, if non-nil, is a window displaying
the current buffer.  It defaults to the currently selected window.  */)
     (position, window, string)
     Lisp_Object position, window, string;
{
  struct window *w;
  EMACS_INT pos;

  if (NILP (string))
    {
      CHECK_NUMBER_COERCE_MARKER (position);
      pos = XINT (position);
      if (pos < BEGV || pos >= ZV)
	args_out_of_range_3 (position, make_number (BEGV), make_number (ZV));
    }
  else
    {
      CHECK_NUMBER (position);
      CHECK_STRING (string);
      pos = XINT (position);
      if (pos < 0 || pos >= SCHARS (string))
	args_out_of_range (string, position);
    }
  if (NILP (window))
    window = selected_window;
  CHECK_LIVE_WINDOW (window);
  w = XWINDOW (window);

  return font_at (-1, pos, NULL, w, string);
}

#if 0
DEFUN ("draw-string", Fdraw_string, Sdraw_string, 2, 2, 0,
       doc: /*  Draw STRING by FONT-OBJECT on the top left corner of the current frame.
The value is a number of glyphs drawn.
Type C-l to recover what previously shown.  */)
     (font_object, string)
     Lisp_Object font_object, string;
{
  Lisp_Object frame = selected_frame;
  FRAME_PTR f = XFRAME (frame);
  struct font *font;
  struct face *face;
  int i, len, width;
  unsigned *code;

  CHECK_FONT_GET_OBJECT (font_object, font);
  CHECK_STRING (string);
  len = SCHARS (string);
  code = alloca (sizeof (unsigned) * len);
  for (i = 0; i < len; i++)
    {
      Lisp_Object ch = Faref (string, make_number (i));
      Lisp_Object val;
      int c = XINT (ch);

      code[i] = font->driver->encode_char (font, c);
      if (code[i] == FONT_INVALID_CODE)
	break;
    }
  face = FACE_FROM_ID (f, DEFAULT_FACE_ID);
  face->fontp = font;
  if (font->driver->prepare_face)
    font->driver->prepare_face (f, face);
  width = font->driver->text_extents (font, code, i, NULL);
  len = font->driver->draw_text (f, face, 0, font->ascent, code, i, width);
  if (font->driver->done_face)
    font->driver->done_face (f, face);
  face->fontp = NULL;
  return make_number (len);
}
#endif

#endif	/* FONT_DEBUG */

#ifdef HAVE_WINDOW_SYSTEM

DEFUN ("font-info", Ffont_info, Sfont_info, 1, 2, 0,
       doc: /* Return information about a font named NAME on frame FRAME.
If FRAME is omitted or nil, use the selected frame.
The returned value is a vector of OPENED-NAME, FULL-NAME, SIZE,
  HEIGHT, BASELINE-OFFSET, RELATIVE-COMPOSE, and DEFAULT-ASCENT,
where
  OPENED-NAME is the name used for opening the font,
  FULL-NAME is the full name of the font,
  SIZE is the pixelsize of the font,
  HEIGHT is the pixel-height of the font (i.e ascent + descent),
  BASELINE-OFFSET is the upward offset pixels from ASCII baseline,
  RELATIVE-COMPOSE and DEFAULT-ASCENT are the numbers controlling
    how to compose characters.
If the named font is not yet loaded, return nil.  */)
     (name, frame)
     Lisp_Object name, frame;
{
  FRAME_PTR f;
  struct font *font;
  Lisp_Object info;
  Lisp_Object font_object;

  (*check_window_system_func) ();

  if (! FONTP (name))
    CHECK_STRING (name);
  if (NILP (frame))
    frame = selected_frame;
  CHECK_LIVE_FRAME (frame);
  f = XFRAME (frame);

  if (STRINGP (name))
    {
      int fontset = fs_query_fontset (name, 0);

      if (fontset >= 0)
	name = fontset_ascii (fontset);
      font_object = font_open_by_name (f, (char *) SDATA (name));
    }
  else if (FONT_OBJECT_P (name))
    font_object = name;
  else if (FONT_ENTITY_P (name))
    font_object = font_open_entity (f, name, 0);
  else
    {
      struct face *face = FACE_FROM_ID (f, DEFAULT_FACE_ID);
      Lisp_Object entity = font_matching_entity (f, face->lface, name);

      font_object = ! NILP (entity) ? font_open_entity (f, entity, 0) : Qnil;
    }
  if (NILP (font_object))
    return Qnil;
  font = XFONT_OBJECT (font_object);

  info = Fmake_vector (make_number (7), Qnil);
  XVECTOR (info)->contents[0] = AREF (font_object, FONT_NAME_INDEX);
  XVECTOR (info)->contents[1] = AREF (font_object, FONT_FULLNAME_INDEX);
  XVECTOR (info)->contents[2] = make_number (font->pixel_size);
  XVECTOR (info)->contents[3] = make_number (font->height);
  XVECTOR (info)->contents[4] = make_number (font->baseline_offset);
  XVECTOR (info)->contents[5] = make_number (font->relative_compose);
  XVECTOR (info)->contents[6] = make_number (font->default_ascent);

#if 0
  /* As font_object is still in FONT_OBJLIST of the entity, we can't
     close it now.  Perhaps, we should manage font-objects
     by `reference-count'.  */
  font_close_object (f, font_object);
#endif
  return info;
}
#endif


#define BUILD_STYLE_TABLE(TBL) \
  build_style_table ((TBL), sizeof TBL / sizeof (struct table_entry))

static Lisp_Object
build_style_table (entry, nelement)
     struct table_entry *entry;
     int nelement;
{
  int i, j;
  Lisp_Object table, elt;

  table = Fmake_vector (make_number (nelement), Qnil);
  for (i = 0; i < nelement; i++)
    {
      for (j = 0; entry[i].names[j]; j++);
      elt = Fmake_vector (make_number (j + 1), Qnil);
      ASET (elt, 0, make_number (entry[i].numeric));
      for (j = 0; entry[i].names[j]; j++)
	ASET (elt, j + 1, intern_c_string (entry[i].names[j]));
      ASET (table, i, elt);
    }
  return table;
}

Lisp_Object Vfont_log;

/* The deferred font-log data of the form [ACTION ARG RESULT].
   If ACTION is not nil, that is added to the log when font_add_log is
   called next time.  At that time, ACTION is set back to nil.  */
static Lisp_Object Vfont_log_deferred;

/* Prepend the font-related logging data in Vfont_log if it is not
   `t'.  ACTION describes a kind of font-related action (e.g. listing,
   opening), ARG is the argument for the action, and RESULT is the
   result of the action.  */
void
font_add_log (action, arg, result)
     char *action;
     Lisp_Object arg, result;
{
  Lisp_Object tail, val;
  int i;

  if (EQ (Vfont_log, Qt))
    return;
  if (STRINGP (AREF (Vfont_log_deferred, 0)))
    {
      char *str = (char *) SDATA (AREF (Vfont_log_deferred, 0));

      ASET (Vfont_log_deferred, 0, Qnil);
      font_add_log (str, AREF (Vfont_log_deferred, 1),
		    AREF (Vfont_log_deferred, 2));
    }

  if (FONTP (arg))
    {
      Lisp_Object tail, elt;
      Lisp_Object equalstr = build_string ("=");

      val = Ffont_xlfd_name (arg, Qt);
      for (tail = AREF (arg, FONT_EXTRA_INDEX); CONSP (tail);
	   tail = XCDR (tail))
	{
	  elt = XCAR (tail);
	  if (EQ (XCAR (elt), QCscript)
	      && SYMBOLP (XCDR (elt)))
	    val = concat3 (val, SYMBOL_NAME (QCscript),
			   concat2 (equalstr, SYMBOL_NAME (XCDR (elt))));
	  else if (EQ (XCAR (elt), QClang)
		   && SYMBOLP (XCDR (elt)))
	    val = concat3 (val, SYMBOL_NAME (QClang),
			   concat2 (equalstr, SYMBOL_NAME (XCDR (elt))));
	  else if (EQ (XCAR (elt), QCotf)
		   && CONSP (XCDR (elt)) && SYMBOLP (XCAR (XCDR (elt))))
	    val = concat3 (val, SYMBOL_NAME (QCotf),
			   concat2 (equalstr,
				    SYMBOL_NAME (XCAR (XCDR (elt)))));
	}
      arg = val;
    }

  if (CONSP (result)
      && VECTORP (XCAR (result))
      && ASIZE (XCAR (result)) > 0
      && FONTP (AREF (XCAR (result), 0)))
    result = font_vconcat_entity_vectors (result);
  if (FONTP (result))
    {
      val = Ffont_xlfd_name (result, Qt);
      if (! FONT_SPEC_P (result))
	val = concat3 (SYMBOL_NAME (AREF (result, FONT_TYPE_INDEX)),
		       build_string (":"), val);
      result = val;
    }
  else if (CONSP (result))
    {
      result = Fcopy_sequence (result);
      for (tail = result; CONSP (tail); tail = XCDR (tail))
	{
	  val = XCAR (tail);
	  if (FONTP (val))
	    val = Ffont_xlfd_name (val, Qt);
	  XSETCAR (tail, val);
	}
    }
  else if (VECTORP (result))
    {
      result = Fcopy_sequence (result);
      for (i = 0; i < ASIZE (result); i++)
	{
	  val = AREF (result, i);
	  if (FONTP (val))
	    val = Ffont_xlfd_name (val, Qt);
	  ASET (result, i, val);
	}
    }
  Vfont_log = Fcons (list3 (intern (action), arg, result), Vfont_log);
}

/* Record a font-related logging data to be added to Vfont_log when
   font_add_log is called next time.  ACTION, ARG, RESULT are the same
   as font_add_log.  */

void
font_deferred_log (action, arg, result)
     char *action;
     Lisp_Object arg, result;
{
  if (EQ (Vfont_log, Qt))
    return;
  ASET (Vfont_log_deferred, 0, build_string (action));
  ASET (Vfont_log_deferred, 1, arg);
  ASET (Vfont_log_deferred, 2, result);
}

extern void syms_of_ftfont P_ (());
extern void syms_of_xfont P_ (());
extern void syms_of_xftfont P_ (());
extern void syms_of_ftxfont P_ (());
extern void syms_of_bdffont P_ (());
extern void syms_of_w32font P_ (());
extern void syms_of_macfont P_ (());
extern void syms_of_nsfont P_ (());

void
syms_of_font ()
{
  sort_shift_bits[FONT_TYPE_INDEX] = 0;
  sort_shift_bits[FONT_SLANT_INDEX] = 2;
  sort_shift_bits[FONT_WEIGHT_INDEX] = 9;
  sort_shift_bits[FONT_SIZE_INDEX] = 16;
  sort_shift_bits[FONT_WIDTH_INDEX] = 23;
  /* Note that the other elements in sort_shift_bits are not used.  */

  staticpro (&font_charset_alist);
  font_charset_alist = Qnil;

  DEFSYM (Qopentype, "opentype");

  DEFSYM (Qascii_0, "ascii-0");
  DEFSYM (Qiso8859_1, "iso8859-1");
  DEFSYM (Qiso10646_1, "iso10646-1");
  DEFSYM (Qunicode_bmp, "unicode-bmp");
  DEFSYM (Qunicode_sip, "unicode-sip");

  DEFSYM (QCf, "Cf");

  DEFSYM (QCotf, ":otf");
  DEFSYM (QClang, ":lang");
  DEFSYM (QCscript, ":script");
  DEFSYM (QCantialias, ":antialias");

  DEFSYM (QCfoundry, ":foundry");
  DEFSYM (QCadstyle, ":adstyle");
  DEFSYM (QCregistry, ":registry");
  DEFSYM (QCspacing, ":spacing");
  DEFSYM (QCdpi, ":dpi");
  DEFSYM (QCscalable, ":scalable");
  DEFSYM (QCavgwidth, ":avgwidth");
  DEFSYM (QCfont_entity, ":font-entity");
  DEFSYM (QCfc_unknown_spec, ":fc-unknown-spec");

  DEFSYM (Qc, "c");
  DEFSYM (Qm, "m");
  DEFSYM (Qp, "p");
  DEFSYM (Qd, "d");

  DEFSYM (Qja, "ja");
  DEFSYM (Qko, "ko");

  DEFSYM (QCuser_spec, "user-spec");

  staticpro (&null_vector);
  null_vector = Fmake_vector (make_number (0), Qnil);

  staticpro (&scratch_font_spec);
  scratch_font_spec = Ffont_spec (0, NULL);
  staticpro (&scratch_font_prefer);
  scratch_font_prefer = Ffont_spec (0, NULL);

  staticpro (&Vfont_log_deferred);
  Vfont_log_deferred = Fmake_vector (make_number (3), Qnil);

#if 0
#ifdef HAVE_LIBOTF
  staticpro (&otf_list);
  otf_list = Qnil;
#endif	/* HAVE_LIBOTF */
#endif	/* 0 */

  defsubr (&Sfontp);
  defsubr (&Sfont_spec);
  defsubr (&Sfont_get);
#ifdef HAVE_WINDOW_SYSTEM
  defsubr (&Sfont_face_attributes);
#endif
  defsubr (&Sfont_put);
  defsubr (&Slist_fonts);
  defsubr (&Sfont_family_list);
  defsubr (&Sfind_font);
  defsubr (&Sfont_xlfd_name);
  defsubr (&Sclear_font_cache);
  defsubr (&Sfont_shape_gstring);
  defsubr (&Sfont_variation_glyphs);
#if 0
  defsubr (&Sfont_drive_otf);
  defsubr (&Sfont_otf_alternates);
#endif	/* 0 */

#ifdef FONT_DEBUG
  defsubr (&Sopen_font);
  defsubr (&Sclose_font);
  defsubr (&Squery_font);
  defsubr (&Sget_font_glyphs);
  defsubr (&Sfont_match_p);
  defsubr (&Sfont_at);
#if 0
  defsubr (&Sdraw_string);
#endif
#endif	/* FONT_DEBUG */
#ifdef HAVE_WINDOW_SYSTEM
  defsubr (&Sfont_info);
#endif

  DEFVAR_LISP ("font-encoding-alist", &Vfont_encoding_alist,
	       doc: /*
Alist of fontname patterns vs the corresponding encoding and repertory info.
Each element looks like (REGEXP . (ENCODING . REPERTORY)),
where ENCODING is a charset or a char-table,
and REPERTORY is a charset, a char-table, or nil.

If ENCODING and REPERTORY are the same, the element can have the form
\(REGEXP . ENCODING).

ENCODING is for converting a character to a glyph code of the font.
If ENCODING is a charset, encoding a character by the charset gives
the corresponding glyph code.  If ENCODING is a char-table, looking up
the table by a character gives the corresponding glyph code.

REPERTORY specifies a repertory of characters supported by the font.
If REPERTORY is a charset, all characters beloging to the charset are
supported.  If REPERTORY is a char-table, all characters who have a
non-nil value in the table are supported.  If REPERTORY is nil, Emacs
gets the repertory information by an opened font and ENCODING.  */);
  Vfont_encoding_alist = Qnil;

  DEFVAR_LISP_NOPRO ("font-weight-table", &Vfont_weight_table,
	       doc: /*  Vector of valid font weight values.
Each element has the form:
    [NUMERIC-VALUE SYMBOLIC-NAME ALIAS-NAME ...]
NUMERIC-VALUE is an integer, and SYMBOLIC-NAME and ALIAS-NAME are symbols. */);
  Vfont_weight_table = BUILD_STYLE_TABLE (weight_table);

  DEFVAR_LISP_NOPRO ("font-slant-table", &Vfont_slant_table,
	       doc: /*  Vector of font slant symbols vs the corresponding numeric values.
See `font-weight-table' for the format of the vector. */);
  Vfont_slant_table = BUILD_STYLE_TABLE (slant_table);

  DEFVAR_LISP_NOPRO ("font-width-table", &Vfont_width_table,
	       doc: /*  Alist of font width symbols vs the corresponding numeric values.
See `font-weight-table' for the format of the vector. */);
  Vfont_width_table = BUILD_STYLE_TABLE (width_table);

  staticpro (&font_style_table);
  font_style_table = Fmake_vector (make_number (3), Qnil);
  ASET (font_style_table, 0, Vfont_weight_table);
  ASET (font_style_table, 1, Vfont_slant_table);
  ASET (font_style_table, 2, Vfont_width_table);

  DEFVAR_LISP ("font-log", &Vfont_log, doc: /*
*Logging list of font related actions and results.
The value t means to suppress the logging.
The initial value is set to nil if the environment variable
EMACS_FONT_LOG is set.  Otherwise, it is set to t.  */);
  Vfont_log = Qnil;

#ifdef HAVE_WINDOW_SYSTEM
#ifdef HAVE_FREETYPE
  syms_of_ftfont ();
#ifdef HAVE_X_WINDOWS
  syms_of_xfont ();
  syms_of_ftxfont ();
#ifdef HAVE_XFT
  syms_of_xftfont ();
#endif  /* HAVE_XFT */
#endif	/* HAVE_X_WINDOWS */
#else	/* not HAVE_FREETYPE */
#ifdef HAVE_X_WINDOWS
  syms_of_xfont ();
#endif	/* HAVE_X_WINDOWS */
#endif	/* not HAVE_FREETYPE */
#ifdef HAVE_BDFFONT
  syms_of_bdffont ();
#endif	/* HAVE_BDFFONT */
#ifdef WINDOWSNT
  syms_of_w32font ();
#endif	/* WINDOWSNT */
#ifdef HAVE_MACGUI
  syms_of_macfont ();
#endif	/* HAVE_MACGUI */
#ifdef HAVE_NS
  syms_of_nsfont ();
#endif	/* HAVE_NS */
#endif	/* HAVE_WINDOW_SYSTEM */
}

void
init_font ()
{
  Vfont_log = egetenv ("EMACS_FONT_LOG") ? Qnil : Qt;
}

/* arch-tag: 74c9475d-5976-4c93-a327-942ae3072846
   (do not change this comment) */<|MERGE_RESOLUTION|>--- conflicted
+++ resolved
@@ -3004,19 +3004,6 @@
   else if (CONSP (Vface_font_rescale_alist))
     scaled_pixel_size = pixel_size * font_rescale_ratio (entity);
 
-<<<<<<< HEAD
-#ifndef HAVE_X_WINDOWS
-  /* This doesn't work if you have changed hinting or any other parameter.
-     We need to make a new object in every case to be sure. */
-  for (objlist = AREF (entity, FONT_OBJLIST_INDEX); CONSP (objlist);
-       objlist = XCDR (objlist))
-    if (! NILP (AREF (XCAR (objlist), FONT_TYPE_INDEX))
-	&& XFONT_OBJECT (XCAR (objlist))->pixel_size == pixel_size)
-      return  XCAR (objlist);
-#endif
-
-=======
->>>>>>> fd102362
   val = AREF (entity, FONT_TYPE_INDEX);
   for (driver_list = f->font_driver_list;
        driver_list && ! EQ (driver_list->driver->type, val);
