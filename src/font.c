--- conflicted
+++ resolved
@@ -37,27 +37,9 @@
 #include "fontset.h"
 #include "font.h"
 
-<<<<<<< HEAD
-#ifdef HAVE_X_WINDOWS
-#include "xterm.h"
-#endif /* HAVE_X_WINDOWS */
-
-#ifdef HAVE_NTGUI
-#include "w32term.h"
-#endif /* HAVE_NTGUI */
-
-#ifdef HAVE_MACGUI
-#include "macterm.h"
-#endif /* HAVE_MACGUI */
-
-#ifdef HAVE_NS
-#include "nsterm.h"
-#endif /* HAVE_NS */
-=======
 #ifdef HAVE_WINDOW_SYSTEM
 #include TERM_HEADER
 #endif /* HAVE_WINDOW_SYSTEM */
->>>>>>> ea0d348b
 
 Lisp_Object Qopentype;
 
@@ -4371,9 +4353,6 @@
   if (XINT (n) < LGSTRING_GLYPH_LEN (gstring))
     LGSTRING_SET_GLYPH (gstring, XINT (n), Qnil);
 
-<<<<<<< HEAD
-#ifndef HAVE_MACGUI
-=======
   /* Check FROM_IDX and TO_IDX of each GLYPH in GSTRING to assure that
      GLYPHS covers all characters (except for the last few ones) in
      GSTRING.  More formally, provided that NCHARS is the number of
@@ -4388,7 +4367,6 @@
        else
          ;; Be sure to cover all characters.
          GLYPHS[i].FROM_IDX == GLYPHS[i-1].TO_IDX + 1 */
->>>>>>> ea0d348b
   glyph = LGSTRING_GLYPH (gstring, 0);
   from = LGLYPH_FROM (glyph);
   to = LGLYPH_TO (glyph);
@@ -4407,17 +4385,6 @@
       from = LGLYPH_FROM (glyph);
       to = LGLYPH_TO (glyph);
     }
-<<<<<<< HEAD
-  if (j < i - 1)
-    for (; j < i; j++)
-      {
-	glyph = LGSTRING_GLYPH (gstring, j);
-	LGLYPH_SET_FROM (glyph, from);
-	LGLYPH_SET_TO (glyph, to);
-      }
-#endif
-=======
->>>>>>> ea0d348b
   return composition_gstring_put_cache (gstring, XINT (n));
 
  shaper_error:
@@ -5272,14 +5239,10 @@
 #endif	/* HAVE_BDFFONT */
 #ifdef HAVE_NTGUI
   syms_of_w32font ();
-<<<<<<< HEAD
-#endif	/* WINDOWSNT */
+#endif	/* HAVE_NTGUI */
 #ifdef HAVE_MACGUI
   syms_of_macfont ();
 #endif	/* HAVE_MACGUI */
-=======
-#endif	/* HAVE_NTGUI */
->>>>>>> ea0d348b
 #ifdef HAVE_NS
   syms_of_nsfont ();
 #endif	/* HAVE_NS */
