/* X Communication module for terminals which understand the X protocol.

Copyright (C) 1989, 1993-2011  Free Software Foundation, Inc.

This file is part of GNU Emacs.

GNU Emacs is free software: you can redistribute it and/or modify
it under the terms of the GNU General Public License as published by
the Free Software Foundation, either version 3 of the License, or
(at your option) any later version.

GNU Emacs is distributed in the hope that it will be useful,
but WITHOUT ANY WARRANTY; without even the implied warranty of
MERCHANTABILITY or FITNESS FOR A PARTICULAR PURPOSE.  See the
GNU General Public License for more details.

You should have received a copy of the GNU General Public License
along with GNU Emacs.  If not, see <http://www.gnu.org/licenses/>.  */

/* New display code by Gerd Moellmann <gerd@gnu.org>.  */
/* Xt features made by Fred Pierresteguy.  */

#include <config.h>
#include <signal.h>
#include <stdio.h>
#include <setjmp.h>

#ifdef HAVE_X_WINDOWS

#include "lisp.h"
#include "blockinput.h"

/* Need syssignal.h for various externs and definitions that may be required
   by some configurations for calls to signal later in this source file.  */
#include "syssignal.h"

/* This may include sys/types.h, and that somehow loses
   if this is not done before the other system files.  */
#include "xterm.h"
#include <X11/cursorfont.h>

/* Load sys/types.h if not already loaded.
   In some systems loading it twice is suicidal.  */
#ifndef makedev
#include <sys/types.h>
#endif /* makedev */

#include <sys/ioctl.h>

#include "systime.h"

#include <fcntl.h>
#include <ctype.h>
#include <errno.h>
#include <setjmp.h>
#include <sys/stat.h>
/* Caused redefinition of DBL_DIG on Netbsd; seems not to be needed.  */
/* #include <sys/param.h>  */

#include "charset.h"
#include "character.h"
#include "coding.h"
#include "frame.h"
#include "dispextern.h"
#ifdef HAVE_XWIDGETS
#include "xwidget.h"
#endif
#include "fontset.h"
#include "termhooks.h"
#include "termopts.h"
#include "termchar.h"
#include "emacs-icon.h"
#include "disptab.h"
#include "buffer.h"
#include "window.h"
#include "keyboard.h"
#include "intervals.h"
#include "process.h"
#include "atimer.h"
#include "keymap.h"
#include "font.h"
#include "fontset.h"
#include "xsettings.h"
#include "xgselect.h"
#include "sysselect.h"

#ifdef USE_X_TOOLKIT
#include <X11/Shell.h>
#endif

#ifdef HAVE_SYS_TIME_H
#include <sys/time.h>
#endif

#include <unistd.h>

#ifdef USE_GTK
#include "gtkutil.h"
#ifdef HAVE_GTK3
#include <X11/Xproto.h>
#endif
#endif

#ifdef USE_LUCID
#include "../lwlib/xlwmenu.h"
#endif

#ifdef USE_X_TOOLKIT
#if !defined (NO_EDITRES)
#define HACK_EDITRES
extern void _XEditResCheckMessages (Widget, XtPointer, XEvent *, Boolean *);
#endif /* not NO_EDITRES */

/* Include toolkit specific headers for the scroll bar widget.  */

#ifdef USE_TOOLKIT_SCROLL_BARS
#if defined USE_MOTIF
#include <Xm/Xm.h>		/* for LESSTIF_VERSION */
#include <Xm/ScrollBar.h>
#else /* !USE_MOTIF i.e. use Xaw */

#ifdef HAVE_XAW3D
#include <X11/Xaw3d/Simple.h>
#include <X11/Xaw3d/Scrollbar.h>
#include <X11/Xaw3d/ThreeD.h>
#else /* !HAVE_XAW3D */
#include <X11/Xaw/Simple.h>
#include <X11/Xaw/Scrollbar.h>
#endif /* !HAVE_XAW3D */
#ifndef XtNpickTop
#define XtNpickTop "pickTop"
#endif /* !XtNpickTop */
#endif /* !USE_MOTIF */
#endif /* USE_TOOLKIT_SCROLL_BARS */

#endif /* USE_X_TOOLKIT */

#ifdef USE_X_TOOLKIT
#include "widget.h"
#ifndef XtNinitialState
#define XtNinitialState "initialState"
#endif
#endif

/* Default to using XIM if available.  */
#ifdef USE_XIM
int use_xim = 1;
#else
int use_xim = 0;  /* configure --without-xim */
#endif



/* Non-zero means that a HELP_EVENT has been generated since Emacs
   start.  */

static int any_help_event_p;

/* Last window where we saw the mouse.  Used by mouse-autoselect-window.  */
static Lisp_Object last_window;

/* This is a chain of structures for all the X displays currently in
   use.  */

struct x_display_info *x_display_list;

/* This is a list of cons cells, each of the form (NAME
   . FONT-LIST-CACHE), one for each element of x_display_list and in
   the same order.  NAME is the name of the frame.  FONT-LIST-CACHE
   records previous values returned by x-list-fonts.  */

Lisp_Object x_display_name_list;

/* Frame being updated by update_frame.  This is declared in term.c.
   This is set by update_begin and looked at by all the XT functions.
   It is zero while not inside an update.  In that case, the XT
   functions assume that `selected_frame' is the frame to apply to.  */

extern struct frame *updating_frame;

/* This is a frame waiting to be auto-raised, within XTread_socket.  */

static struct frame *pending_autoraise_frame;

/* This is a frame waiting for an event matching mask, within XTread_socket.  */

static struct {
  struct frame *f;
  int eventtype;
} pending_event_wait;

#ifdef USE_X_TOOLKIT
/* The application context for Xt use.  */
XtAppContext Xt_app_con;
static String Xt_default_resources[] = {0};

/* Non-zero means user is interacting with a toolkit scroll bar.  */

static int toolkit_scroll_bar_interaction;
#endif /* USE_X_TOOLKIT */

/* Non-zero timeout value means ignore next mouse click if it arrives
   before that timeout elapses (i.e. as part of the same sequence of
   events resulting from clicking on a frame to select it).  */

static unsigned long ignore_next_mouse_click_timeout;

/* Mouse movement.

   Formerly, we used PointerMotionHintMask (in standard_event_mask)
   so that we would have to call XQueryPointer after each MotionNotify
   event to ask for another such event.  However, this made mouse tracking
   slow, and there was a bug that made it eventually stop.

   Simply asking for MotionNotify all the time seems to work better.

   In order to avoid asking for motion events and then throwing most
   of them away or busy-polling the server for mouse positions, we ask
   the server for pointer motion hints.  This means that we get only
   one event per group of mouse movements.  "Groups" are delimited by
   other kinds of events (focus changes and button clicks, for
   example), or by XQueryPointer calls; when one of these happens, we
   get another MotionNotify event the next time the mouse moves.  This
   is at least as efficient as getting motion events when mouse
   tracking is on, and I suspect only negligibly worse when tracking
   is off.  */

/* Where the mouse was last time we reported a mouse event.  */

static XRectangle last_mouse_glyph;
static FRAME_PTR last_mouse_glyph_frame;
static Lisp_Object last_mouse_press_frame;

/* The scroll bar in which the last X motion event occurred.

   If the last X motion event occurred in a scroll bar, we set this so
   XTmouse_position can know whether to report a scroll bar motion or
   an ordinary motion.

   If the last X motion event didn't occur in a scroll bar, we set
   this to Qnil, to tell XTmouse_position to return an ordinary motion
   event.  */

static Lisp_Object last_mouse_scroll_bar;

/* This is a hack.  We would really prefer that XTmouse_position would
   return the time associated with the position it returns, but there
   doesn't seem to be any way to wrest the time-stamp from the server
   along with the position query.  So, we just keep track of the time
   of the last movement we received, and return that in hopes that
   it's somewhat accurate.  */

static Time last_mouse_movement_time;

/* Time for last user interaction as returned in X events.  */

static Time last_user_time;

/* Incremented by XTread_socket whenever it really tries to read
   events.  */

#ifdef __STDC__
static int volatile input_signal_count;
#else
static int input_signal_count;
#endif

/* Used locally within XTread_socket.  */

static int x_noop_count;

static Lisp_Object Qalt, Qhyper, Qmeta, Qsuper, Qmodifier_value;

static Lisp_Object Qvendor_specific_keysyms;
static Lisp_Object Qlatin_1;

#ifdef USE_GTK
/* The name of the Emacs icon file.  */
static Lisp_Object xg_default_icon_file;

/* Used in gtkutil.c.  */
Lisp_Object Qx_gtk_map_stock;
#endif

/* Some functions take this as char *, not const char *.  */
static char emacs_class[] = EMACS_CLASS;

enum xembed_info
  {
    XEMBED_MAPPED = 1 << 0
  };

enum xembed_message
  {
    XEMBED_EMBEDDED_NOTIFY        = 0,
    XEMBED_WINDOW_ACTIVATE        = 1,
    XEMBED_WINDOW_DEACTIVATE      = 2,
    XEMBED_REQUEST_FOCUS          = 3,
    XEMBED_FOCUS_IN               = 4,
    XEMBED_FOCUS_OUT              = 5,
    XEMBED_FOCUS_NEXT             = 6,
    XEMBED_FOCUS_PREV             = 7,

    XEMBED_MODALITY_ON            = 10,
    XEMBED_MODALITY_OFF           = 11,
    XEMBED_REGISTER_ACCELERATOR   = 12,
    XEMBED_UNREGISTER_ACCELERATOR = 13,
    XEMBED_ACTIVATE_ACCELERATOR   = 14
  };

/* Used in x_flush.  */

static int x_alloc_nearest_color_1 (Display *, Colormap, XColor *);
static void x_set_window_size_1 (struct frame *, int, int, int);
static void x_raise_frame (struct frame *);
static void x_lower_frame (struct frame *);
static const XColor *x_color_cells (Display *, int *);
static void x_update_window_end (struct window *, int, int);

static int x_io_error_quitter (Display *);
static struct terminal *x_create_terminal (struct x_display_info *);
void x_delete_terminal (struct terminal *);
static void x_update_end (struct frame *);
static void XTframe_up_to_date (struct frame *);
static void XTset_terminal_modes (struct terminal *);
static void XTreset_terminal_modes (struct terminal *);
static void x_clear_frame (struct frame *);
static void x_ins_del_lines (struct frame *, int, int) NO_RETURN;
static void frame_highlight (struct frame *);
static void frame_unhighlight (struct frame *);
static void x_new_focus_frame (struct x_display_info *, struct frame *);
static void  x_focus_changed (int, int, struct x_display_info *,
                              struct frame *, struct input_event *);
static void x_detect_focus_change (struct x_display_info *,
                                   XEvent *, struct input_event *);
static void XTframe_rehighlight (struct frame *);
static void x_frame_rehighlight (struct x_display_info *);
static void x_draw_hollow_cursor (struct window *, struct glyph_row *);
static void x_draw_bar_cursor (struct window *, struct glyph_row *, int,
                               enum text_cursor_kinds);

static void x_clip_to_row (struct window *, struct glyph_row *, int, GC);
static void x_flush (struct frame *f);
static void x_update_begin (struct frame *);
static void x_update_window_begin (struct window *);
static void x_after_update_window_line (struct glyph_row *);
static struct scroll_bar *x_window_to_scroll_bar (Display *, Window);
static void x_scroll_bar_report_motion (struct frame **, Lisp_Object *,
                                        enum scroll_bar_part *,
                                        Lisp_Object *, Lisp_Object *,
                                        Time *);
static int x_handle_net_wm_state (struct frame *, XPropertyEvent *);
static void x_check_fullscreen (struct frame *);
static void x_check_expected_move (struct frame *, int, int);
static void x_sync_with_move (struct frame *, int, int, int);
static int handle_one_xevent (struct x_display_info *, XEvent *,
                              int *, struct input_event *);
#ifdef USE_GTK
static int x_dispatch_event (XEvent *, Display *);
#endif
/* Don't declare this NO_RETURN because we want no
   interference with debugging failing X calls.  */
static void x_connection_closed (Display *, const char *);
static void x_wm_set_window_state (struct frame *, int);
static void x_wm_set_icon_pixmap (struct frame *, ptrdiff_t);
static void x_initialize (void);


/* Flush display of frame F, or of all frames if F is null.  */

static void
x_flush (struct frame *f)
{
  /* Don't call XFlush when it is not safe to redisplay; the X
     connection may be broken.  */
  if (!NILP (Vinhibit_redisplay))
    return;

  BLOCK_INPUT;
  if (f == NULL)
    {
      Lisp_Object rest, frame;
      FOR_EACH_FRAME (rest, frame)
        if (FRAME_X_P (XFRAME (frame)))
          x_flush (XFRAME (frame));
    }
  else if (FRAME_X_P (f))
    XFlush (FRAME_X_DISPLAY (f));
  UNBLOCK_INPUT;
}


/* Remove calls to XFlush by defining XFlush to an empty replacement.
   Calls to XFlush should be unnecessary because the X output buffer
   is flushed automatically as needed by calls to XPending,
   XNextEvent, or XWindowEvent according to the XFlush man page.
   XTread_socket calls XPending.  Removing XFlush improves
   performance.  */

#define XFlush(DISPLAY)	(void) 0


/***********************************************************************
			      Debugging
 ***********************************************************************/

#if 0

/* This is a function useful for recording debugging information about
   the sequence of occurrences in this file.  */

struct record
{
  char *locus;
  int type;
};

struct record event_record[100];

int event_record_index;

void
record_event (char *locus, int type)
{
  if (event_record_index == sizeof (event_record) / sizeof (struct record))
    event_record_index = 0;

  event_record[event_record_index].locus = locus;
  event_record[event_record_index].type = type;
  event_record_index++;
}

#endif /* 0 */



/* Return the struct x_display_info corresponding to DPY.  */

struct x_display_info *
x_display_info_for_display (Display *dpy)
{
  struct x_display_info *dpyinfo;

  for (dpyinfo = x_display_list; dpyinfo; dpyinfo = dpyinfo->next)
    if (dpyinfo->display == dpy)
      return dpyinfo;

  return 0;
}

static Window
x_find_topmost_parent (struct frame *f)
{
  struct x_output *x = f->output_data.x;
  Window win = None, wi = x->parent_desc;
  Display *dpy = FRAME_X_DISPLAY (f);

  while (wi != FRAME_X_DISPLAY_INFO (f)->root_window)
    {
      Window root;
      Window *children;
      unsigned int nchildren;

      win = wi;
      XQueryTree (dpy, win, &root, &wi, &children, &nchildren);
      XFree (children);
    }

  return win;
}

#define OPAQUE  0xffffffff

void
x_set_frame_alpha (struct frame *f)
{
  struct x_display_info *dpyinfo = FRAME_X_DISPLAY_INFO (f);
  Display *dpy = FRAME_X_DISPLAY (f);
  Window win = FRAME_OUTER_WINDOW (f);
  double alpha = 1.0;
  double alpha_min = 1.0;
  unsigned long opac;
  Window parent;

  if (dpyinfo->x_highlight_frame == f)
    alpha = f->alpha[0];
  else
    alpha = f->alpha[1];

  if (FLOATP (Vframe_alpha_lower_limit))
    alpha_min = XFLOAT_DATA (Vframe_alpha_lower_limit);
  else if (INTEGERP (Vframe_alpha_lower_limit))
    alpha_min = (XINT (Vframe_alpha_lower_limit)) / 100.0;

  if (alpha < 0.0)
    return;
  else if (alpha > 1.0)
    alpha = 1.0;
  else if (0.0 <= alpha && alpha < alpha_min && alpha_min <= 1.0)
    alpha = alpha_min;

  opac = alpha * OPAQUE;

  x_catch_errors (dpy);

  /* If there is a parent from the window manager, put the property there
     also, to work around broken window managers that fail to do that.
     Do this unconditionally as this function is called on reparent when
     alpha has not changed on the frame.  */

  parent = x_find_topmost_parent (f);
  if (parent != None)
    XChangeProperty (dpy, parent, dpyinfo->Xatom_net_wm_window_opacity,
                     XA_CARDINAL, 32, PropModeReplace,
                     (unsigned char *) &opac, 1L);

  /* return unless necessary */
  {
    unsigned char *data;
    Atom actual;
    int rc, format;
    unsigned long n, left;

    rc = XGetWindowProperty (dpy, win, dpyinfo->Xatom_net_wm_window_opacity,
			     0L, 1L, False, XA_CARDINAL,
			     &actual, &format, &n, &left,
			     &data);

    if (rc == Success && actual != None)
      {
        unsigned long value = *(unsigned long *)data;
	XFree ((void *) data);
	if (value == opac)
	  {
	    x_uncatch_errors ();
	    return;
	  }
      }
  }

  XChangeProperty (dpy, win, dpyinfo->Xatom_net_wm_window_opacity,
		   XA_CARDINAL, 32, PropModeReplace,
		   (unsigned char *) &opac, 1L);
  x_uncatch_errors ();
}

int
x_display_pixel_height (struct x_display_info *dpyinfo)
{
  return HeightOfScreen (dpyinfo->screen);
}

int
x_display_pixel_width (struct x_display_info *dpyinfo)
{
  return WidthOfScreen (dpyinfo->screen);
}


/***********************************************************************
		    Starting and ending an update
 ***********************************************************************/

/* Start an update of frame F.  This function is installed as a hook
   for update_begin, i.e. it is called when update_begin is called.
   This function is called prior to calls to x_update_window_begin for
   each window being updated.  Currently, there is nothing to do here
   because all interesting stuff is done on a window basis.  */

static void
x_update_begin (struct frame *f)
{
  /* Nothing to do.  */
}


/* Start update of window W.  Set the global variable updated_window
   to the window being updated and set output_cursor to the cursor
   position of W.  */

static void
x_update_window_begin (struct window *w)
{
  struct frame *f = XFRAME (WINDOW_FRAME (w));
  Mouse_HLInfo *hlinfo = MOUSE_HL_INFO (f);

  updated_window = w;
  set_output_cursor (&w->cursor);

  BLOCK_INPUT;

  if (f == hlinfo->mouse_face_mouse_frame)
    {
      /* Don't do highlighting for mouse motion during the update.  */
      hlinfo->mouse_face_defer = 1;

      /* If F needs to be redrawn, simply forget about any prior mouse
	 highlighting.  */
      if (FRAME_GARBAGED_P (f))
	hlinfo->mouse_face_window = Qnil;
    }

  UNBLOCK_INPUT;
}


/* Draw a vertical window border from (x,y0) to (x,y1)  */

static void
x_draw_vertical_window_border (struct window *w, int x, int y0, int y1)
{
  struct frame *f = XFRAME (WINDOW_FRAME (w));
  struct face *face;

  face = FACE_FROM_ID (f, VERTICAL_BORDER_FACE_ID);
  if (face)
    XSetForeground (FRAME_X_DISPLAY (f), f->output_data.x->normal_gc,
		    face->foreground);

  XDrawLine (FRAME_X_DISPLAY (f), FRAME_X_WINDOW (f),
	     f->output_data.x->normal_gc, x, y0, x, y1);
}

/* End update of window W (which is equal to updated_window).

   Draw vertical borders between horizontally adjacent windows, and
   display W's cursor if CURSOR_ON_P is non-zero.

   MOUSE_FACE_OVERWRITTEN_P non-zero means that some row containing
   glyphs in mouse-face were overwritten.  In that case we have to
   make sure that the mouse-highlight is properly redrawn.

   W may be a menu bar pseudo-window in case we don't have X toolkit
   support.  Such windows don't have a cursor, so don't display it
   here.  */

static void
x_update_window_end (struct window *w, int cursor_on_p, int mouse_face_overwritten_p)
{
  Mouse_HLInfo *hlinfo = MOUSE_HL_INFO (XFRAME (w->frame));

  if (!w->pseudo_window_p)
    {
      BLOCK_INPUT;

      if (cursor_on_p)
	display_and_set_cursor (w, 1, output_cursor.hpos,
				output_cursor.vpos,
				output_cursor.x, output_cursor.y);

      if (draw_window_fringes (w, 1))
	x_draw_vertical_border (w);

      UNBLOCK_INPUT;
    }

  /* If a row with mouse-face was overwritten, arrange for
     XTframe_up_to_date to redisplay the mouse highlight.  */
  if (mouse_face_overwritten_p)
    {
      hlinfo->mouse_face_beg_row = hlinfo->mouse_face_beg_col = -1;
      hlinfo->mouse_face_end_row = hlinfo->mouse_face_end_col = -1;
      hlinfo->mouse_face_window = Qnil;
    }

  updated_window = NULL;
}


/* End update of frame F.  This function is installed as a hook in
   update_end.  */

static void
x_update_end (struct frame *f)
{
  /* Mouse highlight may be displayed again.  */
  MOUSE_HL_INFO (f)->mouse_face_defer = 0;

#ifndef XFlush
  BLOCK_INPUT;
  XFlush (FRAME_X_DISPLAY (f));
  UNBLOCK_INPUT;
#endif
}


/* This function is called from various places in xdisp.c whenever a
   complete update has been performed.  The global variable
   updated_window is not available here.  */

static void
XTframe_up_to_date (struct frame *f)
{
  if (FRAME_X_P (f))
    {
      Mouse_HLInfo *hlinfo = MOUSE_HL_INFO (f);

      if (hlinfo->mouse_face_deferred_gc
	  || f == hlinfo->mouse_face_mouse_frame)
	{
	  BLOCK_INPUT;
	  if (hlinfo->mouse_face_mouse_frame)
	    note_mouse_highlight (hlinfo->mouse_face_mouse_frame,
				  hlinfo->mouse_face_mouse_x,
				  hlinfo->mouse_face_mouse_y);
	  hlinfo->mouse_face_deferred_gc = 0;
	  UNBLOCK_INPUT;
	}
    }
}


/* Draw truncation mark bitmaps, continuation mark bitmaps, overlay
   arrow bitmaps, or clear the fringes if no bitmaps are required
   before DESIRED_ROW is made current.  The window being updated is
   found in updated_window.  This function It is called from
   update_window_line only if it is known that there are differences
   between bitmaps to be drawn between current row and DESIRED_ROW.  */

static void
x_after_update_window_line (struct glyph_row *desired_row)
{
  struct window *w = updated_window;
  struct frame *f;
  int width, height;

  xassert (w);

  if (!desired_row->mode_line_p && !w->pseudo_window_p)
    desired_row->redraw_fringe_bitmaps_p = 1;

  /* When a window has disappeared, make sure that no rest of
     full-width rows stays visible in the internal border.  Could
     check here if updated_window is the leftmost/rightmost window,
     but I guess it's not worth doing since vertically split windows
     are almost never used, internal border is rarely set, and the
     overhead is very small.  */
  if (windows_or_buffers_changed
      && desired_row->full_width_p
      && (f = XFRAME (w->frame),
	  width = FRAME_INTERNAL_BORDER_WIDTH (f),
	  width != 0)
      && (height = desired_row->visible_height,
	  height > 0))
    {
      int y = WINDOW_TO_FRAME_PIXEL_Y (w, max (0, desired_row->y));

      BLOCK_INPUT;
      x_clear_area (FRAME_X_DISPLAY (f), FRAME_X_WINDOW (f),
		    0, y, width, height, False);
      x_clear_area (FRAME_X_DISPLAY (f), FRAME_X_WINDOW (f),
		    FRAME_PIXEL_WIDTH (f) - width,
		    y, width, height, False);
      UNBLOCK_INPUT;
    }
}

static void
x_draw_fringe_bitmap (struct window *w, struct glyph_row *row, struct draw_fringe_bitmap_params *p)
{
  struct frame *f = XFRAME (WINDOW_FRAME (w));
  Display *display = FRAME_X_DISPLAY (f);
  Window window = FRAME_X_WINDOW (f);
  GC gc = f->output_data.x->normal_gc;
  struct face *face = p->face;

  /* Must clip because of partially visible lines.  */
  x_clip_to_row (w, row, -1, gc);

  if (!p->overlay_p)
    {
      int bx = p->bx, by = p->by, nx = p->nx, ny = p->ny;

      /* In case the same realized face is used for fringes and
	 for something displayed in the text (e.g. face `region' on
	 mono-displays, the fill style may have been changed to
	 FillSolid in x_draw_glyph_string_background.  */
      if (face->stipple)
	XSetFillStyle (display, face->gc, FillOpaqueStippled);
      else
	XSetForeground (display, face->gc, face->background);

#ifdef USE_TOOLKIT_SCROLL_BARS
      /* If the fringe is adjacent to the left (right) scroll bar of a
	 leftmost (rightmost, respectively) window, then extend its
	 background to the gap between the fringe and the bar.  */
      if ((WINDOW_LEFTMOST_P (w)
	   && WINDOW_HAS_VERTICAL_SCROLL_BAR_ON_LEFT (w))
	  || (WINDOW_RIGHTMOST_P (w)
	      && WINDOW_HAS_VERTICAL_SCROLL_BAR_ON_RIGHT (w)))
	{
	  int sb_width = WINDOW_CONFIG_SCROLL_BAR_WIDTH (w);

	  if (sb_width > 0)
	    {
	      int bar_area_x = WINDOW_SCROLL_BAR_AREA_X (w);
	      int bar_area_width = (WINDOW_CONFIG_SCROLL_BAR_COLS (w)
				    * FRAME_COLUMN_WIDTH (f));

	      if (bx < 0)
		{
		  /* Bitmap fills the fringe.  */
		  if (bar_area_x + bar_area_width == p->x)
		    bx = bar_area_x + sb_width;
		  else if (p->x + p->wd == bar_area_x)
		    bx = bar_area_x;
		  if (bx >= 0)
		    {
		      int header_line_height = WINDOW_HEADER_LINE_HEIGHT (w);

		      nx = bar_area_width - sb_width;
		      by = WINDOW_TO_FRAME_PIXEL_Y (w, max (header_line_height,
							    row->y));
		      ny = row->visible_height;
		    }
		}
	      else
		{
		  if (bar_area_x + bar_area_width == bx)
		    {
		      bx = bar_area_x + sb_width;
		      nx += bar_area_width - sb_width;
		    }
		  else if (bx + nx == bar_area_x)
		    nx += bar_area_width - sb_width;
		}
	    }
	}
#endif
      if (bx >= 0 && nx > 0)
	XFillRectangle (display, window, face->gc, bx, by, nx, ny);

      if (!face->stipple)
	XSetForeground (display, face->gc, face->foreground);
    }

  if (p->which)
    {
      char *bits;
      Pixmap pixmap, clipmask = (Pixmap) 0;
      int depth = DefaultDepthOfScreen (FRAME_X_SCREEN (f));
      XGCValues gcv;

      if (p->wd > 8)
	bits = (char *) (p->bits + p->dh);
      else
	bits = (char *) p->bits + p->dh;

      /* Draw the bitmap.  I believe these small pixmaps can be cached
	 by the server.  */
      pixmap = XCreatePixmapFromBitmapData (display, window, bits, p->wd, p->h,
					    (p->cursor_p
					     ? (p->overlay_p ? face->background
						: f->output_data.x->cursor_pixel)
					     : face->foreground),
					    face->background, depth);

      if (p->overlay_p)
	{
	  clipmask = XCreatePixmapFromBitmapData (display,
						  FRAME_X_DISPLAY_INFO (f)->root_window,
						  bits, p->wd, p->h,
						  1, 0, 1);
	  gcv.clip_mask = clipmask;
	  gcv.clip_x_origin = p->x;
	  gcv.clip_y_origin = p->y;
	  XChangeGC (display, gc, GCClipMask | GCClipXOrigin | GCClipYOrigin, &gcv);
	}

      XCopyArea (display, pixmap, window, gc, 0, 0,
		 p->wd, p->h, p->x, p->y);
      XFreePixmap (display, pixmap);

      if (p->overlay_p)
	{
	  gcv.clip_mask = (Pixmap) 0;
	  XChangeGC (display, gc, GCClipMask, &gcv);
	  XFreePixmap (display, clipmask);
	}
    }

  XSetClipMask (display, gc, None);
}



/* This is called when starting Emacs and when restarting after
   suspend.  When starting Emacs, no X window is mapped.  And nothing
   must be done to Emacs's own window if it is suspended (though that
   rarely happens).  */

static void
XTset_terminal_modes (struct terminal *terminal)
{
}

/* This is called when exiting or suspending Emacs.  Exiting will make
   the X-windows go away, and suspending requires no action.  */

static void
XTreset_terminal_modes (struct terminal *terminal)
{
}


/***********************************************************************
			    Glyph display
 ***********************************************************************/



static void x_set_glyph_string_clipping (struct glyph_string *);
static void x_set_glyph_string_gc (struct glyph_string *);
static void x_draw_glyph_string_background (struct glyph_string *,
                                            int);
static void x_draw_glyph_string_foreground (struct glyph_string *);
static void x_draw_composite_glyph_string_foreground (struct glyph_string *);
static void x_draw_glyph_string_box (struct glyph_string *);
static void x_draw_glyph_string  (struct glyph_string *);
static void x_delete_glyphs (struct frame *, int) NO_RETURN;
static void x_compute_glyph_string_overhangs (struct glyph_string *);
static void x_set_cursor_gc (struct glyph_string *);
static void x_set_mode_line_face_gc (struct glyph_string *);
static void x_set_mouse_face_gc (struct glyph_string *);
static int x_alloc_lighter_color (struct frame *, Display *, Colormap,
                                  unsigned long *, double, int);
static void x_setup_relief_color (struct frame *, struct relief *,
                                  double, int, unsigned long);
static void x_setup_relief_colors (struct glyph_string *);
static void x_draw_image_glyph_string (struct glyph_string *);
static void x_draw_image_relief (struct glyph_string *);
static void x_draw_image_foreground (struct glyph_string *);
static void x_draw_image_foreground_1 (struct glyph_string *, Pixmap);
static void x_clear_glyph_string_rect (struct glyph_string *, int,
                                       int, int, int);
static void x_draw_relief_rect (struct frame *, int, int, int, int,
                                int, int, int, int, int, int,
                                XRectangle *);
static void x_draw_box_rect (struct glyph_string *, int, int, int, int,
                             int, int, int, XRectangle *);
static void x_scroll_bar_clear (struct frame *);

#if GLYPH_DEBUG
static void x_check_font (struct frame *, struct font *);
#endif


/* Set S->gc to a suitable GC for drawing glyph string S in cursor
   face.  */

static void
x_set_cursor_gc (struct glyph_string *s)
{
  if (s->font == FRAME_FONT (s->f)
      && s->face->background == FRAME_BACKGROUND_PIXEL (s->f)
      && s->face->foreground == FRAME_FOREGROUND_PIXEL (s->f)
      && !s->cmp)
    s->gc = s->f->output_data.x->cursor_gc;
  else
    {
      /* Cursor on non-default face: must merge.  */
      XGCValues xgcv;
      unsigned long mask;

      xgcv.background = s->f->output_data.x->cursor_pixel;
      xgcv.foreground = s->face->background;

      /* If the glyph would be invisible, try a different foreground.  */
      if (xgcv.foreground == xgcv.background)
	xgcv.foreground = s->face->foreground;
      if (xgcv.foreground == xgcv.background)
	xgcv.foreground = s->f->output_data.x->cursor_foreground_pixel;
      if (xgcv.foreground == xgcv.background)
	xgcv.foreground = s->face->foreground;

      /* Make sure the cursor is distinct from text in this face.  */
      if (xgcv.background == s->face->background
	  && xgcv.foreground == s->face->foreground)
	{
	  xgcv.background = s->face->foreground;
	  xgcv.foreground = s->face->background;
	}

      IF_DEBUG (x_check_font (s->f, s->font));
      xgcv.graphics_exposures = False;
      mask = GCForeground | GCBackground | GCGraphicsExposures;

      if (FRAME_X_DISPLAY_INFO (s->f)->scratch_cursor_gc)
	XChangeGC (s->display, FRAME_X_DISPLAY_INFO (s->f)->scratch_cursor_gc,
		   mask, &xgcv);
      else
	FRAME_X_DISPLAY_INFO (s->f)->scratch_cursor_gc
	  = XCreateGC (s->display, s->window, mask, &xgcv);

      s->gc = FRAME_X_DISPLAY_INFO (s->f)->scratch_cursor_gc;
    }
}


/* Set up S->gc of glyph string S for drawing text in mouse face.  */

static void
x_set_mouse_face_gc (struct glyph_string *s)
{
  int face_id;
  struct face *face;

  /* What face has to be used last for the mouse face?  */
  face_id = MOUSE_HL_INFO (s->f)->mouse_face_face_id;
  face = FACE_FROM_ID (s->f, face_id);
  if (face == NULL)
    face = FACE_FROM_ID (s->f, MOUSE_FACE_ID);

  if (s->first_glyph->type == CHAR_GLYPH)
    face_id = FACE_FOR_CHAR (s->f, face, s->first_glyph->u.ch, -1, Qnil);
  else
    face_id = FACE_FOR_CHAR (s->f, face, 0, -1, Qnil);
  s->face = FACE_FROM_ID (s->f, face_id);
  PREPARE_FACE_FOR_DISPLAY (s->f, s->face);

  if (s->font == s->face->font)
    s->gc = s->face->gc;
  else
    {
      /* Otherwise construct scratch_cursor_gc with values from FACE
	 except for FONT.  */
      XGCValues xgcv;
      unsigned long mask;

      xgcv.background = s->face->background;
      xgcv.foreground = s->face->foreground;
      xgcv.graphics_exposures = False;
      mask = GCForeground | GCBackground | GCGraphicsExposures;

      if (FRAME_X_DISPLAY_INFO (s->f)->scratch_cursor_gc)
	XChangeGC (s->display, FRAME_X_DISPLAY_INFO (s->f)->scratch_cursor_gc,
		   mask, &xgcv);
      else
	FRAME_X_DISPLAY_INFO (s->f)->scratch_cursor_gc
	  = XCreateGC (s->display, s->window, mask, &xgcv);

      s->gc = FRAME_X_DISPLAY_INFO (s->f)->scratch_cursor_gc;

    }
  xassert (s->gc != 0);
}


/* Set S->gc of glyph string S to a GC suitable for drawing a mode line.
   Faces to use in the mode line have already been computed when the
   matrix was built, so there isn't much to do, here.  */

static inline void
x_set_mode_line_face_gc (struct glyph_string *s)
{
  s->gc = s->face->gc;
}


/* Set S->gc of glyph string S for drawing that glyph string.  Set
   S->stippled_p to a non-zero value if the face of S has a stipple
   pattern.  */

static inline void
x_set_glyph_string_gc (struct glyph_string *s)
{
  PREPARE_FACE_FOR_DISPLAY (s->f, s->face);

  if (s->hl == DRAW_NORMAL_TEXT)
    {
      s->gc = s->face->gc;
      s->stippled_p = s->face->stipple != 0;
    }
  else if (s->hl == DRAW_INVERSE_VIDEO)
    {
      x_set_mode_line_face_gc (s);
      s->stippled_p = s->face->stipple != 0;
    }
  else if (s->hl == DRAW_CURSOR)
    {
      x_set_cursor_gc (s);
      s->stippled_p = 0;
    }
  else if (s->hl == DRAW_MOUSE_FACE)
    {
      x_set_mouse_face_gc (s);
      s->stippled_p = s->face->stipple != 0;
    }
  else if (s->hl == DRAW_IMAGE_RAISED
	   || s->hl == DRAW_IMAGE_SUNKEN)
    {
      s->gc = s->face->gc;
      s->stippled_p = s->face->stipple != 0;
    }
  else
    {
      s->gc = s->face->gc;
      s->stippled_p = s->face->stipple != 0;
    }

  /* GC must have been set.  */
  xassert (s->gc != 0);
}


/* Set clipping for output of glyph string S.  S may be part of a mode
   line or menu if we don't have X toolkit support.  */

static inline void
x_set_glyph_string_clipping (struct glyph_string *s)
{
  XRectangle *r = s->clip;
  int n = get_glyph_string_clip_rects (s, r, 2);

  if (n > 0)
    XSetClipRectangles (s->display, s->gc, 0, 0, r, n, Unsorted);
  s->num_clips = n;
}


/* Set SRC's clipping for output of glyph string DST.  This is called
   when we are drawing DST's left_overhang or right_overhang only in
   the area of SRC.  */

static void
x_set_glyph_string_clipping_exactly (struct glyph_string *src, struct glyph_string *dst)
{
  XRectangle r;

  r.x = src->x;
  r.width = src->width;
  r.y = src->y;
  r.height = src->height;
  dst->clip[0] = r;
  dst->num_clips = 1;
  XSetClipRectangles (dst->display, dst->gc, 0, 0, &r, 1, Unsorted);
}


/* RIF:
   Compute left and right overhang of glyph string S.  */

static void
x_compute_glyph_string_overhangs (struct glyph_string *s)
{
  if (s->cmp == NULL
      && (s->first_glyph->type == CHAR_GLYPH
	  || s->first_glyph->type == COMPOSITE_GLYPH))
    {
      struct font_metrics metrics;

      if (s->first_glyph->type == CHAR_GLYPH)
	{
	  unsigned *code = alloca (sizeof (unsigned) * s->nchars);
	  struct font *font = s->font;
	  int i;

	  for (i = 0; i < s->nchars; i++)
	    code[i] = (s->char2b[i].byte1 << 8) | s->char2b[i].byte2;
	  font->driver->text_extents (font, code, s->nchars, &metrics);
	}
      else
	{
	  Lisp_Object gstring = composition_gstring_from_id (s->cmp_id);

	  composition_gstring_width (gstring, s->cmp_from, s->cmp_to, &metrics);
	}
      s->right_overhang = (metrics.rbearing > metrics.width
			   ? metrics.rbearing - metrics.width : 0);
      s->left_overhang = metrics.lbearing < 0 ? - metrics.lbearing : 0;
    }
  else if (s->cmp)
    {
      s->right_overhang = s->cmp->rbearing - s->cmp->pixel_width;
      s->left_overhang = - s->cmp->lbearing;
    }
}


/* Fill rectangle X, Y, W, H with background color of glyph string S.  */

static inline void
x_clear_glyph_string_rect (struct glyph_string *s, int x, int y, int w, int h)
{
  XGCValues xgcv;
  XGetGCValues (s->display, s->gc, GCForeground | GCBackground, &xgcv);
  XSetForeground (s->display, s->gc, xgcv.background);
  XFillRectangle (s->display, s->window, s->gc, x, y, w, h);
  XSetForeground (s->display, s->gc, xgcv.foreground);
}


/* Draw the background of glyph_string S.  If S->background_filled_p
   is non-zero don't draw it.  FORCE_P non-zero means draw the
   background even if it wouldn't be drawn normally.  This is used
   when a string preceding S draws into the background of S, or S
   contains the first component of a composition.  */

static void
x_draw_glyph_string_background (struct glyph_string *s, int force_p)
{
  /* Nothing to do if background has already been drawn or if it
     shouldn't be drawn in the first place.  */
  if (!s->background_filled_p)
    {
      int box_line_width = max (s->face->box_line_width, 0);

      if (s->stippled_p)
	{
	  /* Fill background with a stipple pattern.  */
	  XSetFillStyle (s->display, s->gc, FillOpaqueStippled);
	  XFillRectangle (s->display, s->window, s->gc, s->x,
			  s->y + box_line_width,
			  s->background_width,
			  s->height - 2 * box_line_width);
	  XSetFillStyle (s->display, s->gc, FillSolid);
	  s->background_filled_p = 1;
	}
      else if (FONT_HEIGHT (s->font) < s->height - 2 * box_line_width
	       || s->font_not_found_p
	       || s->extends_to_end_of_line_p
	       || force_p)
	{
	  x_clear_glyph_string_rect (s, s->x, s->y + box_line_width,
				     s->background_width,
				     s->height - 2 * box_line_width);
	  s->background_filled_p = 1;
	}
    }
}


/* Draw the foreground of glyph string S.  */

static void
x_draw_glyph_string_foreground (struct glyph_string *s)
{
  int i, x;

  /* If first glyph of S has a left box line, start drawing the text
     of S to the right of that box line.  */
  if (s->face->box != FACE_NO_BOX
      && s->first_glyph->left_box_line_p)
    x = s->x + eabs (s->face->box_line_width);
  else
    x = s->x;

  /* Draw characters of S as rectangles if S's font could not be
     loaded.  */
  if (s->font_not_found_p)
    {
      for (i = 0; i < s->nchars; ++i)
	{
	  struct glyph *g = s->first_glyph + i;
	  XDrawRectangle (s->display, s->window,
			  s->gc, x, s->y, g->pixel_width - 1,
			  s->height - 1);
	  x += g->pixel_width;
	}
    }
  else
    {
      struct font *font = s->font;
      int boff = font->baseline_offset;
      int y;

      if (font->vertical_centering)
	boff = VCENTER_BASELINE_OFFSET (font, s->f) - boff;

      y = s->ybase - boff;
      if (s->for_overlaps
	  || (s->background_filled_p && s->hl != DRAW_CURSOR))
	font->driver->draw (s, 0, s->nchars, x, y, 0);
      else
	font->driver->draw (s, 0, s->nchars, x, y, 1);
      if (s->face->overstrike)
	font->driver->draw (s, 0, s->nchars, x + 1, y, 0);
    }
}

/* Draw the foreground of composite glyph string S.  */

static void
x_draw_composite_glyph_string_foreground (struct glyph_string *s)
{
  int i, j, x;
  struct font *font = s->font;

  /* If first glyph of S has a left box line, start drawing the text
     of S to the right of that box line.  */
  if (s->face && s->face->box != FACE_NO_BOX
      && s->first_glyph->left_box_line_p)
    x = s->x + eabs (s->face->box_line_width);
  else
    x = s->x;

  /* S is a glyph string for a composition.  S->cmp_from is the index
     of the first character drawn for glyphs of this composition.
     S->cmp_from == 0 means we are drawing the very first character of
     this composition.  */

  /* Draw a rectangle for the composition if the font for the very
     first character of the composition could not be loaded.  */
  if (s->font_not_found_p)
    {
      if (s->cmp_from == 0)
	XDrawRectangle (s->display, s->window, s->gc, x, s->y,
			s->width - 1, s->height - 1);
    }
  else if (! s->first_glyph->u.cmp.automatic)
    {
      int y = s->ybase;

      for (i = 0, j = s->cmp_from; i < s->nchars; i++, j++)
	/* TAB in a composition means display glyphs with padding
	   space on the left or right.  */
	if (COMPOSITION_GLYPH (s->cmp, j) != '\t')
	  {
	    int xx = x + s->cmp->offsets[j * 2];
	    int yy = y - s->cmp->offsets[j * 2 + 1];

	    font->driver->draw (s, j, j + 1, xx, yy, 0);
	    if (s->face->overstrike)
	      font->driver->draw (s, j, j + 1, xx + 1, yy, 0);
	  }
    }
  else
    {
      Lisp_Object gstring = composition_gstring_from_id (s->cmp_id);
      Lisp_Object glyph;
      int y = s->ybase;
      int width = 0;

      for (i = j = s->cmp_from; i < s->cmp_to; i++)
	{
	  glyph = LGSTRING_GLYPH (gstring, i);
	  if (NILP (LGLYPH_ADJUSTMENT (glyph)))
	    width += LGLYPH_WIDTH (glyph);
	  else
	    {
	      int xoff, yoff, wadjust;

	      if (j < i)
		{
		  font->driver->draw (s, j, i, x, y, 0);
		  if (s->face->overstrike)
		    font->driver->draw (s, j, i, x + 1, y, 0);
		  x += width;
		}
	      xoff = LGLYPH_XOFF (glyph);
	      yoff = LGLYPH_YOFF (glyph);
	      wadjust = LGLYPH_WADJUST (glyph);
	      font->driver->draw (s, i, i + 1, x + xoff, y + yoff, 0);
	      if (s->face->overstrike)
		font->driver->draw (s, i, i + 1, x + xoff + 1, y + yoff, 0);
	      x += wadjust;
	      j = i + 1;
	      width = 0;
	    }
	}
      if (j < i)
	{
	  font->driver->draw (s, j, i, x, y, 0);
	  if (s->face->overstrike)
	    font->driver->draw (s, j, i, x + 1, y, 0);
	}
    }
}


/* Draw the foreground of glyph string S for glyphless characters.  */

static void
x_draw_glyphless_glyph_string_foreground (struct glyph_string *s)
{
  struct glyph *glyph = s->first_glyph;
  XChar2b char2b[8];
  int x, i, j;

  /* If first glyph of S has a left box line, start drawing the text
     of S to the right of that box line.  */
  if (s->face && s->face->box != FACE_NO_BOX
      && s->first_glyph->left_box_line_p)
    x = s->x + eabs (s->face->box_line_width);
  else
    x = s->x;

  s->char2b = char2b;

  for (i = 0; i < s->nchars; i++, glyph++)
    {
      char buf[7], *str = NULL;
      int len = glyph->u.glyphless.len;

      if (glyph->u.glyphless.method == GLYPHLESS_DISPLAY_ACRONYM)
	{
	  if (len > 0
	      && CHAR_TABLE_P (Vglyphless_char_display)
	      && (CHAR_TABLE_EXTRA_SLOTS (XCHAR_TABLE (Vglyphless_char_display))
		  >= 1))
	    {
	      Lisp_Object acronym
		= (! glyph->u.glyphless.for_no_font
		   ? CHAR_TABLE_REF (Vglyphless_char_display,
				     glyph->u.glyphless.ch)
		   : XCHAR_TABLE (Vglyphless_char_display)->extras[0]);
	      if (STRINGP (acronym))
		str = SSDATA (acronym);
	    }
	}
      else if (glyph->u.glyphless.method == GLYPHLESS_DISPLAY_HEX_CODE)
	{
	  sprintf ((char *) buf, "%0*X",
		   glyph->u.glyphless.ch < 0x10000 ? 4 : 6,
		   glyph->u.glyphless.ch);
	  str = buf;
	}

      if (str)
	{
	  int upper_len = (len + 1) / 2;
	  unsigned code;

	  /* It is assured that all LEN characters in STR is ASCII.  */
	  for (j = 0; j < len; j++)
	    {
	      code = s->font->driver->encode_char (s->font, str[j]);
	      STORE_XCHAR2B (char2b + j, code >> 8, code & 0xFF);
	    }
	  s->font->driver->draw (s, 0, upper_len,
				 x + glyph->slice.glyphless.upper_xoff,
				 s->ybase + glyph->slice.glyphless.upper_yoff,
				 0);
	  s->font->driver->draw (s, upper_len, len,
				 x + glyph->slice.glyphless.lower_xoff,
				 s->ybase + glyph->slice.glyphless.lower_yoff,
				 0);
	}
      if (glyph->u.glyphless.method != GLYPHLESS_DISPLAY_THIN_SPACE)
	XDrawRectangle (s->display, s->window, s->gc,
			x, s->ybase - glyph->ascent,
			glyph->pixel_width - 1,
			glyph->ascent + glyph->descent - 1);
      x += glyph->pixel_width;
   }
}

#ifdef USE_X_TOOLKIT

static struct frame *x_frame_of_widget (Widget);
static Boolean cvt_string_to_pixel (Display *, XrmValue *, Cardinal *,
                                    XrmValue *, XrmValue *, XtPointer *);
static void cvt_pixel_dtor (XtAppContext, XrmValue *, XtPointer,
                            XrmValue *, Cardinal *);


/* Return the frame on which widget WIDGET is used.. Abort if frame
   cannot be determined.  */

static struct frame *
x_frame_of_widget (Widget widget)
{
  struct x_display_info *dpyinfo;
  Lisp_Object tail;
  struct frame *f;

  dpyinfo = x_display_info_for_display (XtDisplay (widget));

  /* Find the top-level shell of the widget.  Note that this function
     can be called when the widget is not yet realized, so XtWindow
     (widget) == 0.  That's the reason we can't simply use
     x_any_window_to_frame.  */
  while (!XtIsTopLevelShell (widget))
    widget = XtParent (widget);

  /* Look for a frame with that top-level widget.  Allocate the color
     on that frame to get the right gamma correction value.  */
  for (tail = Vframe_list; CONSP (tail); tail = XCDR (tail))
    if (FRAMEP (XCAR (tail))
	&& (f = XFRAME (XCAR (tail)),
	    (FRAME_X_P (f)
             && f->output_data.nothing != 1
	     && FRAME_X_DISPLAY_INFO (f) == dpyinfo))
	&& f->output_data.x->widget == widget)
      return f;

  abort ();
}


#ifdef USE_LUCID

/* Allocate a color which is lighter or darker than *PIXEL by FACTOR
   or DELTA.  Try a color with RGB values multiplied by FACTOR first.
   If this produces the same color as PIXEL, try a color where all RGB
   values have DELTA added.  Return the allocated color in *PIXEL.
   DISPLAY is the X display, CMAP is the colormap to operate on.
   Value is non-zero if successful.  */

int
x_alloc_lighter_color_for_widget (Widget widget, Display *display, Colormap cmap,
				  unsigned long *pixel, double factor, int delta)
{
  struct frame *f = x_frame_of_widget (widget);
  return x_alloc_lighter_color (f, display, cmap, pixel, factor, delta);
}

#endif


/* Structure specifying which arguments should be passed by Xt to
   cvt_string_to_pixel.  We want the widget's screen and colormap.  */

static XtConvertArgRec cvt_string_to_pixel_args[] =
  {
    {XtWidgetBaseOffset, (XtPointer) XtOffset (Widget, core.screen),
     sizeof (Screen *)},
    {XtWidgetBaseOffset, (XtPointer) XtOffset (Widget, core.colormap),
     sizeof (Colormap)}
  };


/* The address of this variable is returned by
   cvt_string_to_pixel.  */

static Pixel cvt_string_to_pixel_value;


/* Convert a color name to a pixel color.

   DPY is the display we are working on.

   ARGS is an array of *NARGS XrmValue structures holding additional
   information about the widget for which the conversion takes place.
   The contents of this array are determined by the specification
   in cvt_string_to_pixel_args.

   FROM is a pointer to an XrmValue which points to the color name to
   convert.  TO is an XrmValue in which to return the pixel color.

   CLOSURE_RET is a pointer to user-data, in which we record if
   we allocated the color or not.

   Value is True if successful, False otherwise.  */

static Boolean
cvt_string_to_pixel (Display *dpy, XrmValue *args, Cardinal *nargs,
		     XrmValue *from, XrmValue *to,
		     XtPointer *closure_ret)
{
  Screen *screen;
  Colormap cmap;
  Pixel pixel;
  String color_name;
  XColor color;

  if (*nargs != 2)
    {
      XtAppWarningMsg (XtDisplayToApplicationContext (dpy),
		       "wrongParameters", "cvt_string_to_pixel",
		       "XtToolkitError",
		       "Screen and colormap args required", NULL, NULL);
      return False;
    }

  screen = *(Screen **) args[0].addr;
  cmap = *(Colormap *) args[1].addr;
  color_name = (String) from->addr;

  if (strcmp (color_name, XtDefaultBackground) == 0)
    {
      *closure_ret = (XtPointer) False;
      pixel = WhitePixelOfScreen (screen);
    }
  else if (strcmp (color_name, XtDefaultForeground) == 0)
    {
      *closure_ret = (XtPointer) False;
      pixel = BlackPixelOfScreen (screen);
    }
  else if (XParseColor (dpy, cmap, color_name, &color)
	   && x_alloc_nearest_color_1 (dpy, cmap, &color))
    {
      pixel = color.pixel;
      *closure_ret = (XtPointer) True;
    }
  else
    {
      String params[1];
      Cardinal nparams = 1;

      params[0] = color_name;
      XtAppWarningMsg (XtDisplayToApplicationContext (dpy),
		       "badValue", "cvt_string_to_pixel",
		       "XtToolkitError", "Invalid color `%s'",
		       params, &nparams);
      return False;
    }

  if (to->addr != NULL)
    {
      if (to->size < sizeof (Pixel))
	{
	  to->size = sizeof (Pixel);
	  return False;
	}

      *(Pixel *) to->addr = pixel;
    }
  else
    {
      cvt_string_to_pixel_value = pixel;
      to->addr = (XtPointer) &cvt_string_to_pixel_value;
    }

  to->size = sizeof (Pixel);
  return True;
}


/* Free a pixel color which was previously allocated via
   cvt_string_to_pixel.  This is registered as the destructor
   for this type of resource via XtSetTypeConverter.

   APP is the application context in which we work.

   TO is a pointer to an XrmValue holding the color to free.
   CLOSURE is the value we stored in CLOSURE_RET for this color
   in cvt_string_to_pixel.

   ARGS and NARGS are like for cvt_string_to_pixel.  */

static void
cvt_pixel_dtor (XtAppContext app, XrmValuePtr to, XtPointer closure, XrmValuePtr args,
		Cardinal *nargs)
{
  if (*nargs != 2)
    {
      XtAppWarningMsg (app, "wrongParameters", "cvt_pixel_dtor",
		       "XtToolkitError",
		       "Screen and colormap arguments required",
		       NULL, NULL);
    }
  else if (closure != NULL)
    {
      /* We did allocate the pixel, so free it.  */
      Screen *screen = *(Screen **) args[0].addr;
      Colormap cmap = *(Colormap *) args[1].addr;
      x_free_dpy_colors (DisplayOfScreen (screen), screen, cmap,
			 (Pixel *) to->addr, 1);
    }
}


#endif /* USE_X_TOOLKIT */


/* Value is an array of XColor structures for the contents of the
   color map of display DPY.  Set *NCELLS to the size of the array.
   Note that this probably shouldn't be called for large color maps,
   say a 24-bit TrueColor map.  */

static const XColor *
x_color_cells (Display *dpy, int *ncells)
{
  struct x_display_info *dpyinfo = x_display_info_for_display (dpy);

  if (dpyinfo->color_cells == NULL)
    {
      Screen *screen = dpyinfo->screen;
      int ncolor_cells = XDisplayCells (dpy, XScreenNumberOfScreen (screen));
      int i;

      dpyinfo->color_cells = xnmalloc (ncolor_cells,
				       sizeof *dpyinfo->color_cells);
      dpyinfo->ncolor_cells = ncolor_cells;

      for (i = 0; i < ncolor_cells; ++i)
	dpyinfo->color_cells[i].pixel = i;

      XQueryColors (dpy, dpyinfo->cmap,
		    dpyinfo->color_cells, ncolor_cells);
    }

  *ncells = dpyinfo->ncolor_cells;
  return dpyinfo->color_cells;
}


/* On frame F, translate pixel colors to RGB values for the NCOLORS
   colors in COLORS.  Use cached information, if available.  */

void
x_query_colors (struct frame *f, XColor *colors, int ncolors)
{
  struct x_display_info *dpyinfo = FRAME_X_DISPLAY_INFO (f);

  if (dpyinfo->color_cells)
    {
      int i;
      for (i = 0; i < ncolors; ++i)
	{
	  unsigned long pixel = colors[i].pixel;
	  xassert (pixel < dpyinfo->ncolor_cells);
	  xassert (dpyinfo->color_cells[pixel].pixel == pixel);
	  colors[i] = dpyinfo->color_cells[pixel];
	}
    }
  else
    XQueryColors (FRAME_X_DISPLAY (f), FRAME_X_COLORMAP (f), colors, ncolors);
}


/* On frame F, translate pixel color to RGB values for the color in
   COLOR.  Use cached information, if available.  */

void
x_query_color (struct frame *f, XColor *color)
{
  x_query_colors (f, color, 1);
}


/* Allocate the color COLOR->pixel on DISPLAY, colormap CMAP.  If an
   exact match can't be allocated, try the nearest color available.
   Value is non-zero if successful.  Set *COLOR to the color
   allocated.  */

static int
x_alloc_nearest_color_1 (Display *dpy, Colormap cmap, XColor *color)
{
  int rc;

  rc = XAllocColor (dpy, cmap, color);
  if (rc == 0)
    {
      /* If we got to this point, the colormap is full, so we're going
	 to try to get the next closest color.  The algorithm used is
	 a least-squares matching, which is what X uses for closest
	 color matching with StaticColor visuals.  */
      int nearest, i;
      int max_color_delta = 255;
      int max_delta = 3 * max_color_delta;
      int nearest_delta = max_delta + 1;
      int ncells;
      const XColor *cells = x_color_cells (dpy, &ncells);

      for (nearest = i = 0; i < ncells; ++i)
	{
	  int dred   = (color->red   >> 8) - (cells[i].red   >> 8);
	  int dgreen = (color->green >> 8) - (cells[i].green >> 8);
	  int dblue  = (color->blue  >> 8) - (cells[i].blue  >> 8);
	  int delta = dred * dred + dgreen * dgreen + dblue * dblue;

	  if (delta < nearest_delta)
	    {
	      nearest = i;
	      nearest_delta = delta;
	    }
	}

      color->red   = cells[nearest].red;
      color->green = cells[nearest].green;
      color->blue  = cells[nearest].blue;
      rc = XAllocColor (dpy, cmap, color);
    }
  else
    {
      /* If allocation succeeded, and the allocated pixel color is not
         equal to a cached pixel color recorded earlier, there was a
         change in the colormap, so clear the color cache.  */
      struct x_display_info *dpyinfo = x_display_info_for_display (dpy);
      XColor *cached_color;

      if (dpyinfo->color_cells
	  && (cached_color = &dpyinfo->color_cells[color->pixel],
	      (cached_color->red != color->red
	       || cached_color->blue != color->blue
	       || cached_color->green != color->green)))
	{
	  xfree (dpyinfo->color_cells);
	  dpyinfo->color_cells = NULL;
	  dpyinfo->ncolor_cells = 0;
	}
    }

#ifdef DEBUG_X_COLORS
  if (rc)
    register_color (color->pixel);
#endif /* DEBUG_X_COLORS */

  return rc;
}


/* Allocate the color COLOR->pixel on frame F, colormap CMAP.  If an
   exact match can't be allocated, try the nearest color available.
   Value is non-zero if successful.  Set *COLOR to the color
   allocated.  */

int
x_alloc_nearest_color (struct frame *f, Colormap cmap, XColor *color)
{
  gamma_correct (f, color);
  return x_alloc_nearest_color_1 (FRAME_X_DISPLAY (f), cmap, color);
}


/* Allocate color PIXEL on frame F.  PIXEL must already be allocated.
   It's necessary to do this instead of just using PIXEL directly to
   get color reference counts right.  */

unsigned long
x_copy_color (struct frame *f, long unsigned int pixel)
{
  XColor color;

  color.pixel = pixel;
  BLOCK_INPUT;
  x_query_color (f, &color);
  XAllocColor (FRAME_X_DISPLAY (f), FRAME_X_COLORMAP (f), &color);
  UNBLOCK_INPUT;
#ifdef DEBUG_X_COLORS
  register_color (pixel);
#endif
  return color.pixel;
}


/* Brightness beyond which a color won't have its highlight brightness
   boosted.

   Nominally, highlight colors for `3d' faces are calculated by
   brightening an object's color by a constant scale factor, but this
   doesn't yield good results for dark colors, so for colors who's
   brightness is less than this value (on a scale of 0-65535) have an
   use an additional additive factor.

   The value here is set so that the default menu-bar/mode-line color
   (grey75) will not have its highlights changed at all.  */
#define HIGHLIGHT_COLOR_DARK_BOOST_LIMIT 48000


/* Allocate a color which is lighter or darker than *PIXEL by FACTOR
   or DELTA.  Try a color with RGB values multiplied by FACTOR first.
   If this produces the same color as PIXEL, try a color where all RGB
   values have DELTA added.  Return the allocated color in *PIXEL.
   DISPLAY is the X display, CMAP is the colormap to operate on.
   Value is non-zero if successful.  */

static int
x_alloc_lighter_color (struct frame *f, Display *display, Colormap cmap, long unsigned int *pixel, double factor, int delta)
{
  XColor color, new;
  long bright;
  int success_p;

  /* Get RGB color values.  */
  color.pixel = *pixel;
  x_query_color (f, &color);

  /* Change RGB values by specified FACTOR.  Avoid overflow!  */
  xassert (factor >= 0);
  new.red = min (0xffff, factor * color.red);
  new.green = min (0xffff, factor * color.green);
  new.blue = min (0xffff, factor * color.blue);

  /* Calculate brightness of COLOR.  */
  bright = (2 * color.red + 3 * color.green + color.blue) / 6;

  /* We only boost colors that are darker than
     HIGHLIGHT_COLOR_DARK_BOOST_LIMIT.  */
  if (bright < HIGHLIGHT_COLOR_DARK_BOOST_LIMIT)
    /* Make an additive adjustment to NEW, because it's dark enough so
       that scaling by FACTOR alone isn't enough.  */
    {
      /* How far below the limit this color is (0 - 1, 1 being darker).  */
      double dimness = 1 - (double)bright / HIGHLIGHT_COLOR_DARK_BOOST_LIMIT;
      /* The additive adjustment.  */
      int min_delta = delta * dimness * factor / 2;

      if (factor < 1)
	{
	  new.red =   max (0, new.red -   min_delta);
	  new.green = max (0, new.green - min_delta);
	  new.blue =  max (0, new.blue -  min_delta);
	}
      else
	{
	  new.red =   min (0xffff, min_delta + new.red);
	  new.green = min (0xffff, min_delta + new.green);
	  new.blue =  min (0xffff, min_delta + new.blue);
	}
    }

  /* Try to allocate the color.  */
  success_p = x_alloc_nearest_color (f, cmap, &new);
  if (success_p)
    {
      if (new.pixel == *pixel)
	{
	  /* If we end up with the same color as before, try adding
	     delta to the RGB values.  */
	  x_free_colors (f, &new.pixel, 1);

	  new.red = min (0xffff, delta + color.red);
	  new.green = min (0xffff, delta + color.green);
	  new.blue = min (0xffff, delta + color.blue);
	  success_p = x_alloc_nearest_color (f, cmap, &new);
	}
      else
	success_p = 1;
      *pixel = new.pixel;
    }

  return success_p;
}


/* Set up the foreground color for drawing relief lines of glyph
   string S.  RELIEF is a pointer to a struct relief containing the GC
   with which lines will be drawn.  Use a color that is FACTOR or
   DELTA lighter or darker than the relief's background which is found
   in S->f->output_data.x->relief_background.  If such a color cannot
   be allocated, use DEFAULT_PIXEL, instead.  */

static void
x_setup_relief_color (struct frame *f, struct relief *relief, double factor, int delta, long unsigned int default_pixel)
{
  XGCValues xgcv;
  struct x_output *di = f->output_data.x;
  unsigned long mask = GCForeground | GCLineWidth | GCGraphicsExposures;
  unsigned long pixel;
  unsigned long background = di->relief_background;
  Colormap cmap = FRAME_X_COLORMAP (f);
  struct x_display_info *dpyinfo = FRAME_X_DISPLAY_INFO (f);
  Display *dpy = FRAME_X_DISPLAY (f);

  xgcv.graphics_exposures = False;
  xgcv.line_width = 1;

  /* Free previously allocated color.  The color cell will be reused
     when it has been freed as many times as it was allocated, so this
     doesn't affect faces using the same colors.  */
  if (relief->gc
      && relief->allocated_p)
    {
      x_free_colors (f, &relief->pixel, 1);
      relief->allocated_p = 0;
    }

  /* Allocate new color.  */
  xgcv.foreground = default_pixel;
  pixel = background;
  if (dpyinfo->n_planes != 1
      && x_alloc_lighter_color (f, dpy, cmap, &pixel, factor, delta))
    {
      relief->allocated_p = 1;
      xgcv.foreground = relief->pixel = pixel;
    }

  if (relief->gc == 0)
    {
      xgcv.stipple = dpyinfo->gray;
      mask |= GCStipple;
      relief->gc = XCreateGC (dpy, FRAME_X_WINDOW (f), mask, &xgcv);
    }
  else
    XChangeGC (dpy, relief->gc, mask, &xgcv);
}


/* Set up colors for the relief lines around glyph string S.  */

static void
x_setup_relief_colors (struct glyph_string *s)
{
  struct x_output *di = s->f->output_data.x;
  unsigned long color;

  if (s->face->use_box_color_for_shadows_p)
    color = s->face->box_color;
  else if (s->first_glyph->type == IMAGE_GLYPH
	   && s->img->pixmap
	   && !IMAGE_BACKGROUND_TRANSPARENT (s->img, s->f, 0))
    color = IMAGE_BACKGROUND (s->img, s->f, 0);
  else
    {
      XGCValues xgcv;

      /* Get the background color of the face.  */
      XGetGCValues (s->display, s->gc, GCBackground, &xgcv);
      color = xgcv.background;
    }

  if (di->white_relief.gc == 0
      || color != di->relief_background)
    {
      di->relief_background = color;
      x_setup_relief_color (s->f, &di->white_relief, 1.2, 0x8000,
			    WHITE_PIX_DEFAULT (s->f));
      x_setup_relief_color (s->f, &di->black_relief, 0.6, 0x4000,
			    BLACK_PIX_DEFAULT (s->f));
    }
}


/* Draw a relief on frame F inside the rectangle given by LEFT_X,
   TOP_Y, RIGHT_X, and BOTTOM_Y.  WIDTH is the thickness of the relief
   to draw, it must be >= 0.  RAISED_P non-zero means draw a raised
   relief.  LEFT_P non-zero means draw a relief on the left side of
   the rectangle.  RIGHT_P non-zero means draw a relief on the right
   side of the rectangle.  CLIP_RECT is the clipping rectangle to use
   when drawing.  */

static void
x_draw_relief_rect (struct frame *f,
		    int left_x, int top_y, int right_x, int bottom_y, int width,
		    int raised_p, int top_p, int bot_p, int left_p, int right_p,
		    XRectangle *clip_rect)
{
  Display *dpy = FRAME_X_DISPLAY (f);
  Window window = FRAME_X_WINDOW (f);
  int i;
  GC gc;

  if (raised_p)
    gc = f->output_data.x->white_relief.gc;
  else
    gc = f->output_data.x->black_relief.gc;
  XSetClipRectangles (dpy, gc, 0, 0, clip_rect, 1, Unsorted);

  /* This code is more complicated than it has to be, because of two
     minor hacks to make the boxes look nicer: (i) if width > 1, draw
     the outermost line using the black relief.  (ii) Omit the four
     corner pixels.  */

  /* Top.  */
  if (top_p)
    {
      if (width == 1)
	XDrawLine (dpy, window, gc,
		   left_x  + (left_p  ? 1 : 0), top_y,
		   right_x + (right_p ? 0 : 1), top_y);

      for (i = 1; i < width; ++i)
	XDrawLine (dpy, window, gc,
		   left_x  + i * left_p, top_y + i,
		   right_x + 1 - i * right_p, top_y + i);
    }

  /* Left.  */
  if (left_p)
    {
      if (width == 1)
	XDrawLine (dpy, window, gc, left_x, top_y + 1, left_x, bottom_y);

      XClearArea (dpy, window, left_x, top_y, 1, 1, False);
      XClearArea (dpy, window, left_x, bottom_y, 1, 1, False);

      for (i = (width > 1 ? 1 : 0); i < width; ++i)
	XDrawLine (dpy, window, gc,
		   left_x + i, top_y + i, left_x + i, bottom_y - i + 1);
    }

  XSetClipMask (dpy, gc, None);
  if (raised_p)
    gc = f->output_data.x->black_relief.gc;
  else
    gc = f->output_data.x->white_relief.gc;
  XSetClipRectangles (dpy, gc, 0, 0, clip_rect, 1, Unsorted);

  if (width > 1)
    {
      /* Outermost top line.  */
      if (top_p)
	XDrawLine (dpy, window, gc,
		   left_x  + (left_p  ? 1 : 0), top_y,
		   right_x + (right_p ? 0 : 1), top_y);

      /* Outermost left line.  */
      if (left_p)
	XDrawLine (dpy, window, gc, left_x, top_y + 1, left_x, bottom_y);
    }

  /* Bottom.  */
  if (bot_p)
    {
      XDrawLine (dpy, window, gc,
		 left_x  + (left_p  ? 1 : 0), bottom_y,
		 right_x + (right_p ? 0 : 1), bottom_y);
      for (i = 1; i < width; ++i)
	XDrawLine (dpy, window, gc,
		   left_x  + i * left_p, bottom_y - i,
		   right_x + 1 - i * right_p, bottom_y - i);
    }

  /* Right.  */
  if (right_p)
    {
      XClearArea (dpy, window, right_x, top_y, 1, 1, False);
      XClearArea (dpy, window, right_x, bottom_y, 1, 1, False);
      for (i = 0; i < width; ++i)
	XDrawLine (dpy, window, gc,
		   right_x - i, top_y + i + 1, right_x - i, bottom_y - i);
    }

  XSetClipMask (dpy, gc, None);
}


/* Draw a box on frame F inside the rectangle given by LEFT_X, TOP_Y,
   RIGHT_X, and BOTTOM_Y.  WIDTH is the thickness of the lines to
   draw, it must be >= 0.  LEFT_P non-zero means draw a line on the
   left side of the rectangle.  RIGHT_P non-zero means draw a line
   on the right side of the rectangle.  CLIP_RECT is the clipping
   rectangle to use when drawing.  */

static void
x_draw_box_rect (struct glyph_string *s,
		 int left_x, int top_y, int right_x, int bottom_y, int width,
		 int left_p, int right_p, XRectangle *clip_rect)
{
  XGCValues xgcv;

  XGetGCValues (s->display, s->gc, GCForeground, &xgcv);
  XSetForeground (s->display, s->gc, s->face->box_color);
  XSetClipRectangles (s->display, s->gc, 0, 0, clip_rect, 1, Unsorted);

  /* Top.  */
  XFillRectangle (s->display, s->window, s->gc,
		  left_x, top_y, right_x - left_x + 1, width);

  /* Left.  */
  if (left_p)
    XFillRectangle (s->display, s->window, s->gc,
		    left_x, top_y, width, bottom_y - top_y + 1);

  /* Bottom.  */
  XFillRectangle (s->display, s->window, s->gc,
		  left_x, bottom_y - width + 1, right_x - left_x + 1, width);

  /* Right.  */
  if (right_p)
    XFillRectangle (s->display, s->window, s->gc,
		    right_x - width + 1, top_y, width, bottom_y - top_y + 1);

  XSetForeground (s->display, s->gc, xgcv.foreground);
  XSetClipMask (s->display, s->gc, None);
}


/* Draw a box around glyph string S.  */

static void
x_draw_glyph_string_box (struct glyph_string *s)
{
  int width, left_x, right_x, top_y, bottom_y, last_x, raised_p;
  int left_p, right_p;
  struct glyph *last_glyph;
  XRectangle clip_rect;

  last_x = ((s->row->full_width_p && !s->w->pseudo_window_p)
	    ? WINDOW_RIGHT_EDGE_X (s->w)
	    : window_box_right (s->w, s->area));

  /* The glyph that may have a right box line.  */
  last_glyph = (s->cmp || s->img
		? s->first_glyph
		: s->first_glyph + s->nchars - 1);

  width = eabs (s->face->box_line_width);
  raised_p = s->face->box == FACE_RAISED_BOX;
  left_x = s->x;
  right_x = (s->row->full_width_p && s->extends_to_end_of_line_p
	     ? last_x - 1
	     : min (last_x, s->x + s->background_width) - 1);
  top_y = s->y;
  bottom_y = top_y + s->height - 1;

  left_p = (s->first_glyph->left_box_line_p
	    || (s->hl == DRAW_MOUSE_FACE
		&& (s->prev == NULL
		    || s->prev->hl != s->hl)));
  right_p = (last_glyph->right_box_line_p
	     || (s->hl == DRAW_MOUSE_FACE
		 && (s->next == NULL
		     || s->next->hl != s->hl)));

  get_glyph_string_clip_rect (s, &clip_rect);

  if (s->face->box == FACE_SIMPLE_BOX)
    x_draw_box_rect (s, left_x, top_y, right_x, bottom_y, width,
		     left_p, right_p, &clip_rect);
  else
    {
      x_setup_relief_colors (s);
      x_draw_relief_rect (s->f, left_x, top_y, right_x, bottom_y,
			  width, raised_p, 1, 1, left_p, right_p, &clip_rect);
    }
}


/* Draw foreground of image glyph string S.  */

static void
x_draw_image_foreground (struct glyph_string *s)
{
  int x = s->x;
  int y = s->ybase - image_ascent (s->img, s->face, &s->slice);

  /* If first glyph of S has a left box line, start drawing it to the
     right of that line.  */
  if (s->face->box != FACE_NO_BOX
      && s->first_glyph->left_box_line_p
      && s->slice.x == 0)
    x += eabs (s->face->box_line_width);

  /* If there is a margin around the image, adjust x- and y-position
     by that margin.  */
  if (s->slice.x == 0)
    x += s->img->hmargin;
  if (s->slice.y == 0)
    y += s->img->vmargin;

  if (s->img->pixmap)
    {
      if (s->img->mask)
	{
	  /* We can't set both a clip mask and use XSetClipRectangles
	     because the latter also sets a clip mask.  We also can't
	     trust on the shape extension to be available
	     (XShapeCombineRegion).  So, compute the rectangle to draw
	     manually.  */
	  unsigned long mask = (GCClipMask | GCClipXOrigin | GCClipYOrigin
				| GCFunction);
	  XGCValues xgcv;
	  XRectangle clip_rect, image_rect, r;

	  xgcv.clip_mask = s->img->mask;
	  xgcv.clip_x_origin = x;
	  xgcv.clip_y_origin = y;
	  xgcv.function = GXcopy;
	  XChangeGC (s->display, s->gc, mask, &xgcv);

	  get_glyph_string_clip_rect (s, &clip_rect);
	  image_rect.x = x;
	  image_rect.y = y;
	  image_rect.width = s->slice.width;
	  image_rect.height = s->slice.height;
	  if (x_intersect_rectangles (&clip_rect, &image_rect, &r))
	    XCopyArea (s->display, s->img->pixmap, s->window, s->gc,
		       s->slice.x + r.x - x, s->slice.y + r.y - y,
		       r.width, r.height, r.x, r.y);
	}
      else
	{
	  XRectangle clip_rect, image_rect, r;

	  get_glyph_string_clip_rect (s, &clip_rect);
	  image_rect.x = x;
	  image_rect.y = y;
	  image_rect.width = s->slice.width;
	  image_rect.height = s->slice.height;
	  if (x_intersect_rectangles (&clip_rect, &image_rect, &r))
	    XCopyArea (s->display, s->img->pixmap, s->window, s->gc,
		       s->slice.x + r.x - x, s->slice.y + r.y - y,
		       r.width, r.height, r.x, r.y);

	  /* When the image has a mask, we can expect that at
	     least part of a mouse highlight or a block cursor will
	     be visible.  If the image doesn't have a mask, make
	     a block cursor visible by drawing a rectangle around
	     the image.  I believe it's looking better if we do
	     nothing here for mouse-face.  */
	  if (s->hl == DRAW_CURSOR)
	    {
	      int relief = s->img->relief;
	      if (relief < 0) relief = -relief;
	      XDrawRectangle (s->display, s->window, s->gc,
			      x - relief, y - relief,
			      s->slice.width + relief*2 - 1,
			      s->slice.height + relief*2 - 1);
	    }
	}
    }
  else
    /* Draw a rectangle if image could not be loaded.  */
    XDrawRectangle (s->display, s->window, s->gc, x, y,
		    s->slice.width - 1, s->slice.height - 1);
}


/* Draw a relief around the image glyph string S.  */

static void
x_draw_image_relief (struct glyph_string *s)
{
  int x0, y0, x1, y1, thick, raised_p, extra;
  XRectangle r;
  int x = s->x;
  int y = s->ybase - image_ascent (s->img, s->face, &s->slice);

  /* If first glyph of S has a left box line, start drawing it to the
     right of that line.  */
  if (s->face->box != FACE_NO_BOX
      && s->first_glyph->left_box_line_p
      && s->slice.x == 0)
    x += eabs (s->face->box_line_width);

  /* If there is a margin around the image, adjust x- and y-position
     by that margin.  */
  if (s->slice.x == 0)
    x += s->img->hmargin;
  if (s->slice.y == 0)
    y += s->img->vmargin;

  if (s->hl == DRAW_IMAGE_SUNKEN
      || s->hl == DRAW_IMAGE_RAISED)
    {
      thick = tool_bar_button_relief >= 0 ? tool_bar_button_relief : DEFAULT_TOOL_BAR_BUTTON_RELIEF;
      raised_p = s->hl == DRAW_IMAGE_RAISED;
    }
  else
    {
      thick = eabs (s->img->relief);
      raised_p = s->img->relief > 0;
    }

  extra = s->face->id == TOOL_BAR_FACE_ID
    ? XINT (Vtool_bar_button_margin) : 0;

  x0 = x - thick - extra;
  y0 = y - thick - extra;
  x1 = x + s->slice.width + thick - 1 + extra;
  y1 = y + s->slice.height + thick - 1 + extra;

  x_setup_relief_colors (s);
  get_glyph_string_clip_rect (s, &r);
  x_draw_relief_rect (s->f, x0, y0, x1, y1, thick, raised_p,
		      s->slice.y == 0,
		      s->slice.y + s->slice.height == s->img->height,
		      s->slice.x == 0,
		      s->slice.x + s->slice.width == s->img->width,
		      &r);
}


/* Draw the foreground of image glyph string S to PIXMAP.  */

static void
x_draw_image_foreground_1 (struct glyph_string *s, Pixmap pixmap)
{
  int x = 0;
  int y = s->ybase - s->y - image_ascent (s->img, s->face, &s->slice);

  /* If first glyph of S has a left box line, start drawing it to the
     right of that line.  */
  if (s->face->box != FACE_NO_BOX
      && s->first_glyph->left_box_line_p
      && s->slice.x == 0)
    x += eabs (s->face->box_line_width);

  /* If there is a margin around the image, adjust x- and y-position
     by that margin.  */
  if (s->slice.x == 0)
    x += s->img->hmargin;
  if (s->slice.y == 0)
    y += s->img->vmargin;

  if (s->img->pixmap)
    {
      if (s->img->mask)
	{
	  /* We can't set both a clip mask and use XSetClipRectangles
	     because the latter also sets a clip mask.  We also can't
	     trust on the shape extension to be available
	     (XShapeCombineRegion).  So, compute the rectangle to draw
	     manually.  */
	  unsigned long mask = (GCClipMask | GCClipXOrigin | GCClipYOrigin
				| GCFunction);
	  XGCValues xgcv;

	  xgcv.clip_mask = s->img->mask;
	  xgcv.clip_x_origin = x - s->slice.x;
	  xgcv.clip_y_origin = y - s->slice.y;
	  xgcv.function = GXcopy;
	  XChangeGC (s->display, s->gc, mask, &xgcv);

	  XCopyArea (s->display, s->img->pixmap, pixmap, s->gc,
		     s->slice.x, s->slice.y,
		     s->slice.width, s->slice.height, x, y);
	  XSetClipMask (s->display, s->gc, None);
	}
      else
	{
	  XCopyArea (s->display, s->img->pixmap, pixmap, s->gc,
		     s->slice.x, s->slice.y,
		     s->slice.width, s->slice.height, x, y);

	  /* When the image has a mask, we can expect that at
	     least part of a mouse highlight or a block cursor will
	     be visible.  If the image doesn't have a mask, make
	     a block cursor visible by drawing a rectangle around
	     the image.  I believe it's looking better if we do
	     nothing here for mouse-face.  */
	  if (s->hl == DRAW_CURSOR)
	    {
	      int r = s->img->relief;
	      if (r < 0) r = -r;
	      XDrawRectangle (s->display, s->window, s->gc, x - r, y - r,
			      s->slice.width + r*2 - 1,
			      s->slice.height + r*2 - 1);
	    }
	}
    }
  else
    /* Draw a rectangle if image could not be loaded.  */
    XDrawRectangle (s->display, pixmap, s->gc, x, y,
		    s->slice.width - 1, s->slice.height - 1);
}


/* Draw part of the background of glyph string S.  X, Y, W, and H
   give the rectangle to draw.  */

static void
x_draw_glyph_string_bg_rect (struct glyph_string *s, int x, int y, int w, int h)
{
  if (s->stippled_p)
    {
      /* Fill background with a stipple pattern.  */
      XSetFillStyle (s->display, s->gc, FillOpaqueStippled);
      XFillRectangle (s->display, s->window, s->gc, x, y, w, h);
      XSetFillStyle (s->display, s->gc, FillSolid);
    }
  else
    x_clear_glyph_string_rect (s, x, y, w, h);
}


/* Draw image glyph string S.

            s->y
   s->x      +-------------------------
	     |   s->face->box
	     |
	     |     +-------------------------
	     |     |  s->img->margin
	     |     |
	     |     |       +-------------------
	     |     |       |  the image

 */

static void
x_draw_image_glyph_string (struct glyph_string *s)
{
  int box_line_hwidth = eabs (s->face->box_line_width);
  int box_line_vwidth = max (s->face->box_line_width, 0);
  int height;
  Pixmap pixmap = None;

  height = s->height;
  if (s->slice.y == 0)
    height -= box_line_vwidth;
  if (s->slice.y + s->slice.height >= s->img->height)
    height -= box_line_vwidth;

  /* Fill background with face under the image.  Do it only if row is
     taller than image or if image has a clip mask to reduce
     flickering.  */
  s->stippled_p = s->face->stipple != 0;
  if (height > s->slice.height
      || s->img->hmargin
      || s->img->vmargin
      || s->img->mask
      || s->img->pixmap == 0
      || s->width != s->background_width)
    {
      if (s->img->mask)
	{
	  /* Create a pixmap as large as the glyph string.  Fill it
	     with the background color.  Copy the image to it, using
	     its mask.  Copy the temporary pixmap to the display.  */
	  Screen *screen = FRAME_X_SCREEN (s->f);
	  int depth = DefaultDepthOfScreen (screen);

	  /* Create a pixmap as large as the glyph string.  */
 	  pixmap = XCreatePixmap (s->display, s->window,
				  s->background_width,
				  s->height, depth);

	  /* Don't clip in the following because we're working on the
	     pixmap.  */
	  XSetClipMask (s->display, s->gc, None);

	  /* Fill the pixmap with the background color/stipple.  */
	  if (s->stippled_p)
	    {
	      /* Fill background with a stipple pattern.  */
	      XSetFillStyle (s->display, s->gc, FillOpaqueStippled);
	      XSetTSOrigin (s->display, s->gc, - s->x, - s->y);
	      XFillRectangle (s->display, pixmap, s->gc,
			      0, 0, s->background_width, s->height);
	      XSetFillStyle (s->display, s->gc, FillSolid);
	      XSetTSOrigin (s->display, s->gc, 0, 0);
	    }
	  else
	    {
	      XGCValues xgcv;
	      XGetGCValues (s->display, s->gc, GCForeground | GCBackground,
			    &xgcv);
	      XSetForeground (s->display, s->gc, xgcv.background);
	      XFillRectangle (s->display, pixmap, s->gc,
			      0, 0, s->background_width, s->height);
	      XSetForeground (s->display, s->gc, xgcv.foreground);
	    }
	}
      else
	{
	  int x = s->x;
	  int y = s->y;

	  if (s->first_glyph->left_box_line_p
	      && s->slice.x == 0)
	    x += box_line_hwidth;

	  if (s->slice.y == 0)
	    y += box_line_vwidth;

	  x_draw_glyph_string_bg_rect (s, x, y, s->background_width, height);
	}

      s->background_filled_p = 1;
    }

  /* Draw the foreground.  */
  if (pixmap != None)
    {
      x_draw_image_foreground_1 (s, pixmap);
      x_set_glyph_string_clipping (s);
      XCopyArea (s->display, pixmap, s->window, s->gc,
		 0, 0, s->background_width, s->height, s->x, s->y);
      XFreePixmap (s->display, pixmap);
    }
  else
    x_draw_image_foreground (s);

  /* If we must draw a relief around the image, do it.  */
  if (s->img->relief
      || s->hl == DRAW_IMAGE_RAISED
      || s->hl == DRAW_IMAGE_SUNKEN)
    x_draw_image_relief (s);
}


/* Draw stretch glyph string S.  */

static void
x_draw_stretch_glyph_string (struct glyph_string *s)
{
  xassert (s->first_glyph->type == STRETCH_GLYPH);

  if (s->hl == DRAW_CURSOR
      && !x_stretch_cursor_p)
    {
      /* If `x-stretch-cursor' is nil, don't draw a block cursor as
	 wide as the stretch glyph.  */
      int width, background_width = s->background_width;
      int x = s->x;

      if (!s->row->reversed_p)
	{
	  int left_x = window_box_left_offset (s->w, TEXT_AREA);

	  if (x < left_x)
	    {
	      background_width -= left_x - x;
	      x = left_x;
	    }
	}
      else
	{
	  /* In R2L rows, draw the cursor on the right edge of the
	     stretch glyph.  */
	  int right_x = window_box_right_offset (s->w, TEXT_AREA);

	  if (x + background_width > right_x)
	    background_width -= x - right_x;
	  x += background_width;
	}
      width = min (FRAME_COLUMN_WIDTH (s->f), background_width);
      if (s->row->reversed_p)
	x -= width;

      /* Draw cursor.  */
      x_draw_glyph_string_bg_rect (s, x, s->y, width, s->height);

      /* Clear rest using the GC of the original non-cursor face.  */
      if (width < background_width)
	{
	  int y = s->y;
	  int w = background_width - width, h = s->height;
	  XRectangle r;
	  GC gc;

	  if (!s->row->reversed_p)
	    x += width;
	  else
	    x = s->x;
	  if (s->row->mouse_face_p
	      && cursor_in_mouse_face_p (s->w))
	    {
	      x_set_mouse_face_gc (s);
	      gc = s->gc;
	    }
	  else
	    gc = s->face->gc;

	  get_glyph_string_clip_rect (s, &r);
	  XSetClipRectangles (s->display, gc, 0, 0, &r, 1, Unsorted);

	  if (s->face->stipple)
	    {
	      /* Fill background with a stipple pattern.  */
	      XSetFillStyle (s->display, gc, FillOpaqueStippled);
	      XFillRectangle (s->display, s->window, gc, x, y, w, h);
	      XSetFillStyle (s->display, gc, FillSolid);
	    }
	  else
	    {
	      XGCValues xgcv;
	      XGetGCValues (s->display, gc, GCForeground | GCBackground, &xgcv);
	      XSetForeground (s->display, gc, xgcv.background);
	      XFillRectangle (s->display, s->window, gc, x, y, w, h);
	      XSetForeground (s->display, gc, xgcv.foreground);
	    }
	}
    }
  else if (!s->background_filled_p)
    {
      int background_width = s->background_width;
      int x = s->x, left_x = window_box_left_offset (s->w, TEXT_AREA);

      /* Don't draw into left margin, fringe or scrollbar area
         except for header line and mode line.  */
      if (x < left_x && !s->row->mode_line_p)
	{
	  background_width -= left_x - x;
	  x = left_x;
	}
      if (background_width > 0)
	x_draw_glyph_string_bg_rect (s, x, s->y, background_width, s->height);
    }

  s->background_filled_p = 1;
}


/* Draw glyph string S.  */

static void
x_draw_glyph_string (struct glyph_string *s)
{
  int relief_drawn_p = 0;

  /* If S draws into the background of its successors, draw the
     background of the successors first so that S can draw into it.
     This makes S->next use XDrawString instead of XDrawImageString.  */
  if (s->next && s->right_overhang && !s->for_overlaps)
    {
      int width;
      struct glyph_string *next;

      for (width = 0, next = s->next;
	   next && width < s->right_overhang;
	   width += next->width, next = next->next)
	if (next->first_glyph->type != IMAGE_GLYPH)
	  {
	    x_set_glyph_string_gc (next);
	    x_set_glyph_string_clipping (next);
	    if (next->first_glyph->type == STRETCH_GLYPH)
	      x_draw_stretch_glyph_string (next);
	    else
	      x_draw_glyph_string_background (next, 1);
	    next->num_clips = 0;
	  }
    }

  /* Set up S->gc, set clipping and draw S.  */
  x_set_glyph_string_gc (s);

  /* Draw relief (if any) in advance for char/composition so that the
     glyph string can be drawn over it.  */
  if (!s->for_overlaps
      && s->face->box != FACE_NO_BOX
      && (s->first_glyph->type == CHAR_GLYPH
	  || s->first_glyph->type == COMPOSITE_GLYPH))

    {
      x_set_glyph_string_clipping (s);
      x_draw_glyph_string_background (s, 1);
      x_draw_glyph_string_box (s);
      x_set_glyph_string_clipping (s);
      relief_drawn_p = 1;
    }
  else if (!s->clip_head /* draw_glyphs didn't specify a clip mask. */
	   && !s->clip_tail
	   && ((s->prev && s->prev->hl != s->hl && s->left_overhang)
	       || (s->next && s->next->hl != s->hl && s->right_overhang)))
    /* We must clip just this glyph.  left_overhang part has already
       drawn when s->prev was drawn, and right_overhang part will be
       drawn later when s->next is drawn. */
    x_set_glyph_string_clipping_exactly (s, s);
  else
    x_set_glyph_string_clipping (s);

  switch (s->first_glyph->type)
    {
    case IMAGE_GLYPH:
      x_draw_image_glyph_string (s);
      break;
#ifdef HAVE_XWIDGETS
    case XWIDGET_GLYPH:
      //erase xwidget background
      //x_draw_glyph_string_background (s, 0);
      x_draw_xwidget_glyph_string (s);
      break;
#endif
    case STRETCH_GLYPH:
      x_draw_stretch_glyph_string (s);
      break;

    case CHAR_GLYPH:
      if (s->for_overlaps)
	s->background_filled_p = 1;
      else
	x_draw_glyph_string_background (s, 0);
      x_draw_glyph_string_foreground (s);
      break;

    case COMPOSITE_GLYPH:
      if (s->for_overlaps || (s->cmp_from > 0
			      && ! s->first_glyph->u.cmp.automatic))
	s->background_filled_p = 1;
      else
	x_draw_glyph_string_background (s, 1);
      x_draw_composite_glyph_string_foreground (s);
      break;

    case GLYPHLESS_GLYPH:
      if (s->for_overlaps)
	s->background_filled_p = 1;
      else
	x_draw_glyph_string_background (s, 1);
      x_draw_glyphless_glyph_string_foreground (s);
      break;

    default:
      abort ();
    }

  if (!s->for_overlaps)
    {
      /* Draw underline.  */
      if (s->face->underline_p)
	{
	  unsigned long thickness, position;
	  int y;

	  if (s->prev && s->prev->face->underline_p)
	    {
	      /* We use the same underline style as the previous one.  */
	      thickness = s->prev->underline_thickness;
	      position = s->prev->underline_position;
	    }
	  else
	    {
	      /* Get the underline thickness.  Default is 1 pixel.  */
	      if (s->font && s->font->underline_thickness > 0)
		thickness = s->font->underline_thickness;
	      else
		thickness = 1;
	      if (x_underline_at_descent_line)
		position = (s->height - thickness) - (s->ybase - s->y);
	      else
		{
		  /* Get the underline position.  This is the recommended
		     vertical offset in pixels from the baseline to the top of
		     the underline.  This is a signed value according to the
		     specs, and its default is

		     ROUND ((maximum descent) / 2), with
		     ROUND(x) = floor (x + 0.5)  */

		  if (x_use_underline_position_properties
		      && s->font && s->font->underline_position >= 0)
		    position = s->font->underline_position;
		  else if (s->font)
		    position = (s->font->descent + 1) / 2;
		  else
		    position = underline_minimum_offset;
		}
	      position = max (position, underline_minimum_offset);
	    }
	  /* Check the sanity of thickness and position.  We should
	     avoid drawing underline out of the current line area.  */
	  if (s->y + s->height <= s->ybase + position)
	    position = (s->height - 1) - (s->ybase - s->y);
	  if (s->y + s->height < s->ybase + position + thickness)
	    thickness = (s->y + s->height) - (s->ybase + position);
	  s->underline_thickness = thickness;
	  s->underline_position = position;
	  y = s->ybase + position;
	  if (s->face->underline_defaulted_p)
	    XFillRectangle (s->display, s->window, s->gc,
			    s->x, y, s->width, thickness);
	  else
	    {
	      XGCValues xgcv;
	      XGetGCValues (s->display, s->gc, GCForeground, &xgcv);
	      XSetForeground (s->display, s->gc, s->face->underline_color);
	      XFillRectangle (s->display, s->window, s->gc,
			      s->x, y, s->width, thickness);
	      XSetForeground (s->display, s->gc, xgcv.foreground);
	    }
	}

      /* Draw overline.  */
      if (s->face->overline_p)
	{
	  unsigned long dy = 0, h = 1;

	  if (s->face->overline_color_defaulted_p)
	    XFillRectangle (s->display, s->window, s->gc, s->x, s->y + dy,
			    s->width, h);
	  else
	    {
	      XGCValues xgcv;
	      XGetGCValues (s->display, s->gc, GCForeground, &xgcv);
	      XSetForeground (s->display, s->gc, s->face->overline_color);
	      XFillRectangle (s->display, s->window, s->gc, s->x, s->y + dy,
			      s->width, h);
	      XSetForeground (s->display, s->gc, xgcv.foreground);
	    }
	}

      /* Draw strike-through.  */
      if (s->face->strike_through_p)
	{
	  unsigned long h = 1;
	  unsigned long dy = (s->height - h) / 2;

	  if (s->face->strike_through_color_defaulted_p)
	    XFillRectangle (s->display, s->window, s->gc, s->x, s->y + dy,
			    s->width, h);
	  else
	    {
	      XGCValues xgcv;
	      XGetGCValues (s->display, s->gc, GCForeground, &xgcv);
	      XSetForeground (s->display, s->gc, s->face->strike_through_color);
	      XFillRectangle (s->display, s->window, s->gc, s->x, s->y + dy,
			      s->width, h);
	      XSetForeground (s->display, s->gc, xgcv.foreground);
	    }
	}

      /* Draw relief if not yet drawn.  */
      if (!relief_drawn_p && s->face->box != FACE_NO_BOX)
	x_draw_glyph_string_box (s);

      if (s->prev)
	{
	  struct glyph_string *prev;

	  for (prev = s->prev; prev; prev = prev->prev)
	    if (prev->hl != s->hl
		&& prev->x + prev->width + prev->right_overhang > s->x)
	      {
		/* As prev was drawn while clipped to its own area, we
		   must draw the right_overhang part using s->hl now.  */
		enum draw_glyphs_face save = prev->hl;

		prev->hl = s->hl;
		x_set_glyph_string_gc (prev);
		x_set_glyph_string_clipping_exactly (s, prev);
		if (prev->first_glyph->type == CHAR_GLYPH)
		  x_draw_glyph_string_foreground (prev);
		else
		  x_draw_composite_glyph_string_foreground (prev);
		XSetClipMask (prev->display, prev->gc, None);
		prev->hl = save;
		prev->num_clips = 0;
	      }
	}

      if (s->next)
	{
	  struct glyph_string *next;

	  for (next = s->next; next; next = next->next)
	    if (next->hl != s->hl
		&& next->x - next->left_overhang < s->x + s->width)
	      {
		/* As next will be drawn while clipped to its own area,
		   we must draw the left_overhang part using s->hl now.  */
		enum draw_glyphs_face save = next->hl;

		next->hl = s->hl;
		x_set_glyph_string_gc (next);
		x_set_glyph_string_clipping_exactly (s, next);
		if (next->first_glyph->type == CHAR_GLYPH)
		  x_draw_glyph_string_foreground (next);
		else
		  x_draw_composite_glyph_string_foreground (next);
		XSetClipMask (next->display, next->gc, None);
		next->hl = save;
		next->num_clips = 0;
	      }
	}
    }

  /* Reset clipping.  */
  XSetClipMask (s->display, s->gc, None);
  s->num_clips = 0;
}

/* Shift display to make room for inserted glyphs.   */

static void
x_shift_glyphs_for_insert (struct frame *f, int x, int y, int width, int height, int shift_by)
{
  XCopyArea (FRAME_X_DISPLAY (f), FRAME_X_WINDOW (f), FRAME_X_WINDOW (f),
	     f->output_data.x->normal_gc,
	     x, y, width, height,
	     x + shift_by, y);
}

/* Delete N glyphs at the nominal cursor position.  Not implemented
   for X frames.  */

static void
x_delete_glyphs (struct frame *f, register int n)
{
  abort ();
}


/* Like XClearArea, but check that WIDTH and HEIGHT are reasonable.
   If they are <= 0, this is probably an error.  */

void
x_clear_area (Display *dpy, Window window, int x, int y, int width, int height, int exposures)
{
  xassert (width > 0 && height > 0);
  XClearArea (dpy, window, x, y, width, height, exposures);
}


/* Clear an entire frame.  */

static void
x_clear_frame (struct frame *f)
{
  /* Clearing the frame will erase any cursor, so mark them all as no
     longer visible.  */
  mark_window_cursors_off (XWINDOW (FRAME_ROOT_WINDOW (f)));
  output_cursor.hpos = output_cursor.vpos = 0;
  output_cursor.x = -1;

  /* We don't set the output cursor here because there will always
     follow an explicit cursor_to.  */
  BLOCK_INPUT;

  XClearWindow (FRAME_X_DISPLAY (f), FRAME_X_WINDOW (f));

  /* We have to clear the scroll bars.  If we have changed colors or
     something like that, then they should be notified.  */
  x_scroll_bar_clear (f);

#if defined (USE_GTK) && defined (USE_TOOLKIT_SCROLL_BARS)
  /* Make sure scroll bars are redrawn.  As they aren't redrawn by
     redisplay, do it here.  */
  if (FRAME_GTK_WIDGET (f))
    gtk_widget_queue_draw (FRAME_GTK_WIDGET (f));
#endif

  XFlush (FRAME_X_DISPLAY (f));

  UNBLOCK_INPUT;
}



/* Invert the middle quarter of the frame for .15 sec.  */

/* We use the select system call to do the waiting, so we have to make
   sure it's available.  If it isn't, we just won't do visual bells.  */

#if defined (HAVE_TIMEVAL) && defined (HAVE_SELECT)


/* Subtract the `struct timeval' values X and Y, storing the result in
   *RESULT.  Return 1 if the difference is negative, otherwise 0.  */

static int
timeval_subtract (struct timeval *result, struct timeval x, struct timeval y)
{
  /* Perform the carry for the later subtraction by updating y.  This
     is safer because on some systems the tv_sec member is unsigned.  */
  if (x.tv_usec < y.tv_usec)
    {
      int nsec = (y.tv_usec - x.tv_usec) / 1000000 + 1;
      y.tv_usec -= 1000000 * nsec;
      y.tv_sec += nsec;
    }

  if (x.tv_usec - y.tv_usec > 1000000)
    {
      int nsec = (y.tv_usec - x.tv_usec) / 1000000;
      y.tv_usec += 1000000 * nsec;
      y.tv_sec -= nsec;
    }

  /* Compute the time remaining to wait.  tv_usec is certainly
     positive.  */
  result->tv_sec = x.tv_sec - y.tv_sec;
  result->tv_usec = x.tv_usec - y.tv_usec;

  /* Return indication of whether the result should be considered
     negative.  */
  return x.tv_sec < y.tv_sec;
}

static void
XTflash (struct frame *f)
{
  BLOCK_INPUT;

  {
#ifdef USE_GTK
    /* Use Gdk routines to draw.  This way, we won't draw over scroll bars
       when the scroll bars and the edit widget share the same X window.  */
    GdkWindow *window = gtk_widget_get_window (FRAME_GTK_WIDGET (f));
#ifdef HAVE_GTK3
    cairo_t *cr = gdk_cairo_create (window);
    cairo_set_source_rgb (cr, 1, 1, 1);
    cairo_set_operator (cr, CAIRO_OPERATOR_DIFFERENCE);
#define XFillRectangle(d, win, gc, x, y, w, h) \
    do {                                       \
      cairo_rectangle (cr, x, y, w, h);        \
      cairo_fill (cr);                         \
    }                                          \
    while (0)
#else /* ! HAVE_GTK3 */
    GdkGCValues vals;
    GdkGC *gc;
    vals.foreground.pixel = (FRAME_FOREGROUND_PIXEL (f)
                             ^ FRAME_BACKGROUND_PIXEL (f));
    vals.function = GDK_XOR;
    gc = gdk_gc_new_with_values (window,
                                 &vals, GDK_GC_FUNCTION | GDK_GC_FOREGROUND);
#define XFillRectangle(d, win, gc, x, y, w, h) \
    gdk_draw_rectangle (window, gc, TRUE, x, y, w, h)
#endif /* ! HAVE_GTK3 */
#else /* ! USE_GTK */
    GC gc;

    /* Create a GC that will use the GXxor function to flip foreground
       pixels into background pixels.  */
    {
      XGCValues values;

      values.function = GXxor;
      values.foreground = (FRAME_FOREGROUND_PIXEL (f)
			   ^ FRAME_BACKGROUND_PIXEL (f));

      gc = XCreateGC (FRAME_X_DISPLAY (f), FRAME_X_WINDOW (f),
		      GCFunction | GCForeground, &values);
    }
#endif
    {
      /* Get the height not including a menu bar widget.  */
      int height = FRAME_TEXT_LINES_TO_PIXEL_HEIGHT (f, FRAME_LINES (f));
      /* Height of each line to flash.  */
      int flash_height = FRAME_LINE_HEIGHT (f);
      /* These will be the left and right margins of the rectangles.  */
      int flash_left = FRAME_INTERNAL_BORDER_WIDTH (f);
      int flash_right = FRAME_PIXEL_WIDTH (f) - FRAME_INTERNAL_BORDER_WIDTH (f);

      int width;

      /* Don't flash the area between a scroll bar and the frame
	 edge it is next to.  */
      switch (FRAME_VERTICAL_SCROLL_BAR_TYPE (f))
	{
	case vertical_scroll_bar_left:
	  flash_left += VERTICAL_SCROLL_BAR_WIDTH_TRIM;
	  break;

	case vertical_scroll_bar_right:
	  flash_right -= VERTICAL_SCROLL_BAR_WIDTH_TRIM;
	  break;

	default:
	  break;
	}

      width = flash_right - flash_left;

      /* If window is tall, flash top and bottom line.  */
      if (height > 3 * FRAME_LINE_HEIGHT (f))
	{
	  XFillRectangle (FRAME_X_DISPLAY (f), FRAME_X_WINDOW (f), gc,
			  flash_left,
			  (FRAME_INTERNAL_BORDER_WIDTH (f)
			   + FRAME_TOP_MARGIN_HEIGHT (f)),
			  width, flash_height);
	  XFillRectangle (FRAME_X_DISPLAY (f), FRAME_X_WINDOW (f), gc,
			  flash_left,
			  (height - flash_height
			   - FRAME_INTERNAL_BORDER_WIDTH (f)),
			  width, flash_height);

	}
      else
	/* If it is short, flash it all.  */
	XFillRectangle (FRAME_X_DISPLAY (f), FRAME_X_WINDOW (f), gc,
			flash_left, FRAME_INTERNAL_BORDER_WIDTH (f),
			width, height - 2 * FRAME_INTERNAL_BORDER_WIDTH (f));

      x_flush (f);

      {
	struct timeval wakeup;

	EMACS_GET_TIME (wakeup);

	/* Compute time to wait until, propagating carry from usecs.  */
	wakeup.tv_usec += 150000;
	wakeup.tv_sec += (wakeup.tv_usec / 1000000);
	wakeup.tv_usec %= 1000000;

	/* Keep waiting until past the time wakeup or any input gets
	   available.  */
	while (! detect_input_pending ())
	  {
	    struct timeval current;
	    struct timeval timeout;

	    EMACS_GET_TIME (current);

	    /* Break if result would be negative.  */
	    if (timeval_subtract (&current, wakeup, current))
	      break;

	    /* How long `select' should wait.  */
	    timeout.tv_sec = 0;
	    timeout.tv_usec = 10000;

	    /* Try to wait that long--but we might wake up sooner.  */
	    select (0, NULL, NULL, NULL, &timeout);
	  }
      }

      /* If window is tall, flash top and bottom line.  */
      if (height > 3 * FRAME_LINE_HEIGHT (f))
	{
	  XFillRectangle (FRAME_X_DISPLAY (f), FRAME_X_WINDOW (f), gc,
			  flash_left,
			  (FRAME_INTERNAL_BORDER_WIDTH (f)
			   + FRAME_TOP_MARGIN_HEIGHT (f)),
			  width, flash_height);
	  XFillRectangle (FRAME_X_DISPLAY (f), FRAME_X_WINDOW (f), gc,
			  flash_left,
			  (height - flash_height
			   - FRAME_INTERNAL_BORDER_WIDTH (f)),
			  width, flash_height);
	}
      else
	/* If it is short, flash it all.  */
	XFillRectangle (FRAME_X_DISPLAY (f), FRAME_X_WINDOW (f), gc,
			flash_left, FRAME_INTERNAL_BORDER_WIDTH (f),
			width, height - 2 * FRAME_INTERNAL_BORDER_WIDTH (f));

#ifdef USE_GTK
#ifdef HAVE_GTK3
      cairo_destroy (cr);
#else
      g_object_unref (G_OBJECT (gc));
#endif
#undef XFillRectangle
#else
      XFreeGC (FRAME_X_DISPLAY (f), gc);
#endif
      x_flush (f);
    }
  }

  UNBLOCK_INPUT;
}

#endif /* defined (HAVE_TIMEVAL) && defined (HAVE_SELECT) */


static void
XTtoggle_invisible_pointer (FRAME_PTR f, int invisible)
{
  BLOCK_INPUT;
  if (invisible)
    {
      if (FRAME_X_DISPLAY_INFO (f)->invisible_cursor != 0)
        XDefineCursor (FRAME_X_DISPLAY (f), FRAME_X_WINDOW (f),
                       FRAME_X_DISPLAY_INFO (f)->invisible_cursor);
    }
  else
    XDefineCursor (FRAME_X_DISPLAY (f), FRAME_X_WINDOW (f),
                   f->output_data.x->current_cursor);
  f->pointer_invisible = invisible;
  UNBLOCK_INPUT;
}


/* Make audible bell.  */

static void
XTring_bell (struct frame *f)
{
  if (FRAME_X_DISPLAY (f))
    {
#if defined (HAVE_TIMEVAL) && defined (HAVE_SELECT)
      if (visible_bell)
	XTflash (f);
      else
#endif
	{
	  BLOCK_INPUT;
	  XBell (FRAME_X_DISPLAY (f), 0);
	  XFlush (FRAME_X_DISPLAY (f));
	  UNBLOCK_INPUT;
	}
    }
}


/* Specify how many text lines, from the top of the window,
   should be affected by insert-lines and delete-lines operations.
   This, and those operations, are used only within an update
   that is bounded by calls to x_update_begin and x_update_end.  */

static void
XTset_terminal_window (struct frame *f, int n)
{
  /* This function intentionally left blank.  */
}



/***********************************************************************
			      Line Dance
 ***********************************************************************/

/* Perform an insert-lines or delete-lines operation, inserting N
   lines or deleting -N lines at vertical position VPOS.  */

static void
x_ins_del_lines (struct frame *f, int vpos, int n)
{
  abort ();
}


/* Scroll part of the display as described by RUN.  */

static void
x_scroll_run (struct window *w, struct run *run)
{
  struct frame *f = XFRAME (w->frame);
  int x, y, width, height, from_y, to_y, bottom_y;

  /* Get frame-relative bounding box of the text display area of W,
     without mode lines.  Include in this box the left and right
     fringe of W.  */
  window_box (w, -1, &x, &y, &width, &height);

#ifdef USE_TOOLKIT_SCROLL_BARS
  /* If the fringe is adjacent to the left (right) scroll bar of a
     leftmost (rightmost, respectively) window, then extend its
     background to the gap between the fringe and the bar.  */
  if ((WINDOW_LEFTMOST_P (w)
       && WINDOW_HAS_VERTICAL_SCROLL_BAR_ON_LEFT (w))
      || (WINDOW_RIGHTMOST_P (w)
	  && WINDOW_HAS_VERTICAL_SCROLL_BAR_ON_RIGHT (w)))
    {
      int sb_width = WINDOW_CONFIG_SCROLL_BAR_WIDTH (w);

      if (sb_width > 0)
	{
	  int bar_area_x = WINDOW_SCROLL_BAR_AREA_X (w);
	  int bar_area_width = (WINDOW_CONFIG_SCROLL_BAR_COLS (w)
				* FRAME_COLUMN_WIDTH (f));

	  if (bar_area_x + bar_area_width == x)
	    {
	      x = bar_area_x + sb_width;
	      width += bar_area_width - sb_width;
	    }
	  else if (x + width == bar_area_x)
	    width += bar_area_width - sb_width;
	}
    }
#endif

  from_y = WINDOW_TO_FRAME_PIXEL_Y (w, run->current_y);
  to_y = WINDOW_TO_FRAME_PIXEL_Y (w, run->desired_y);
  bottom_y = y + height;

  if (to_y < from_y)
    {
      /* Scrolling up.  Make sure we don't copy part of the mode
	 line at the bottom.  */
      if (from_y + run->height > bottom_y)
	height = bottom_y - from_y;
      else
	height = run->height;
    }
  else
    {
      /* Scrolling down.  Make sure we don't copy over the mode line.
	 at the bottom.  */
      if (to_y + run->height > bottom_y)
	height = bottom_y - to_y;
      else
	height = run->height;
    }

  BLOCK_INPUT;

  /* Cursor off.  Will be switched on again in x_update_window_end.  */
  updated_window = w;
  x_clear_cursor (w);

  XCopyArea (FRAME_X_DISPLAY (f),
	     FRAME_X_WINDOW (f), FRAME_X_WINDOW (f),
	     f->output_data.x->normal_gc,
	     x, from_y,
	     width, height,
	     x, to_y);

  UNBLOCK_INPUT;
}



/***********************************************************************
			   Exposure Events
 ***********************************************************************/


static void
frame_highlight (struct frame *f)
{
  /* We used to only do this if Vx_no_window_manager was non-nil, but
     the ICCCM (section 4.1.6) says that the window's border pixmap
     and border pixel are window attributes which are "private to the
     client", so we can always change it to whatever we want.  */
  BLOCK_INPUT;
  /* I recently started to get errors in this XSetWindowBorder, depending on
     the window-manager in use, tho something more is at play since I've been
     using that same window-manager binary for ever.  Let's not crash just
     because of this (bug#9310).  */
  x_catch_errors (FRAME_X_DISPLAY (f));
  XSetWindowBorder (FRAME_X_DISPLAY (f), FRAME_X_WINDOW (f),
		    f->output_data.x->border_pixel);
  x_uncatch_errors ();
  UNBLOCK_INPUT;
  x_update_cursor (f, 1);
  x_set_frame_alpha (f);
}

static void
frame_unhighlight (struct frame *f)
{
  /* We used to only do this if Vx_no_window_manager was non-nil, but
     the ICCCM (section 4.1.6) says that the window's border pixmap
     and border pixel are window attributes which are "private to the
     client", so we can always change it to whatever we want.  */
  BLOCK_INPUT;
  /* Same as above for XSetWindowBorder (bug#9310).  */
  x_catch_errors (FRAME_X_DISPLAY (f));
  XSetWindowBorderPixmap (FRAME_X_DISPLAY (f), FRAME_X_WINDOW (f),
			  f->output_data.x->border_tile);
  x_uncatch_errors ();
  UNBLOCK_INPUT;
  x_update_cursor (f, 1);
  x_set_frame_alpha (f);
}

/* The focus has changed.  Update the frames as necessary to reflect
   the new situation.  Note that we can't change the selected frame
   here, because the Lisp code we are interrupting might become confused.
   Each event gets marked with the frame in which it occurred, so the
   Lisp code can tell when the switch took place by examining the events.  */

static void
x_new_focus_frame (struct x_display_info *dpyinfo, struct frame *frame)
{
  struct frame *old_focus = dpyinfo->x_focus_frame;

  if (frame != dpyinfo->x_focus_frame)
    {
      /* Set this before calling other routines, so that they see
	 the correct value of x_focus_frame.  */
      dpyinfo->x_focus_frame = frame;

      if (old_focus && old_focus->auto_lower)
	x_lower_frame (old_focus);

      if (dpyinfo->x_focus_frame && dpyinfo->x_focus_frame->auto_raise)
	pending_autoraise_frame = dpyinfo->x_focus_frame;
      else
	pending_autoraise_frame = 0;
    }

  x_frame_rehighlight (dpyinfo);
}

/* Handle FocusIn and FocusOut state changes for FRAME.
   If FRAME has focus and there exists more than one frame, puts
   a FOCUS_IN_EVENT into *BUFP.  */

static void
x_focus_changed (int type, int state, struct x_display_info *dpyinfo, struct frame *frame, struct input_event *bufp)
{
  if (type == FocusIn)
    {
      if (dpyinfo->x_focus_event_frame != frame)
        {
          x_new_focus_frame (dpyinfo, frame);
          dpyinfo->x_focus_event_frame = frame;

          /* Don't stop displaying the initial startup message
             for a switch-frame event we don't need.  */
          if (NILP (Vterminal_frame)
              && CONSP (Vframe_list)
              && !NILP (XCDR (Vframe_list)))
            {
              bufp->kind = FOCUS_IN_EVENT;
              XSETFRAME (bufp->frame_or_window, frame);
            }
        }

      frame->output_data.x->focus_state |= state;

#ifdef HAVE_X_I18N
      if (FRAME_XIC (frame))
        XSetICFocus (FRAME_XIC (frame));
#endif
    }
  else if (type == FocusOut)
    {
      frame->output_data.x->focus_state &= ~state;

      if (dpyinfo->x_focus_event_frame == frame)
        {
          dpyinfo->x_focus_event_frame = 0;
          x_new_focus_frame (dpyinfo, 0);
        }

#ifdef HAVE_X_I18N
      if (FRAME_XIC (frame))
        XUnsetICFocus (FRAME_XIC (frame));
#endif
      if (frame->pointer_invisible)
        XTtoggle_invisible_pointer (frame, 0);
    }
}

/* The focus may have changed.  Figure out if it is a real focus change,
   by checking both FocusIn/Out and Enter/LeaveNotify events.

   Returns FOCUS_IN_EVENT event in *BUFP. */

static void
x_detect_focus_change (struct x_display_info *dpyinfo, XEvent *event, struct input_event *bufp)
{
  struct frame *frame;

  frame = x_any_window_to_frame (dpyinfo, event->xany.window);
  if (! frame)
    return;

  switch (event->type)
    {
    case EnterNotify:
    case LeaveNotify:
      {
        struct frame *focus_frame = dpyinfo->x_focus_event_frame;
        int focus_state
          = focus_frame ? focus_frame->output_data.x->focus_state : 0;

        if (event->xcrossing.detail != NotifyInferior
            && event->xcrossing.focus
            && ! (focus_state & FOCUS_EXPLICIT))
          x_focus_changed ((event->type == EnterNotify ? FocusIn : FocusOut),
			   FOCUS_IMPLICIT,
			   dpyinfo, frame, bufp);
      }
      break;

    case FocusIn:
    case FocusOut:
      x_focus_changed (event->type,
		       (event->xfocus.detail == NotifyPointer ?
			FOCUS_IMPLICIT : FOCUS_EXPLICIT),
		       dpyinfo, frame, bufp);
      break;

    case ClientMessage:
      if (event->xclient.message_type == dpyinfo->Xatom_XEMBED)
	{
	  enum xembed_message msg = event->xclient.data.l[1];
	  x_focus_changed ((msg == XEMBED_FOCUS_IN ? FocusIn : FocusOut),
			   FOCUS_EXPLICIT, dpyinfo, frame, bufp);
	}
      break;
    }
}


#if defined HAVE_MENUS && !defined USE_X_TOOLKIT && !defined USE_GTK
/* Handle an event saying the mouse has moved out of an Emacs frame.  */

void
x_mouse_leave (struct x_display_info *dpyinfo)
{
  x_new_focus_frame (dpyinfo, dpyinfo->x_focus_event_frame);
}
#endif

/* The focus has changed, or we have redirected a frame's focus to
   another frame (this happens when a frame uses a surrogate
   mini-buffer frame).  Shift the highlight as appropriate.

   The FRAME argument doesn't necessarily have anything to do with which
   frame is being highlighted or un-highlighted; we only use it to find
   the appropriate X display info.  */

static void
XTframe_rehighlight (struct frame *frame)
{
  x_frame_rehighlight (FRAME_X_DISPLAY_INFO (frame));
}

static void
x_frame_rehighlight (struct x_display_info *dpyinfo)
{
  struct frame *old_highlight = dpyinfo->x_highlight_frame;

  if (dpyinfo->x_focus_frame)
    {
      dpyinfo->x_highlight_frame
	= ((FRAMEP (FRAME_FOCUS_FRAME (dpyinfo->x_focus_frame)))
	   ? XFRAME (FRAME_FOCUS_FRAME (dpyinfo->x_focus_frame))
	   : dpyinfo->x_focus_frame);
      if (! FRAME_LIVE_P (dpyinfo->x_highlight_frame))
	{
	  FRAME_FOCUS_FRAME (dpyinfo->x_focus_frame) = Qnil;
	  dpyinfo->x_highlight_frame = dpyinfo->x_focus_frame;
	}
    }
  else
    dpyinfo->x_highlight_frame = 0;

  if (dpyinfo->x_highlight_frame != old_highlight)
    {
      if (old_highlight)
	frame_unhighlight (old_highlight);
      if (dpyinfo->x_highlight_frame)
	frame_highlight (dpyinfo->x_highlight_frame);
    }
}



/* Keyboard processing - modifier keys, vendor-specific keysyms, etc.  */

/* Initialize mode_switch_bit and modifier_meaning.  */
static void
x_find_modifier_meanings (struct x_display_info *dpyinfo)
{
  int min_code, max_code;
  KeySym *syms;
  int syms_per_code;
  XModifierKeymap *mods;

  dpyinfo->meta_mod_mask = 0;
  dpyinfo->shift_lock_mask = 0;
  dpyinfo->alt_mod_mask = 0;
  dpyinfo->super_mod_mask = 0;
  dpyinfo->hyper_mod_mask = 0;

  XDisplayKeycodes (dpyinfo->display, &min_code, &max_code);

  syms = XGetKeyboardMapping (dpyinfo->display,
			      min_code, max_code - min_code + 1,
			      &syms_per_code);
  mods = XGetModifierMapping (dpyinfo->display);

  /* Scan the modifier table to see which modifier bits the Meta and
     Alt keysyms are on.  */
  {
    int row, col;	/* The row and column in the modifier table.  */
    int found_alt_or_meta;

    for (row = 3; row < 8; row++)
    {
      found_alt_or_meta = 0;
      for (col = 0; col < mods->max_keypermod; col++)
	{
	  KeyCode code = mods->modifiermap[(row * mods->max_keypermod) + col];

	  /* Zeroes are used for filler.  Skip them.  */
	  if (code == 0)
	    continue;

	  /* Are any of this keycode's keysyms a meta key?  */
	  {
	    int code_col;

	    for (code_col = 0; code_col < syms_per_code; code_col++)
	      {
		int sym = syms[((code - min_code) * syms_per_code) + code_col];

		switch (sym)
		  {
		  case XK_Meta_L:
		  case XK_Meta_R:
		    found_alt_or_meta = 1;
		    dpyinfo->meta_mod_mask |= (1 << row);
		    break;

		  case XK_Alt_L:
		  case XK_Alt_R:
		    found_alt_or_meta = 1;
		    dpyinfo->alt_mod_mask |= (1 << row);
		    break;

		  case XK_Hyper_L:
		  case XK_Hyper_R:
		    if (!found_alt_or_meta)
		      dpyinfo->hyper_mod_mask |= (1 << row);
		    code_col = syms_per_code;
		    col = mods->max_keypermod;
		    break;

		  case XK_Super_L:
		  case XK_Super_R:
		    if (!found_alt_or_meta)
		      dpyinfo->super_mod_mask |= (1 << row);
		    code_col = syms_per_code;
		    col = mods->max_keypermod;
		    break;

		  case XK_Shift_Lock:
		    /* Ignore this if it's not on the lock modifier.  */
		    if (!found_alt_or_meta && ((1 << row) == LockMask))
		      dpyinfo->shift_lock_mask = LockMask;
		    code_col = syms_per_code;
		    col = mods->max_keypermod;
		    break;
		  }
	      }
	  }
	}
    }
  }

  /* If we couldn't find any meta keys, accept any alt keys as meta keys.  */
  if (! dpyinfo->meta_mod_mask)
    {
      dpyinfo->meta_mod_mask = dpyinfo->alt_mod_mask;
      dpyinfo->alt_mod_mask = 0;
    }

  /* If some keys are both alt and meta,
     make them just meta, not alt.  */
  if (dpyinfo->alt_mod_mask & dpyinfo->meta_mod_mask)
    {
      dpyinfo->alt_mod_mask &= ~dpyinfo->meta_mod_mask;
    }

  XFree ((char *) syms);
  XFreeModifiermap (mods);
}

/* Convert between the modifier bits X uses and the modifier bits
   Emacs uses.  */

EMACS_INT
x_x_to_emacs_modifiers (struct x_display_info *dpyinfo, int state)
{
  EMACS_INT mod_meta = meta_modifier;
  EMACS_INT mod_alt  = alt_modifier;
  EMACS_INT mod_hyper = hyper_modifier;
  EMACS_INT mod_super = super_modifier;
  Lisp_Object tem;

  tem = Fget (Vx_alt_keysym, Qmodifier_value);
  if (INTEGERP (tem)) mod_alt = XINT (tem);
  tem = Fget (Vx_meta_keysym, Qmodifier_value);
  if (INTEGERP (tem)) mod_meta = XINT (tem);
  tem = Fget (Vx_hyper_keysym, Qmodifier_value);
  if (INTEGERP (tem)) mod_hyper = XINT (tem);
  tem = Fget (Vx_super_keysym, Qmodifier_value);
  if (INTEGERP (tem)) mod_super = XINT (tem);


  return (  ((state & (ShiftMask | dpyinfo->shift_lock_mask)) ? shift_modifier : 0)
            | ((state & ControlMask)			? ctrl_modifier	: 0)
            | ((state & dpyinfo->meta_mod_mask)		? mod_meta	: 0)
            | ((state & dpyinfo->alt_mod_mask)		? mod_alt	: 0)
            | ((state & dpyinfo->super_mod_mask)	? mod_super	: 0)
            | ((state & dpyinfo->hyper_mod_mask)	? mod_hyper	: 0));
}

static int
x_emacs_to_x_modifiers (struct x_display_info *dpyinfo, EMACS_INT state)
{
  int mod_meta = meta_modifier;
  int mod_alt  = alt_modifier;
  int mod_hyper = hyper_modifier;
  int mod_super = super_modifier;

  Lisp_Object tem;

  tem = Fget (Vx_alt_keysym, Qmodifier_value);
  if (INTEGERP (tem)) mod_alt = XINT (tem);
  tem = Fget (Vx_meta_keysym, Qmodifier_value);
  if (INTEGERP (tem)) mod_meta = XINT (tem);
  tem = Fget (Vx_hyper_keysym, Qmodifier_value);
  if (INTEGERP (tem)) mod_hyper = XINT (tem);
  tem = Fget (Vx_super_keysym, Qmodifier_value);
  if (INTEGERP (tem)) mod_super = XINT (tem);


  return (  ((state & mod_alt)		? dpyinfo->alt_mod_mask   : 0)
            | ((state & mod_super)	? dpyinfo->super_mod_mask : 0)
            | ((state & mod_hyper)	? dpyinfo->hyper_mod_mask : 0)
            | ((state & shift_modifier)	? ShiftMask        : 0)
            | ((state & ctrl_modifier)	? ControlMask      : 0)
            | ((state & mod_meta)	? dpyinfo->meta_mod_mask  : 0));
}

/* Convert a keysym to its name.  */

char *
x_get_keysym_name (int keysym)
{
  char *value;

  BLOCK_INPUT;
  value = XKeysymToString (keysym);
  UNBLOCK_INPUT;

  return value;
}



/* Mouse clicks and mouse movement.  Rah.  */

/* Prepare a mouse-event in *RESULT for placement in the input queue.

   If the event is a button press, then note that we have grabbed
   the mouse.  */

static Lisp_Object
construct_mouse_click (struct input_event *result, XButtonEvent *event, struct frame *f)
{
  /* Make the event type NO_EVENT; we'll change that when we decide
     otherwise.  */
  result->kind = MOUSE_CLICK_EVENT;
  result->code = event->button - Button1;
  result->timestamp = event->time;
  result->modifiers = (x_x_to_emacs_modifiers (FRAME_X_DISPLAY_INFO (f),
					       event->state)
		       | (event->type == ButtonRelease
			  ? up_modifier
			  : down_modifier));

  XSETINT (result->x, event->x);
  XSETINT (result->y, event->y);
  XSETFRAME (result->frame_or_window, f);
  result->arg = Qnil;
  return Qnil;
}


/* Function to report a mouse movement to the mainstream Emacs code.
   The input handler calls this.

   We have received a mouse movement event, which is given in *event.
   If the mouse is over a different glyph than it was last time, tell
   the mainstream emacs code by setting mouse_moved.  If not, ask for
   another motion event, so we can check again the next time it moves.  */

static XMotionEvent last_mouse_motion_event;
static Lisp_Object last_mouse_motion_frame;

static int
note_mouse_movement (FRAME_PTR frame, XMotionEvent *event)
{
  last_mouse_movement_time = event->time;
  last_mouse_motion_event = *event;
  XSETFRAME (last_mouse_motion_frame, frame);

  if (!FRAME_X_OUTPUT (frame))
    return 0;

  if (event->window != FRAME_X_WINDOW (frame))
    {
      frame->mouse_moved = 1;
      last_mouse_scroll_bar = Qnil;
      note_mouse_highlight (frame, -1, -1);
      last_mouse_glyph_frame = 0;
      return 1;
    }


  /* Has the mouse moved off the glyph it was on at the last sighting?  */
  if (frame != last_mouse_glyph_frame
      || event->x < last_mouse_glyph.x
      || event->x >= last_mouse_glyph.x + last_mouse_glyph.width
      || event->y < last_mouse_glyph.y
      || event->y >= last_mouse_glyph.y + last_mouse_glyph.height)
    {
      frame->mouse_moved = 1;
      last_mouse_scroll_bar = Qnil;
      note_mouse_highlight (frame, event->x, event->y);
      /* Remember which glyph we're now on.  */
      remember_mouse_glyph (frame, event->x, event->y, &last_mouse_glyph);
      last_mouse_glyph_frame = frame;
      return 1;
    }

  return 0;
}


/************************************************************************
			      Mouse Face
 ************************************************************************/

static void
redo_mouse_highlight (void)
{
  if (!NILP (last_mouse_motion_frame)
      && FRAME_LIVE_P (XFRAME (last_mouse_motion_frame)))
    note_mouse_highlight (XFRAME (last_mouse_motion_frame),
			  last_mouse_motion_event.x,
			  last_mouse_motion_event.y);
}



/* Return the current position of the mouse.
   *FP should be a frame which indicates which display to ask about.

   If the mouse movement started in a scroll bar, set *FP, *BAR_WINDOW,
   and *PART to the frame, window, and scroll bar part that the mouse
   is over.  Set *X and *Y to the portion and whole of the mouse's
   position on the scroll bar.

   If the mouse movement started elsewhere, set *FP to the frame the
   mouse is on, *BAR_WINDOW to nil, and *X and *Y to the character cell
   the mouse is over.

   Set *TIMESTAMP to the server time-stamp for the time at which the mouse
   was at this position.

   Don't store anything if we don't have a valid set of values to report.

   This clears the mouse_moved flag, so we can wait for the next mouse
   movement.  */

static void
XTmouse_position (FRAME_PTR *fp, int insist, Lisp_Object *bar_window,
		  enum scroll_bar_part *part, Lisp_Object *x, Lisp_Object *y,
		  Time *timestamp)
{
  FRAME_PTR f1;

  BLOCK_INPUT;

  if (! NILP (last_mouse_scroll_bar) && insist == 0)
    x_scroll_bar_report_motion (fp, bar_window, part, x, y, timestamp);
  else
    {
      Window root;
      int root_x, root_y;

      Window dummy_window;
      int dummy;

      Lisp_Object frame, tail;

      /* Clear the mouse-moved flag for every frame on this display.  */
      FOR_EACH_FRAME (tail, frame)
	if (FRAME_X_P (XFRAME (frame))
            && FRAME_X_DISPLAY (XFRAME (frame)) == FRAME_X_DISPLAY (*fp))
	  XFRAME (frame)->mouse_moved = 0;

      last_mouse_scroll_bar = Qnil;

      /* Figure out which root window we're on.  */
      XQueryPointer (FRAME_X_DISPLAY (*fp),
		     DefaultRootWindow (FRAME_X_DISPLAY (*fp)),

		     /* The root window which contains the pointer.  */
		     &root,

		     /* Trash which we can't trust if the pointer is on
			a different screen.  */
		     &dummy_window,

		     /* The position on that root window.  */
		     &root_x, &root_y,

		     /* More trash we can't trust.  */
		     &dummy, &dummy,

		     /* Modifier keys and pointer buttons, about which
			we don't care.  */
		     (unsigned int *) &dummy);

      /* Now we have a position on the root; find the innermost window
	 containing the pointer.  */
      {
	Window win, child;
	int win_x, win_y;
	int parent_x = 0, parent_y = 0;

	win = root;

	/* XTranslateCoordinates can get errors if the window
	   structure is changing at the same time this function
	   is running.  So at least we must not crash from them.  */

	x_catch_errors (FRAME_X_DISPLAY (*fp));

	if (FRAME_X_DISPLAY_INFO (*fp)->grabbed && last_mouse_frame
	    && FRAME_LIVE_P (last_mouse_frame))
	  {
	    /* If mouse was grabbed on a frame, give coords for that frame
	       even if the mouse is now outside it.  */
	    XTranslateCoordinates (FRAME_X_DISPLAY (*fp),

				   /* From-window, to-window.  */
				   root, FRAME_X_WINDOW (last_mouse_frame),

				   /* From-position, to-position.  */
				   root_x, root_y, &win_x, &win_y,

				   /* Child of win.  */
				   &child);
	    f1 = last_mouse_frame;
	  }
	else
	  {
	    while (1)
	      {
		XTranslateCoordinates (FRAME_X_DISPLAY (*fp),

				       /* From-window, to-window.  */
				       root, win,

				       /* From-position, to-position.  */
				       root_x, root_y, &win_x, &win_y,

				       /* Child of win.  */
				       &child);

		if (child == None || child == win)
		  break;
#ifdef USE_GTK
		/* We don't wan't to know the innermost window.  We
		   want the edit window.  For non-Gtk+ the innermost
		   window is the edit window.  For Gtk+ it might not
		   be.  It might be the tool bar for example.  */
		if (x_window_to_frame (FRAME_X_DISPLAY_INFO (*fp), win))
		  break;
#endif
		win = child;
		parent_x = win_x;
		parent_y = win_y;
	      }

	    /* Now we know that:
	       win is the innermost window containing the pointer
	       (XTC says it has no child containing the pointer),
	       win_x and win_y are the pointer's position in it
	       (XTC did this the last time through), and
	       parent_x and parent_y are the pointer's position in win's parent.
	       (They are what win_x and win_y were when win was child.
	       If win is the root window, it has no parent, and
	       parent_{x,y} are invalid, but that's okay, because we'll
	       never use them in that case.)  */

#ifdef USE_GTK
	    /* We don't wan't to know the innermost window.  We
	       want the edit window.  */
	    f1 = x_window_to_frame (FRAME_X_DISPLAY_INFO (*fp), win);
#else
	    /* Is win one of our frames?  */
	    f1 = x_any_window_to_frame (FRAME_X_DISPLAY_INFO (*fp), win);
#endif

#ifdef USE_X_TOOLKIT
	    /* If we end up with the menu bar window, say it's not
	       on the frame.  */
	    if (f1 != NULL
		&& f1->output_data.x->menubar_widget
		&& win == XtWindow (f1->output_data.x->menubar_widget))
	      f1 = NULL;
#endif /* USE_X_TOOLKIT */
	  }

	if (x_had_errors_p (FRAME_X_DISPLAY (*fp)))
	  f1 = 0;

	x_uncatch_errors ();

	/* If not, is it one of our scroll bars?  */
	if (! f1)
	  {
	    struct scroll_bar *bar;

            bar = x_window_to_scroll_bar (FRAME_X_DISPLAY (*fp), win);

	    if (bar)
	      {
		f1 = XFRAME (WINDOW_FRAME (XWINDOW (bar->window)));
		win_x = parent_x;
		win_y = parent_y;
	      }
	  }

	if (f1 == 0 && insist > 0)
	  f1 = SELECTED_FRAME ();

	if (f1)
	  {
	    /* Ok, we found a frame.  Store all the values.
	       last_mouse_glyph is a rectangle used to reduce the
	       generation of mouse events.  To not miss any motion
	       events, we must divide the frame into rectangles of the
	       size of the smallest character that could be displayed
	       on it, i.e. into the same rectangles that matrices on
	       the frame are divided into.  */

	    remember_mouse_glyph (f1, win_x, win_y, &last_mouse_glyph);
	    last_mouse_glyph_frame = f1;

	    *bar_window = Qnil;
	    *part = 0;
	    *fp = f1;
	    XSETINT (*x, win_x);
	    XSETINT (*y, win_y);
	    *timestamp = last_mouse_movement_time;
	  }
      }
    }

  UNBLOCK_INPUT;
}



/***********************************************************************
			       Scroll bars
 ***********************************************************************/

/* Scroll bar support.  */

/* Given an X window ID and a DISPLAY, find the struct scroll_bar which
   manages it.
   This can be called in GC, so we have to make sure to strip off mark
   bits.  */

static struct scroll_bar *
x_window_to_scroll_bar (Display *display, Window window_id)
{
  Lisp_Object tail;

#if defined (USE_GTK) && defined (USE_TOOLKIT_SCROLL_BARS)
  window_id = (Window) xg_get_scroll_id_for_window (display, window_id);
#endif /* USE_GTK  && USE_TOOLKIT_SCROLL_BARS */

  for (tail = Vframe_list; CONSP (tail); tail = XCDR (tail))
    {
      Lisp_Object frame, bar, condemned;

      frame = XCAR (tail);
      /* All elements of Vframe_list should be frames.  */
      if (! FRAMEP (frame))
	abort ();

      if (! FRAME_X_P (XFRAME (frame)))
        continue;

      /* Scan this frame's scroll bar list for a scroll bar with the
         right window ID.  */
      condemned = FRAME_CONDEMNED_SCROLL_BARS (XFRAME (frame));
      for (bar = FRAME_SCROLL_BARS (XFRAME (frame));
	   /* This trick allows us to search both the ordinary and
              condemned scroll bar lists with one loop.  */
	   ! NILP (bar) || (bar = condemned,
			       condemned = Qnil,
			       ! NILP (bar));
	   bar = XSCROLL_BAR (bar)->next)
	if (XSCROLL_BAR (bar)->x_window == window_id &&
            FRAME_X_DISPLAY (XFRAME (frame)) == display)
	  return XSCROLL_BAR (bar);
    }

  return NULL;
}


#if defined USE_LUCID

/* Return the Lucid menu bar WINDOW is part of.  Return null
   if WINDOW is not part of a menu bar.  */

static Widget
x_window_to_menu_bar (Window window)
{
  Lisp_Object tail;

  for (tail = Vframe_list; CONSP (tail); tail = XCDR (tail))
    {
      if (FRAME_X_P (XFRAME (XCAR (tail))))
        {
          Lisp_Object frame = XCAR (tail);
          Widget menu_bar = XFRAME (frame)->output_data.x->menubar_widget;

          if (menu_bar && xlwmenu_window_p (menu_bar, window))
            return menu_bar;
        }
    }

  return NULL;
}

#endif /* USE_LUCID */


/************************************************************************
			 Toolkit scroll bars
 ************************************************************************/

#ifdef USE_TOOLKIT_SCROLL_BARS

static void x_scroll_bar_to_input_event (XEvent *, struct input_event *);
static void x_send_scroll_bar_event (Lisp_Object, int, int, int);
static void x_create_toolkit_scroll_bar (struct frame *,
                                         struct scroll_bar *);
static void x_set_toolkit_scroll_bar_thumb (struct scroll_bar *,
                                            int, int, int);


/* Lisp window being scrolled.  Set when starting to interact with
   a toolkit scroll bar, reset to nil when ending the interaction.  */

static Lisp_Object window_being_scrolled;

/* Last scroll bar part sent in xm_scroll_callback.  */

static int last_scroll_bar_part;

/* Whether this is an Xaw with arrow-scrollbars.  This should imply
   that movements of 1/20 of the screen size are mapped to up/down.  */

#ifndef USE_GTK
/* Id of action hook installed for scroll bars.  */

static XtActionHookId action_hook_id;

static Boolean xaw3d_arrow_scroll;

/* Whether the drag scrolling maintains the mouse at the top of the
   thumb.  If not, resizing the thumb needs to be done more carefully
   to avoid jerkiness.  */

static Boolean xaw3d_pick_top;

/* Action hook installed via XtAppAddActionHook when toolkit scroll
   bars are used..  The hook is responsible for detecting when
   the user ends an interaction with the scroll bar, and generates
   a `end-scroll' SCROLL_BAR_CLICK_EVENT' event if so.  */

static void
xt_action_hook (Widget widget, XtPointer client_data, String action_name,
		XEvent *event, String *params, Cardinal *num_params)
{
  int scroll_bar_p;
  const char *end_action;

#ifdef USE_MOTIF
  scroll_bar_p = XmIsScrollBar (widget);
  end_action = "Release";
#else /* !USE_MOTIF i.e. use Xaw */
  scroll_bar_p = XtIsSubclass (widget, scrollbarWidgetClass);
  end_action = "EndScroll";
#endif /* USE_MOTIF */

  if (scroll_bar_p
      && strcmp (action_name, end_action) == 0
      && WINDOWP (window_being_scrolled))
    {
      struct window *w;

      x_send_scroll_bar_event (window_being_scrolled,
			       scroll_bar_end_scroll, 0, 0);
      w = XWINDOW (window_being_scrolled);

      if (!NILP (XSCROLL_BAR (w->vertical_scroll_bar)->dragging))
	{
	  XSCROLL_BAR (w->vertical_scroll_bar)->dragging = Qnil;
	  /* The thumb size is incorrect while dragging: fix it.  */
	  set_vertical_scroll_bar (w);
	}
      window_being_scrolled = Qnil;
      last_scroll_bar_part = -1;

      /* Xt timeouts no longer needed.  */
      toolkit_scroll_bar_interaction = 0;
    }
}
#endif /* not USE_GTK */

/* A vector of windows used for communication between
   x_send_scroll_bar_event and x_scroll_bar_to_input_event.  */

static struct window **scroll_bar_windows;
static ptrdiff_t scroll_bar_windows_size;


/* Send a client message with message type Xatom_Scrollbar for a
   scroll action to the frame of WINDOW.  PART is a value identifying
   the part of the scroll bar that was clicked on.  PORTION is the
   amount to scroll of a whole of WHOLE.  */

static void
x_send_scroll_bar_event (Lisp_Object window, int part, int portion, int whole)
{
  XEvent event;
  XClientMessageEvent *ev = (XClientMessageEvent *) &event;
  struct window *w = XWINDOW (window);
  struct frame *f = XFRAME (w->frame);
  ptrdiff_t i;

  BLOCK_INPUT;

  /* Construct a ClientMessage event to send to the frame.  */
  ev->type = ClientMessage;
  ev->message_type = FRAME_X_DISPLAY_INFO (f)->Xatom_Scrollbar;
  ev->display = FRAME_X_DISPLAY (f);
  ev->window = FRAME_X_WINDOW (f);
  ev->format = 32;

  /* We can only transfer 32 bits in the XClientMessageEvent, which is
     not enough to store a pointer or Lisp_Object on a 64 bit system.
     So, store the window in scroll_bar_windows and pass the index
     into that array in the event.  */
  for (i = 0; i < scroll_bar_windows_size; ++i)
    if (scroll_bar_windows[i] == NULL)
      break;

  if (i == scroll_bar_windows_size)
    {
      ptrdiff_t old_nbytes =
	scroll_bar_windows_size * sizeof *scroll_bar_windows;
      ptrdiff_t nbytes;
      enum { XClientMessageEvent_MAX = 0x7fffffff };
      scroll_bar_windows =
	xpalloc (scroll_bar_windows, &scroll_bar_windows_size, 1,
		 XClientMessageEvent_MAX, sizeof *scroll_bar_windows);
      nbytes = scroll_bar_windows_size * sizeof *scroll_bar_windows;
      memset (&scroll_bar_windows[i], 0, nbytes - old_nbytes);
    }

  scroll_bar_windows[i] = w;
  ev->data.l[0] = (long) i;
  ev->data.l[1] = (long) part;
  ev->data.l[2] = (long) 0;
  ev->data.l[3] = (long) portion;
  ev->data.l[4] = (long) whole;

  /* Make Xt timeouts work while the scroll bar is active.  */
#ifdef USE_X_TOOLKIT
  toolkit_scroll_bar_interaction = 1;
  x_activate_timeout_atimer ();
#endif

  /* Setting the event mask to zero means that the message will
     be sent to the client that created the window, and if that
     window no longer exists, no event will be sent.  */
  XSendEvent (FRAME_X_DISPLAY (f), FRAME_X_WINDOW (f), False, 0, &event);
  UNBLOCK_INPUT;
}


/* Transform a scroll bar ClientMessage EVENT to an Emacs input event
   in *IEVENT.  */

static void
x_scroll_bar_to_input_event (XEvent *event, struct input_event *ievent)
{
  XClientMessageEvent *ev = (XClientMessageEvent *) event;
  Lisp_Object window;
  struct window *w;

  w = scroll_bar_windows[ev->data.l[0]];
  scroll_bar_windows[ev->data.l[0]] = NULL;

  XSETWINDOW (window, w);

  ievent->kind = SCROLL_BAR_CLICK_EVENT;
  ievent->frame_or_window = window;
  ievent->arg = Qnil;
#ifdef USE_GTK
  ievent->timestamp = CurrentTime;
#else
  ievent->timestamp =
    XtLastTimestampProcessed (FRAME_X_DISPLAY (XFRAME (w->frame)));
#endif
  ievent->part = ev->data.l[1];
  ievent->code = ev->data.l[2];
  ievent->x = make_number ((int) ev->data.l[3]);
  ievent->y = make_number ((int) ev->data.l[4]);
  ievent->modifiers = 0;
}


#ifdef USE_MOTIF

/* Minimum and maximum values used for Motif scroll bars.  */

#define XM_SB_MAX 10000000


/* Scroll bar callback for Motif scroll bars.  WIDGET is the scroll
   bar widget.  CLIENT_DATA is a pointer to the scroll_bar structure.
   CALL_DATA is a pointer to a XmScrollBarCallbackStruct.  */

static void
xm_scroll_callback (Widget widget, XtPointer client_data, XtPointer call_data)
{
  struct scroll_bar *bar = (struct scroll_bar *) client_data;
  XmScrollBarCallbackStruct *cs = (XmScrollBarCallbackStruct *) call_data;
  int part = -1, whole = 0, portion = 0;

  switch (cs->reason)
    {
    case XmCR_DECREMENT:
      bar->dragging = Qnil;
      part = scroll_bar_up_arrow;
      break;

    case XmCR_INCREMENT:
      bar->dragging = Qnil;
      part = scroll_bar_down_arrow;
      break;

    case XmCR_PAGE_DECREMENT:
      bar->dragging = Qnil;
      part = scroll_bar_above_handle;
      break;

    case XmCR_PAGE_INCREMENT:
      bar->dragging = Qnil;
      part = scroll_bar_below_handle;
      break;

    case XmCR_TO_TOP:
      bar->dragging = Qnil;
      part = scroll_bar_to_top;
      break;

    case XmCR_TO_BOTTOM:
      bar->dragging = Qnil;
      part = scroll_bar_to_bottom;
      break;

    case XmCR_DRAG:
      {
	int slider_size;

	/* Get the slider size.  */
	BLOCK_INPUT;
	XtVaGetValues (widget, XmNsliderSize, &slider_size, NULL);
	UNBLOCK_INPUT;

	whole = XM_SB_MAX - slider_size;
	portion = min (cs->value, whole);
	part = scroll_bar_handle;
	bar->dragging = make_number (cs->value);
      }
      break;

    case XmCR_VALUE_CHANGED:
      break;
    };

  if (part >= 0)
    {
      window_being_scrolled = bar->window;
      last_scroll_bar_part = part;
      x_send_scroll_bar_event (bar->window, part, portion, whole);
    }
}

#elif defined USE_GTK

/* Scroll bar callback for GTK scroll bars.  WIDGET is the scroll
   bar widget.  DATA is a pointer to the scroll_bar structure. */

static gboolean
xg_scroll_callback (GtkRange     *range,
                    GtkScrollType scroll,
                    gdouble       value,
                    gpointer      user_data)
{
  struct scroll_bar *bar = (struct scroll_bar *) user_data;
  gdouble position;
  int part = -1, whole = 0, portion = 0;
  GtkAdjustment *adj = GTK_ADJUSTMENT (gtk_range_get_adjustment (range));
  FRAME_PTR f = (FRAME_PTR) g_object_get_data (G_OBJECT (range), XG_FRAME_DATA);

  if (xg_ignore_gtk_scrollbar) return FALSE;
  position = gtk_adjustment_get_value (adj);


  switch (scroll)
    {
    case GTK_SCROLL_JUMP:
      /* Buttons 1 2 or 3 must be grabbed.  */
      if (FRAME_X_DISPLAY_INFO (f)->grabbed != 0
          && FRAME_X_DISPLAY_INFO (f)->grabbed < (1 << 4))
        {
          part = scroll_bar_handle;
          whole = gtk_adjustment_get_upper (adj) -
            gtk_adjustment_get_page_size (adj);
          portion = min ((int)position, whole);
          bar->dragging = make_number ((int)portion);
        }
      break;
    case GTK_SCROLL_STEP_BACKWARD:
      part = scroll_bar_up_arrow;
      bar->dragging = Qnil;
      break;
    case GTK_SCROLL_STEP_FORWARD:
      part = scroll_bar_down_arrow;
      bar->dragging = Qnil;
      break;
    case GTK_SCROLL_PAGE_BACKWARD:
      part = scroll_bar_above_handle;
      bar->dragging = Qnil;
      break;
    case GTK_SCROLL_PAGE_FORWARD:
      part = scroll_bar_below_handle;
      bar->dragging = Qnil;
      break;
    }

  if (part >= 0)
    {
      window_being_scrolled = bar->window;
      last_scroll_bar_part = part;
      x_send_scroll_bar_event (bar->window, part, portion, whole);
    }

  return FALSE;
}

/* Callback for button release. Sets dragging to Qnil when dragging is done.  */

static gboolean
xg_end_scroll_callback (GtkWidget *widget,
                        GdkEventButton *event,
                        gpointer user_data)
{
  struct scroll_bar *bar = (struct scroll_bar *) user_data;
  bar->dragging = Qnil;
  if (WINDOWP (window_being_scrolled))
    {
      x_send_scroll_bar_event (window_being_scrolled,
                               scroll_bar_end_scroll, 0, 0);
      window_being_scrolled = Qnil;
    }

  return FALSE;
}


#else /* not USE_GTK and not USE_MOTIF */

/* Xaw scroll bar callback.  Invoked when the thumb is dragged.
   WIDGET is the scroll bar widget.  CLIENT_DATA is a pointer to the
   scroll bar struct.  CALL_DATA is a pointer to a float saying where
   the thumb is.  */

static void
xaw_jump_callback (Widget widget, XtPointer client_data, XtPointer call_data)
{
  struct scroll_bar *bar = (struct scroll_bar *) client_data;
  float top = *(float *) call_data;
  float shown;
  int whole, portion, height;
  int part;

  /* Get the size of the thumb, a value between 0 and 1.  */
  BLOCK_INPUT;
  XtVaGetValues (widget, XtNshown, &shown, XtNheight, &height, NULL);
  UNBLOCK_INPUT;

  whole = 10000000;
  portion = shown < 1 ? top * whole : 0;

  if (shown < 1 && (eabs (top + shown - 1) < 1.0/height))
    /* Some derivatives of Xaw refuse to shrink the thumb when you reach
       the bottom, so we force the scrolling whenever we see that we're
       too close to the bottom (in x_set_toolkit_scroll_bar_thumb
       we try to ensure that we always stay two pixels away from the
       bottom).  */
    part = scroll_bar_down_arrow;
  else
    part = scroll_bar_handle;

  window_being_scrolled = bar->window;
  bar->dragging = make_number (portion);
  last_scroll_bar_part = part;
  x_send_scroll_bar_event (bar->window, part, portion, whole);
}


/* Xaw scroll bar callback.  Invoked for incremental scrolling.,
   i.e. line or page up or down.  WIDGET is the Xaw scroll bar
   widget.  CLIENT_DATA is a pointer to the scroll_bar structure for
   the scroll bar.  CALL_DATA is an integer specifying the action that
   has taken place.  Its magnitude is in the range 0..height of the
   scroll bar.  Negative values mean scroll towards buffer start.
   Values < height of scroll bar mean line-wise movement.  */

static void
xaw_scroll_callback (Widget widget, XtPointer client_data, XtPointer call_data)
{
  struct scroll_bar *bar = (struct scroll_bar *) client_data;
  /* The position really is stored cast to a pointer.  */
  int position = (long) call_data;
  Dimension height;
  int part;

  /* Get the height of the scroll bar.  */
  BLOCK_INPUT;
  XtVaGetValues (widget, XtNheight, &height, NULL);
  UNBLOCK_INPUT;

  if (eabs (position) >= height)
    part = (position < 0) ? scroll_bar_above_handle : scroll_bar_below_handle;

  /* If Xaw3d was compiled with ARROW_SCROLLBAR,
     it maps line-movement to call_data = max(5, height/20).  */
  else if (xaw3d_arrow_scroll && eabs (position) <= max (5, height / 20))
    part = (position < 0) ? scroll_bar_up_arrow : scroll_bar_down_arrow;
  else
    part = scroll_bar_move_ratio;

  window_being_scrolled = bar->window;
  bar->dragging = Qnil;
  last_scroll_bar_part = part;
  x_send_scroll_bar_event (bar->window, part, position, height);
}

#endif /* not USE_GTK and not USE_MOTIF */

#define SCROLL_BAR_NAME "verticalScrollBar"

/* Create the widget for scroll bar BAR on frame F.  Record the widget
   and X window of the scroll bar in BAR.  */

#ifdef USE_GTK
static void
x_create_toolkit_scroll_bar (struct frame *f, struct scroll_bar *bar)
{
  const char *scroll_bar_name = SCROLL_BAR_NAME;

  BLOCK_INPUT;
  xg_create_scroll_bar (f, bar, G_CALLBACK (xg_scroll_callback),
                        G_CALLBACK (xg_end_scroll_callback),
                        scroll_bar_name);
  UNBLOCK_INPUT;
}

#else /* not USE_GTK */

static void
x_create_toolkit_scroll_bar (struct frame *f, struct scroll_bar *bar)
{
  Window xwindow;
  Widget widget;
  Arg av[20];
  int ac = 0;
  char const *scroll_bar_name = SCROLL_BAR_NAME;
  unsigned long pixel;

  BLOCK_INPUT;

#ifdef USE_MOTIF
  /* Set resources.  Create the widget.  */
  XtSetArg (av[ac], XtNmappedWhenManaged, False); ++ac;
  XtSetArg (av[ac], XmNminimum, 0); ++ac;
  XtSetArg (av[ac], XmNmaximum, XM_SB_MAX); ++ac;
  XtSetArg (av[ac], XmNorientation, XmVERTICAL); ++ac;
  XtSetArg (av[ac], XmNprocessingDirection, XmMAX_ON_BOTTOM), ++ac;
  XtSetArg (av[ac], XmNincrement, 1); ++ac;
  XtSetArg (av[ac], XmNpageIncrement, 1); ++ac;

  pixel = f->output_data.x->scroll_bar_foreground_pixel;
  if (pixel != -1)
    {
      XtSetArg (av[ac], XmNforeground, pixel);
      ++ac;
    }

  pixel = f->output_data.x->scroll_bar_background_pixel;
  if (pixel != -1)
    {
      XtSetArg (av[ac], XmNbackground, pixel);
      ++ac;
    }

  widget = XmCreateScrollBar (f->output_data.x->edit_widget,
			      scroll_bar_name, av, ac);

  /* Add one callback for everything that can happen.  */
  XtAddCallback (widget, XmNdecrementCallback, xm_scroll_callback,
		 (XtPointer) bar);
  XtAddCallback (widget, XmNdragCallback, xm_scroll_callback,
		 (XtPointer) bar);
  XtAddCallback (widget, XmNincrementCallback, xm_scroll_callback,
		 (XtPointer) bar);
  XtAddCallback (widget, XmNpageDecrementCallback, xm_scroll_callback,
		 (XtPointer) bar);
  XtAddCallback (widget, XmNpageIncrementCallback, xm_scroll_callback,
		 (XtPointer) bar);
  XtAddCallback (widget, XmNtoBottomCallback, xm_scroll_callback,
		 (XtPointer) bar);
  XtAddCallback (widget, XmNtoTopCallback, xm_scroll_callback,
		 (XtPointer) bar);

  /* Realize the widget.  Only after that is the X window created.  */
  XtRealizeWidget (widget);

  /* Set the cursor to an arrow.  I didn't find a resource to do that.
     And I'm wondering why it hasn't an arrow cursor by default.  */
  XDefineCursor (XtDisplay (widget), XtWindow (widget),
                 f->output_data.x->nontext_cursor);

#else /* !USE_MOTIF i.e. use Xaw */

  /* Set resources.  Create the widget.  The background of the
     Xaw3d scroll bar widget is a little bit light for my taste.
     We don't alter it here to let users change it according
     to their taste with `emacs*verticalScrollBar.background: xxx'.  */
  XtSetArg (av[ac], XtNmappedWhenManaged, False); ++ac;
  XtSetArg (av[ac], XtNorientation, XtorientVertical); ++ac;
  /* For smoother scrolling with Xaw3d   -sm */
  /* XtSetArg (av[ac], XtNpickTop, True); ++ac; */

  pixel = f->output_data.x->scroll_bar_foreground_pixel;
  if (pixel != -1)
    {
      XtSetArg (av[ac], XtNforeground, pixel);
      ++ac;
    }

  pixel = f->output_data.x->scroll_bar_background_pixel;
  if (pixel != -1)
    {
      XtSetArg (av[ac], XtNbackground, pixel);
      ++ac;
    }

  /* Top/bottom shadow colors.  */

  /* Allocate them, if necessary.  */
  if (f->output_data.x->scroll_bar_top_shadow_pixel == -1)
    {
      pixel = f->output_data.x->scroll_bar_background_pixel;
      if (pixel != -1)
        {
          if (!x_alloc_lighter_color (f, FRAME_X_DISPLAY (f),
                                      FRAME_X_COLORMAP (f),
                                      &pixel, 1.2, 0x8000))
            pixel = -1;
          f->output_data.x->scroll_bar_top_shadow_pixel = pixel;
        }
    }
  if (f->output_data.x->scroll_bar_bottom_shadow_pixel == -1)
    {
      pixel = f->output_data.x->scroll_bar_background_pixel;
      if (pixel != -1)
        {
          if (!x_alloc_lighter_color (f, FRAME_X_DISPLAY (f),
                                      FRAME_X_COLORMAP (f),
                                      &pixel, 0.6, 0x4000))
            pixel = -1;
          f->output_data.x->scroll_bar_bottom_shadow_pixel = pixel;
        }
    }

#ifdef XtNbeNiceToColormap
  /* Tell the toolkit about them.  */
  if (f->output_data.x->scroll_bar_top_shadow_pixel == -1
      || f->output_data.x->scroll_bar_bottom_shadow_pixel == -1)
    /* We tried to allocate a color for the top/bottom shadow, and
       failed, so tell Xaw3d to use dithering instead.   */
    /* But only if we have a small colormap.  Xaw3d can allocate nice
       colors itself.  */
    {
      XtSetArg (av[ac], XtNbeNiceToColormap,
                DefaultDepthOfScreen (FRAME_X_SCREEN (f)) < 16);
      ++ac;
    }
  else
    /* Tell what colors Xaw3d should use for the top/bottom shadow, to
       be more consistent with other emacs 3d colors, and since Xaw3d is
       not good at dealing with allocation failure.  */
    {
      /* This tells Xaw3d to use real colors instead of dithering for
	 the shadows.  */
      XtSetArg (av[ac], XtNbeNiceToColormap, False);
      ++ac;

      /* Specify the colors.  */
      pixel = f->output_data.x->scroll_bar_top_shadow_pixel;
      if (pixel != -1)
	{
	  XtSetArg (av[ac], XtNtopShadowPixel, pixel);
	  ++ac;
	}
      pixel = f->output_data.x->scroll_bar_bottom_shadow_pixel;
      if (pixel != -1)
	{
	  XtSetArg (av[ac], XtNbottomShadowPixel, pixel);
	  ++ac;
	}
    }
#endif

  widget = XtCreateWidget (scroll_bar_name, scrollbarWidgetClass,
			   f->output_data.x->edit_widget, av, ac);

  {
    char const *initial = "";
    char const *val = initial;
    XtVaGetValues (widget, XtNscrollVCursor, (XtPointer) &val,
#ifdef XtNarrowScrollbars
		   XtNarrowScrollbars, (XtPointer) &xaw3d_arrow_scroll,
#endif
		   XtNpickTop, (XtPointer) &xaw3d_pick_top, NULL);
    if (xaw3d_arrow_scroll || val == initial)
      {	/* ARROW_SCROLL */
	xaw3d_arrow_scroll = True;
	/* Isn't that just a personal preference ?   --Stef */
	XtVaSetValues (widget, XtNcursorName, "top_left_arrow", NULL);
      }
  }

  /* Define callbacks.  */
  XtAddCallback (widget, XtNjumpProc, xaw_jump_callback, (XtPointer) bar);
  XtAddCallback (widget, XtNscrollProc, xaw_scroll_callback,
		 (XtPointer) bar);

  /* Realize the widget.  Only after that is the X window created.  */
  XtRealizeWidget (widget);

#endif /* !USE_MOTIF */

  /* Install an action hook that lets us detect when the user
     finishes interacting with a scroll bar.  */
  if (action_hook_id == 0)
    action_hook_id = XtAppAddActionHook (Xt_app_con, xt_action_hook, 0);

  /* Remember X window and widget in the scroll bar vector.  */
  SET_SCROLL_BAR_X_WIDGET (bar, widget);
  xwindow = XtWindow (widget);
  bar->x_window = xwindow;

  UNBLOCK_INPUT;
}
#endif /* not USE_GTK */


/* Set the thumb size and position of scroll bar BAR.  We are currently
   displaying PORTION out of a whole WHOLE, and our position POSITION.  */

#ifdef USE_GTK
static void
x_set_toolkit_scroll_bar_thumb (struct scroll_bar *bar, int portion, int position, int whole)
{
  xg_set_toolkit_scroll_bar_thumb (bar, portion, position, whole);
}

#else /* not USE_GTK */
static void
x_set_toolkit_scroll_bar_thumb (struct scroll_bar *bar, int portion, int position,
				int whole)
{
  struct frame *f = XFRAME (WINDOW_FRAME (XWINDOW (bar->window)));
  Widget widget = SCROLL_BAR_X_WIDGET (FRAME_X_DISPLAY (f), bar);
  float top, shown;

  BLOCK_INPUT;

#ifdef USE_MOTIF

  /* We use an estimate of 30 chars per line rather than the real
     `portion' value.  This has the disadvantage that the thumb size
     is not very representative, but it makes our life a lot easier.
     Otherwise, we have to constantly adjust the thumb size, which
     we can't always do quickly enough: while dragging, the size of
     the thumb might prevent the user from dragging the thumb all the
     way to the end.  but Motif and some versions of Xaw3d don't allow
     updating the thumb size while dragging.  Also, even if we can update
     its size, the update will often happen too late.
     If you don't believe it, check out revision 1.650 of xterm.c to see
     what hoops we were going through and the still poor behavior we got.  */
  portion = WINDOW_TOTAL_LINES (XWINDOW (bar->window)) * 30;
  /* When the thumb is at the bottom, position == whole.
     So we need to increase `whole' to make space for the thumb.  */
  whole += portion;

  if (whole <= 0)
    top = 0, shown = 1;
  else
    {
      top = (float) position / whole;
      shown = (float) portion / whole;
    }

  if (NILP (bar->dragging))
    {
      int size, value;

      /* Slider size.  Must be in the range [1 .. MAX - MIN] where MAX
         is the scroll bar's maximum and MIN is the scroll bar's minimum
	 value.  */
      size = shown * XM_SB_MAX;
      size = min (size, XM_SB_MAX);
      size = max (size, 1);

      /* Position.  Must be in the range [MIN .. MAX - SLIDER_SIZE].  */
      value = top * XM_SB_MAX;
      value = min (value, XM_SB_MAX - size);

      XmScrollBarSetValues (widget, value, size, 0, 0, False);
    }
#else /* !USE_MOTIF i.e. use Xaw */

  if (whole == 0)
    top = 0, shown = 1;
  else
    {
      top = (float) position / whole;
      shown = (float) portion / whole;
    }

  {
    float old_top, old_shown;
    Dimension height;
    XtVaGetValues (widget,
		   XtNtopOfThumb, &old_top,
		   XtNshown, &old_shown,
		   XtNheight, &height,
		   NULL);

    /* Massage the top+shown values.  */
    if (NILP (bar->dragging) || last_scroll_bar_part == scroll_bar_down_arrow)
      top = max (0, min (1, top));
    else
      top = old_top;
    /* Keep two pixels available for moving the thumb down.  */
    shown = max (0, min (1 - top - (2.0 / height), shown));

    /* If the call to XawScrollbarSetThumb below doesn't seem to work,
       check that your system's configuration file contains a define
       for `NARROWPROTO'.  See s/freebsd.h for an example.  */
    if (top != old_top || shown != old_shown)
      {
	if (NILP (bar->dragging))
	  XawScrollbarSetThumb (widget, top, shown);
	else
	  {
	    /* Try to make the scrolling a tad smoother.  */
	    if (!xaw3d_pick_top)
	      shown = min (shown, old_shown);

	    XawScrollbarSetThumb (widget, top, shown);
	  }
      }
  }
#endif /* !USE_MOTIF */

  UNBLOCK_INPUT;
}
#endif /* not USE_GTK */

#endif /* USE_TOOLKIT_SCROLL_BARS */



/************************************************************************
			 Scroll bars, general
 ************************************************************************/

/* Create a scroll bar and return the scroll bar vector for it.  W is
   the Emacs window on which to create the scroll bar. TOP, LEFT,
   WIDTH and HEIGHT are the pixel coordinates and dimensions of the
   scroll bar. */

static struct scroll_bar *
x_scroll_bar_create (struct window *w, int top, int left, int width, int height)
{
  struct frame *f = XFRAME (w->frame);
  struct scroll_bar *bar
    = ALLOCATE_PSEUDOVECTOR (struct scroll_bar, x_window, PVEC_OTHER);

  BLOCK_INPUT;

#ifdef USE_TOOLKIT_SCROLL_BARS
  x_create_toolkit_scroll_bar (f, bar);
#else /* not USE_TOOLKIT_SCROLL_BARS */
  {
    XSetWindowAttributes a;
    unsigned long mask;
    Window window;

    a.background_pixel = f->output_data.x->scroll_bar_background_pixel;
    if (a.background_pixel == -1)
      a.background_pixel = FRAME_BACKGROUND_PIXEL (f);

    a.event_mask = (ButtonPressMask | ButtonReleaseMask
		    | ButtonMotionMask | PointerMotionHintMask
		    | ExposureMask);
    a.cursor = FRAME_X_DISPLAY_INFO (f)->vertical_scroll_bar_cursor;

    mask = (CWBackPixel | CWEventMask | CWCursor);

    /* Clear the area of W that will serve as a scroll bar.  This is
       for the case that a window has been split horizontally.  In
       this case, no clear_frame is generated to reduce flickering.  */
    if (width > 0 && height > 0)
      x_clear_area (FRAME_X_DISPLAY (f), FRAME_X_WINDOW (f),
		    left, top, width,
		    window_box_height (w), False);

    window = XCreateWindow (FRAME_X_DISPLAY (f), FRAME_X_WINDOW (f),
			    /* Position and size of scroll bar.  */
			    left + VERTICAL_SCROLL_BAR_WIDTH_TRIM,
			    top,
			    width - VERTICAL_SCROLL_BAR_WIDTH_TRIM * 2,
			    height,
			    /* Border width, depth, class, and visual.  */
			     0,
			    CopyFromParent,
			    CopyFromParent,
			    CopyFromParent,
			     /* Attributes.  */
			    mask, &a);
    bar->x_window = window;
  }
#endif /* not USE_TOOLKIT_SCROLL_BARS */

  XSETWINDOW (bar->window, w);
  bar->top = top;
  bar->left = left;
  bar->width = width;
  bar->height = height;
  bar->start = 0;
  bar->end = 0;
  bar->dragging = Qnil;
  bar->fringe_extended_p = 0;

  /* Add bar to its frame's list of scroll bars.  */
  bar->next = FRAME_SCROLL_BARS (f);
  bar->prev = Qnil;
  XSETVECTOR (FRAME_SCROLL_BARS (f), bar);
  if (!NILP (bar->next))
    XSETVECTOR (XSCROLL_BAR (bar->next)->prev, bar);

  /* Map the window/widget.  */
#ifdef USE_TOOLKIT_SCROLL_BARS
  {
#ifdef USE_GTK
    xg_update_scrollbar_pos (f,
                             bar->x_window,
                             top,
                             left + VERTICAL_SCROLL_BAR_WIDTH_TRIM,
                             width - VERTICAL_SCROLL_BAR_WIDTH_TRIM * 2,
                             max (height, 1));
#else /* not USE_GTK */
    Widget scroll_bar = SCROLL_BAR_X_WIDGET (FRAME_X_DISPLAY (f), bar);
    XtConfigureWidget (scroll_bar,
		       left + VERTICAL_SCROLL_BAR_WIDTH_TRIM,
		       top,
		       width - VERTICAL_SCROLL_BAR_WIDTH_TRIM * 2,
		       max (height, 1), 0);
    XtMapWidget (scroll_bar);
#endif /* not USE_GTK */
    }
#else /* not USE_TOOLKIT_SCROLL_BARS */
  XMapRaised (FRAME_X_DISPLAY (f), bar->x_window);
#endif /* not USE_TOOLKIT_SCROLL_BARS */

  UNBLOCK_INPUT;
  return bar;
}


#ifndef USE_TOOLKIT_SCROLL_BARS

/* Draw BAR's handle in the proper position.

   If the handle is already drawn from START to END, don't bother
   redrawing it, unless REBUILD is non-zero; in that case, always
   redraw it.  (REBUILD is handy for drawing the handle after expose
   events.)

   Normally, we want to constrain the start and end of the handle to
   fit inside its rectangle, but if the user is dragging the scroll
   bar handle, we want to let them drag it down all the way, so that
   the bar's top is as far down as it goes; otherwise, there's no way
   to move to the very end of the buffer.  */

static void
x_scroll_bar_set_handle (struct scroll_bar *bar, int start, int end, int rebuild)
{
  int dragging = ! NILP (bar->dragging);
  Window w = bar->x_window;
  FRAME_PTR f = XFRAME (WINDOW_FRAME (XWINDOW (bar->window)));
  GC gc = f->output_data.x->normal_gc;

  /* If the display is already accurate, do nothing.  */
  if (! rebuild
      && start == bar->start
      && end == bar->end)
    return;

  BLOCK_INPUT;

  {
    int inside_width = VERTICAL_SCROLL_BAR_INSIDE_WIDTH (f, bar->width);
    int inside_height = VERTICAL_SCROLL_BAR_INSIDE_HEIGHT (f, bar->height);
    int top_range = VERTICAL_SCROLL_BAR_TOP_RANGE (f, bar->height);

    /* Make sure the values are reasonable, and try to preserve
       the distance between start and end.  */
    {
      int length = end - start;

      if (start < 0)
	start = 0;
      else if (start > top_range)
	start = top_range;
      end = start + length;

      if (end < start)
	end = start;
      else if (end > top_range && ! dragging)
	end = top_range;
    }

    /* Store the adjusted setting in the scroll bar.  */
    bar->start = start;
    bar->end = end;

    /* Clip the end position, just for display.  */
    if (end > top_range)
      end = top_range;

    /* Draw bottom positions VERTICAL_SCROLL_BAR_MIN_HANDLE pixels
       below top positions, to make sure the handle is always at least
       that many pixels tall.  */
    end += VERTICAL_SCROLL_BAR_MIN_HANDLE;

    /* Draw the empty space above the handle.  Note that we can't clear
       zero-height areas; that means "clear to end of window."  */
    if (0 < start)
      x_clear_area (FRAME_X_DISPLAY (f), w,
		    /* x, y, width, height, and exposures.  */
		    VERTICAL_SCROLL_BAR_LEFT_BORDER,
		    VERTICAL_SCROLL_BAR_TOP_BORDER,
		    inside_width, start,
		    False);

    /* Change to proper foreground color if one is specified.  */
    if (f->output_data.x->scroll_bar_foreground_pixel != -1)
      XSetForeground (FRAME_X_DISPLAY (f), gc,
		      f->output_data.x->scroll_bar_foreground_pixel);

    /* Draw the handle itself.  */
    XFillRectangle (FRAME_X_DISPLAY (f), w, gc,
		    /* x, y, width, height */
		    VERTICAL_SCROLL_BAR_LEFT_BORDER,
		    VERTICAL_SCROLL_BAR_TOP_BORDER + start,
		    inside_width, end - start);

    /* Restore the foreground color of the GC if we changed it above.  */
    if (f->output_data.x->scroll_bar_foreground_pixel != -1)
      XSetForeground (FRAME_X_DISPLAY (f), gc,
		      FRAME_FOREGROUND_PIXEL (f));

    /* Draw the empty space below the handle.  Note that we can't
       clear zero-height areas; that means "clear to end of window." */
    if (end < inside_height)
      x_clear_area (FRAME_X_DISPLAY (f), w,
		    /* x, y, width, height, and exposures.  */
		    VERTICAL_SCROLL_BAR_LEFT_BORDER,
		    VERTICAL_SCROLL_BAR_TOP_BORDER + end,
		    inside_width, inside_height - end,
		    False);

  }

  UNBLOCK_INPUT;
}

#endif /* !USE_TOOLKIT_SCROLL_BARS */

/* Destroy scroll bar BAR, and set its Emacs window's scroll bar to
   nil.  */

static void
x_scroll_bar_remove (struct scroll_bar *bar)
{
  struct frame *f = XFRAME (WINDOW_FRAME (XWINDOW (bar->window)));
  BLOCK_INPUT;

#ifdef USE_TOOLKIT_SCROLL_BARS
#ifdef USE_GTK
  xg_remove_scroll_bar (f, bar->x_window);
#else /* not USE_GTK */
  XtDestroyWidget (SCROLL_BAR_X_WIDGET (FRAME_X_DISPLAY (f), bar));
#endif /* not USE_GTK */
#else
  XDestroyWindow (FRAME_X_DISPLAY (f), bar->x_window);
#endif

  /* Dissociate this scroll bar from its window.  */
  XWINDOW (bar->window)->vertical_scroll_bar = Qnil;

  UNBLOCK_INPUT;
}


/* Set the handle of the vertical scroll bar for WINDOW to indicate
   that we are displaying PORTION characters out of a total of WHOLE
   characters, starting at POSITION.  If WINDOW has no scroll bar,
   create one.  */

static void
XTset_vertical_scroll_bar (struct window *w, int portion, int whole, int position)
{
  struct frame *f = XFRAME (w->frame);
  struct scroll_bar *bar;
  int top, height, left, sb_left, width, sb_width;
  int window_y, window_height;
#ifdef USE_TOOLKIT_SCROLL_BARS
  int fringe_extended_p;
#endif

  /* Get window dimensions.  */
  window_box (w, -1, 0, &window_y, 0, &window_height);
  top = window_y;
  width = WINDOW_CONFIG_SCROLL_BAR_COLS (w) * FRAME_COLUMN_WIDTH (f);
  height = window_height;

  /* Compute the left edge of the scroll bar area.  */
  left = WINDOW_SCROLL_BAR_AREA_X (w);

  /* Compute the width of the scroll bar which might be less than
     the width of the area reserved for the scroll bar.  */
  if (WINDOW_CONFIG_SCROLL_BAR_WIDTH (w) > 0)
    sb_width = WINDOW_CONFIG_SCROLL_BAR_WIDTH (w);
  else
    sb_width = width;

  /* Compute the left edge of the scroll bar.  */
#ifdef USE_TOOLKIT_SCROLL_BARS
  if (WINDOW_HAS_VERTICAL_SCROLL_BAR_ON_RIGHT (w))
    sb_left = left + (WINDOW_RIGHTMOST_P (w) ? width - sb_width : 0);
  else
    sb_left = left + (WINDOW_LEFTMOST_P (w) ? 0 : width - sb_width);
#else
  if (WINDOW_HAS_VERTICAL_SCROLL_BAR_ON_RIGHT (w))
    sb_left = left + width - sb_width;
  else
    sb_left = left;
#endif

#ifdef USE_TOOLKIT_SCROLL_BARS
  if (WINDOW_HAS_VERTICAL_SCROLL_BAR_ON_LEFT (w))
    fringe_extended_p = (WINDOW_LEFTMOST_P (w)
			 && WINDOW_LEFT_FRINGE_WIDTH (w)
			 && (WINDOW_HAS_FRINGES_OUTSIDE_MARGINS (w)
			     || WINDOW_LEFT_MARGIN_COLS (w) == 0));
  else
    fringe_extended_p = (WINDOW_RIGHTMOST_P (w)
			 && WINDOW_RIGHT_FRINGE_WIDTH (w)
			 && (WINDOW_HAS_FRINGES_OUTSIDE_MARGINS (w)
			     || WINDOW_RIGHT_MARGIN_COLS (w) == 0));
#endif

  /* Does the scroll bar exist yet?  */
  if (NILP (w->vertical_scroll_bar))
    {
      if (width > 0 && height > 0)
	{
	  BLOCK_INPUT;
#ifdef USE_TOOLKIT_SCROLL_BARS
	  if (fringe_extended_p)
	    x_clear_area (FRAME_X_DISPLAY (f), FRAME_X_WINDOW (f),
			  sb_left, top, sb_width, height, False);
	  else
#endif
	    x_clear_area (FRAME_X_DISPLAY (f), FRAME_X_WINDOW (f),
			  left, top, width, height, False);
	  UNBLOCK_INPUT;
	}

      bar = x_scroll_bar_create (w, top, sb_left, sb_width, height);
    }
  else
    {
      /* It may just need to be moved and resized.  */
      unsigned int mask = 0;

      bar = XSCROLL_BAR (w->vertical_scroll_bar);

      BLOCK_INPUT;

      if (sb_left != bar->left)
	mask |= CWX;
      if (top != bar->top)
	mask |= CWY;
      if (sb_width != bar->width)
	mask |= CWWidth;
      if (height != bar->height)
	mask |= CWHeight;

#ifdef USE_TOOLKIT_SCROLL_BARS

      /* Move/size the scroll bar widget.  */
      if (mask || bar->fringe_extended_p != fringe_extended_p)
	{
	  /* Since toolkit scroll bars are smaller than the space reserved
	     for them on the frame, we have to clear "under" them.  */
	  if (width > 0 && height > 0)
	    {
	      if (fringe_extended_p)
		x_clear_area (FRAME_X_DISPLAY (f), FRAME_X_WINDOW (f),
			      sb_left, top, sb_width, height, False);
	      else
		x_clear_area (FRAME_X_DISPLAY (f), FRAME_X_WINDOW (f),
			      left, top, width, height, False);
	    }
#ifdef USE_GTK
          xg_update_scrollbar_pos (f,
                                   bar->x_window,
                                   top,
                                   sb_left + VERTICAL_SCROLL_BAR_WIDTH_TRIM,
                                   sb_width - VERTICAL_SCROLL_BAR_WIDTH_TRIM *2,
                                   max (height, 1));
#else /* not USE_GTK */
          XtConfigureWidget (SCROLL_BAR_X_WIDGET (FRAME_X_DISPLAY (f), bar),
                             sb_left + VERTICAL_SCROLL_BAR_WIDTH_TRIM,
                             top,
                             sb_width - VERTICAL_SCROLL_BAR_WIDTH_TRIM * 2,
                             max (height, 1), 0);
#endif /* not USE_GTK */
	}
#else /* not USE_TOOLKIT_SCROLL_BARS */

      /* Clear areas not covered by the scroll bar because of
	 VERTICAL_SCROLL_BAR_WIDTH_TRIM.  */
      if (VERTICAL_SCROLL_BAR_WIDTH_TRIM)
	{
	  x_clear_area (FRAME_X_DISPLAY (f), FRAME_X_WINDOW (f),
			left, top, VERTICAL_SCROLL_BAR_WIDTH_TRIM,
			height, False);
	  x_clear_area (FRAME_X_DISPLAY (f), FRAME_X_WINDOW (f),
			left + width - VERTICAL_SCROLL_BAR_WIDTH_TRIM,
			top, VERTICAL_SCROLL_BAR_WIDTH_TRIM,
			height, False);
	}

      /* Clear areas not covered by the scroll bar because it's not as
	 wide as the area reserved for it.  This makes sure a
	 previous mode line display is cleared after C-x 2 C-x 1, for
	 example.  */
      {
	int area_width = WINDOW_CONFIG_SCROLL_BAR_COLS (w) * FRAME_COLUMN_WIDTH (f);
	int rest = area_width - sb_width;
	if (rest > 0 && height > 0)
	  {
	    if (WINDOW_HAS_VERTICAL_SCROLL_BAR_ON_LEFT (w))
	      x_clear_area (FRAME_X_DISPLAY (f), FRAME_X_WINDOW (f),
			    left + area_width -  rest, top,
			    rest, height, False);
	    else
	      x_clear_area (FRAME_X_DISPLAY (f), FRAME_X_WINDOW (f),
			    left, top, rest, height, False);
	  }
      }

      /* Move/size the scroll bar window.  */
      if (mask)
	{
	  XWindowChanges wc;

	  wc.x = sb_left + VERTICAL_SCROLL_BAR_WIDTH_TRIM;
	  wc.y = top;
	  wc.width = sb_width - VERTICAL_SCROLL_BAR_WIDTH_TRIM * 2;
	  wc.height = height;
	  XConfigureWindow (FRAME_X_DISPLAY (f), bar->x_window,
			    mask, &wc);
	}

#endif /* not USE_TOOLKIT_SCROLL_BARS */

      /* Remember new settings.  */
      bar->left = sb_left;
      bar->top = top;
      bar->width = sb_width;
      bar->height = height;

      UNBLOCK_INPUT;
    }

#ifdef USE_TOOLKIT_SCROLL_BARS
  bar->fringe_extended_p = fringe_extended_p;

  x_set_toolkit_scroll_bar_thumb (bar, portion, position, whole);
#else /* not USE_TOOLKIT_SCROLL_BARS */
  /* Set the scroll bar's current state, unless we're currently being
     dragged.  */
  if (NILP (bar->dragging))
    {
      int top_range = VERTICAL_SCROLL_BAR_TOP_RANGE (f, height);

      if (whole == 0)
	x_scroll_bar_set_handle (bar, 0, top_range, 0);
      else
	{
	  int start = ((double) position * top_range) / whole;
	  int end = ((double) (position + portion) * top_range) / whole;
	  x_scroll_bar_set_handle (bar, start, end, 0);
	}
    }
#endif /* not USE_TOOLKIT_SCROLL_BARS */

  XSETVECTOR (w->vertical_scroll_bar, bar);
}


/* The following three hooks are used when we're doing a thorough
   redisplay of the frame.  We don't explicitly know which scroll bars
   are going to be deleted, because keeping track of when windows go
   away is a real pain - "Can you say set-window-configuration, boys
   and girls?"  Instead, we just assert at the beginning of redisplay
   that *all* scroll bars are to be removed, and then save a scroll bar
   from the fiery pit when we actually redisplay its window.  */

/* Arrange for all scroll bars on FRAME to be removed at the next call
   to `*judge_scroll_bars_hook'.  A scroll bar may be spared if
   `*redeem_scroll_bar_hook' is applied to its window before the judgment.  */

static void
XTcondemn_scroll_bars (FRAME_PTR frame)
{
  /* Transfer all the scroll bars to FRAME_CONDEMNED_SCROLL_BARS.  */
  while (! NILP (FRAME_SCROLL_BARS (frame)))
    {
      Lisp_Object bar;
      bar = FRAME_SCROLL_BARS (frame);
      FRAME_SCROLL_BARS (frame) = XSCROLL_BAR (bar)->next;
      XSCROLL_BAR (bar)->next = FRAME_CONDEMNED_SCROLL_BARS (frame);
      XSCROLL_BAR (bar)->prev = Qnil;
      if (! NILP (FRAME_CONDEMNED_SCROLL_BARS (frame)))
	XSCROLL_BAR (FRAME_CONDEMNED_SCROLL_BARS (frame))->prev = bar;
      FRAME_CONDEMNED_SCROLL_BARS (frame) = bar;
    }
}


/* Un-mark WINDOW's scroll bar for deletion in this judgment cycle.
   Note that WINDOW isn't necessarily condemned at all.  */

static void
XTredeem_scroll_bar (struct window *window)
{
  struct scroll_bar *bar;
  struct frame *f;

  /* We can't redeem this window's scroll bar if it doesn't have one.  */
  if (NILP (window->vertical_scroll_bar))
    abort ();

  bar = XSCROLL_BAR (window->vertical_scroll_bar);

  /* Unlink it from the condemned list.  */
  f = XFRAME (WINDOW_FRAME (window));
  if (NILP (bar->prev))
    {
      /* If the prev pointer is nil, it must be the first in one of
	 the lists.  */
      if (EQ (FRAME_SCROLL_BARS (f), window->vertical_scroll_bar))
	/* It's not condemned.  Everything's fine.  */
	return;
      else if (EQ (FRAME_CONDEMNED_SCROLL_BARS (f),
		   window->vertical_scroll_bar))
	FRAME_CONDEMNED_SCROLL_BARS (f) = bar->next;
      else
	/* If its prev pointer is nil, it must be at the front of
	   one or the other!  */
	abort ();
    }
  else
    XSCROLL_BAR (bar->prev)->next = bar->next;

  if (! NILP (bar->next))
    XSCROLL_BAR (bar->next)->prev = bar->prev;

  bar->next = FRAME_SCROLL_BARS (f);
  bar->prev = Qnil;
  XSETVECTOR (FRAME_SCROLL_BARS (f), bar);
  if (! NILP (bar->next))
    XSETVECTOR (XSCROLL_BAR (bar->next)->prev, bar);
}

/* Remove all scroll bars on FRAME that haven't been saved since the
   last call to `*condemn_scroll_bars_hook'.  */

static void
XTjudge_scroll_bars (FRAME_PTR f)
{
  Lisp_Object bar, next;

  bar = FRAME_CONDEMNED_SCROLL_BARS (f);

  /* Clear out the condemned list now so we won't try to process any
     more events on the hapless scroll bars.  */
  FRAME_CONDEMNED_SCROLL_BARS (f) = Qnil;

  for (; ! NILP (bar); bar = next)
    {
      struct scroll_bar *b = XSCROLL_BAR (bar);

      x_scroll_bar_remove (b);

      next = b->next;
      b->next = b->prev = Qnil;
    }

  /* Now there should be no references to the condemned scroll bars,
     and they should get garbage-collected.  */
}


#ifndef USE_TOOLKIT_SCROLL_BARS
/* Handle an Expose or GraphicsExpose event on a scroll bar.  This
   is a no-op when using toolkit scroll bars.

   This may be called from a signal handler, so we have to ignore GC
   mark bits.  */

static void
x_scroll_bar_expose (struct scroll_bar *bar, XEvent *event)
{
  Window w = bar->x_window;
  FRAME_PTR f = XFRAME (WINDOW_FRAME (XWINDOW (bar->window)));
  GC gc = f->output_data.x->normal_gc;
  int width_trim = VERTICAL_SCROLL_BAR_WIDTH_TRIM;

  BLOCK_INPUT;

  x_scroll_bar_set_handle (bar, bar->start, bar->end, 1);

  /* Switch to scroll bar foreground color.  */
  if (f->output_data.x->scroll_bar_foreground_pixel != -1)
    XSetForeground (FRAME_X_DISPLAY (f), gc,
 		    f->output_data.x->scroll_bar_foreground_pixel);

  /* Draw a one-pixel border just inside the edges of the scroll bar.  */
  XDrawRectangle (FRAME_X_DISPLAY (f), w, gc,

		  /* x, y, width, height */
		  0, 0,
		  bar->width - 1 - width_trim - width_trim,
		  bar->height - 1);

   /* Restore the foreground color of the GC if we changed it above.  */
   if (f->output_data.x->scroll_bar_foreground_pixel != -1)
     XSetForeground (FRAME_X_DISPLAY (f), gc,
		     FRAME_FOREGROUND_PIXEL (f));

   UNBLOCK_INPUT;

}
#endif /* not USE_TOOLKIT_SCROLL_BARS */

/* Handle a mouse click on the scroll bar BAR.  If *EMACS_EVENT's kind
   is set to something other than NO_EVENT, it is enqueued.

   This may be called from a signal handler, so we have to ignore GC
   mark bits.  */


static void
x_scroll_bar_handle_click (struct scroll_bar *bar, XEvent *event, struct input_event *emacs_event)
{
  if (! WINDOWP (bar->window))
    abort ();

  emacs_event->kind = SCROLL_BAR_CLICK_EVENT;
  emacs_event->code = event->xbutton.button - Button1;
  emacs_event->modifiers
    = (x_x_to_emacs_modifiers (FRAME_X_DISPLAY_INFO
			       (XFRAME (WINDOW_FRAME (XWINDOW (bar->window)))),
			       event->xbutton.state)
       | (event->type == ButtonRelease
	  ? up_modifier
	  : down_modifier));
  emacs_event->frame_or_window = bar->window;
  emacs_event->arg = Qnil;
  emacs_event->timestamp = event->xbutton.time;
  {
    int top_range
      = VERTICAL_SCROLL_BAR_TOP_RANGE (f, bar->height);
    int y = event->xbutton.y - VERTICAL_SCROLL_BAR_TOP_BORDER;

    if (y < 0) y = 0;
    if (y > top_range) y = top_range;

    if (y < bar->start)
      emacs_event->part = scroll_bar_above_handle;
    else if (y < bar->end + VERTICAL_SCROLL_BAR_MIN_HANDLE)
      emacs_event->part = scroll_bar_handle;
    else
      emacs_event->part = scroll_bar_below_handle;

#ifndef USE_TOOLKIT_SCROLL_BARS
    /* If the user has released the handle, set it to its final position.  */
    if (event->type == ButtonRelease
	&& ! NILP (bar->dragging))
      {
	int new_start = y - XINT (bar->dragging);
	int new_end = new_start + bar->end - bar->start;

	x_scroll_bar_set_handle (bar, new_start, new_end, 0);
	bar->dragging = Qnil;
      }
#endif

    XSETINT (emacs_event->x, y);
    XSETINT (emacs_event->y, top_range);
  }
}

#ifndef USE_TOOLKIT_SCROLL_BARS

/* Handle some mouse motion while someone is dragging the scroll bar.

   This may be called from a signal handler, so we have to ignore GC
   mark bits.  */

static void
x_scroll_bar_note_movement (struct scroll_bar *bar, XEvent *event)
{
  FRAME_PTR f = XFRAME (XWINDOW (bar->window)->frame);

  last_mouse_movement_time = event->xmotion.time;

  f->mouse_moved = 1;
  XSETVECTOR (last_mouse_scroll_bar, bar);

  /* If we're dragging the bar, display it.  */
  if (! NILP (bar->dragging))
    {
      /* Where should the handle be now?  */
      int new_start = event->xmotion.y - XINT (bar->dragging);

      if (new_start != bar->start)
	{
	  int new_end = new_start + bar->end - bar->start;

	  x_scroll_bar_set_handle (bar, new_start, new_end, 0);
	}
    }
}

#endif /* !USE_TOOLKIT_SCROLL_BARS */

/* Return information to the user about the current position of the mouse
   on the scroll bar.  */

static void
x_scroll_bar_report_motion (FRAME_PTR *fp, Lisp_Object *bar_window,
			    enum scroll_bar_part *part, Lisp_Object *x,
			    Lisp_Object *y, Time *timestamp)
{
  struct scroll_bar *bar = XSCROLL_BAR (last_mouse_scroll_bar);
  Window w = bar->x_window;
  FRAME_PTR f = XFRAME (WINDOW_FRAME (XWINDOW (bar->window)));
  int win_x, win_y;
  Window dummy_window;
  int dummy_coord;
  unsigned int dummy_mask;

  BLOCK_INPUT;

  /* Get the mouse's position relative to the scroll bar window, and
     report that.  */
  if (! XQueryPointer (FRAME_X_DISPLAY (f), w,

		       /* Root, child, root x and root y.  */
		       &dummy_window, &dummy_window,
		       &dummy_coord, &dummy_coord,

		       /* Position relative to scroll bar.  */
		       &win_x, &win_y,

		       /* Mouse buttons and modifier keys.  */
		       &dummy_mask))
    ;
  else
    {
      int top_range
	= VERTICAL_SCROLL_BAR_TOP_RANGE     (f, bar->height);

      win_y -= VERTICAL_SCROLL_BAR_TOP_BORDER;

      if (! NILP (bar->dragging))
	win_y -= XINT (bar->dragging);

      if (win_y < 0)
	win_y = 0;
      if (win_y > top_range)
	win_y = top_range;

      *fp = f;
      *bar_window = bar->window;

      if (! NILP (bar->dragging))
	*part = scroll_bar_handle;
      else if (win_y < bar->start)
	*part = scroll_bar_above_handle;
      else if (win_y < bar->end + VERTICAL_SCROLL_BAR_MIN_HANDLE)
	*part = scroll_bar_handle;
      else
	*part = scroll_bar_below_handle;

      XSETINT (*x, win_y);
      XSETINT (*y, top_range);

      f->mouse_moved = 0;
      last_mouse_scroll_bar = Qnil;
    }

  *timestamp = last_mouse_movement_time;

  UNBLOCK_INPUT;
}


/* The screen has been cleared so we may have changed foreground or
   background colors, and the scroll bars may need to be redrawn.
   Clear out the scroll bars, and ask for expose events, so we can
   redraw them.  */

static void
x_scroll_bar_clear (FRAME_PTR f)
{
#ifndef USE_TOOLKIT_SCROLL_BARS
  Lisp_Object bar;

  /* We can have scroll bars even if this is 0,
     if we just turned off scroll bar mode.
     But in that case we should not clear them.  */
  if (FRAME_HAS_VERTICAL_SCROLL_BARS (f))
    for (bar = FRAME_SCROLL_BARS (f); VECTORP (bar);
	 bar = XSCROLL_BAR (bar)->next)
      XClearArea (FRAME_X_DISPLAY (f),
		  XSCROLL_BAR (bar)->x_window,
		  0, 0, 0, 0, True);
#endif /* not USE_TOOLKIT_SCROLL_BARS */
}


/* The main X event-reading loop - XTread_socket.  */

/* This holds the state XLookupString needs to implement dead keys
   and other tricks known as "compose processing".  _X Window System_
   says that a portable program can't use this, but Stephen Gildea assures
   me that letting the compiler initialize it to zeros will work okay.

   This must be defined outside of XTread_socket, for the same reasons
   given for enter_timestamp, above.  */

static XComposeStatus compose_status;

/* Record the last 100 characters stored
   to help debug the loss-of-chars-during-GC problem.  */

static int temp_index;
static short temp_buffer[100];

#define STORE_KEYSYM_FOR_DEBUG(keysym)				\
  if (temp_index == sizeof temp_buffer / sizeof (short))	\
    temp_index = 0;						\
  temp_buffer[temp_index++] = (keysym)

/* Set this to nonzero to fake an "X I/O error"
   on a particular display.  */

static struct x_display_info *XTread_socket_fake_io_error;

/* When we find no input here, we occasionally do a no-op command
   to verify that the X server is still running and we can still talk with it.
   We try all the open displays, one by one.
   This variable is used for cycling thru the displays.  */

static struct x_display_info *next_noop_dpyinfo;

#if defined USE_X_TOOLKIT || defined USE_GTK
#define SET_SAVED_BUTTON_EVENT                                          \
     do									\
       {								\
	 if (f->output_data.x->saved_menu_event == 0)			\
           f->output_data.x->saved_menu_event				\
	     = (XEvent *) xmalloc (sizeof (XEvent));			\
         *f->output_data.x->saved_menu_event = event;                   \
	 inev.ie.kind = MENU_BAR_ACTIVATE_EVENT;			\
	 XSETFRAME (inev.ie.frame_or_window, f);			\
       }								\
     while (0)
#endif

enum
{
  X_EVENT_NORMAL,
  X_EVENT_GOTO_OUT,
  X_EVENT_DROP
};

/* Filter events for the current X input method.
   DPYINFO is the display this event is for.
   EVENT is the X event to filter.

   Returns non-zero if the event was filtered, caller shall not process
   this event further.
   Returns zero if event is wasn't filtered.  */

#ifdef HAVE_X_I18N
static int
x_filter_event (struct x_display_info *dpyinfo, XEvent *event)
{
  /* XFilterEvent returns non-zero if the input method has
   consumed the event.  We pass the frame's X window to
   XFilterEvent because that's the one for which the IC
   was created.  */

  struct frame *f1 = x_any_window_to_frame (dpyinfo,
                                            event->xclient.window);

  return XFilterEvent (event, f1 ? FRAME_X_WINDOW (f1) : None);
}
#endif

#ifdef USE_GTK
static int current_count;
static int current_finish;
static struct input_event *current_hold_quit;

/* This is the filter function invoked by the GTK event loop.
   It is invoked before the XEvent is translated to a GdkEvent,
   so we have a chance to act on the event before GTK. */
static GdkFilterReturn
event_handler_gdk (GdkXEvent *gxev, GdkEvent *ev, gpointer data)
{
  XEvent *xev = (XEvent *) gxev;

  BLOCK_INPUT;
  if (current_count >= 0)
    {
      struct x_display_info *dpyinfo;

      dpyinfo = x_display_info_for_display (xev->xany.display);

#ifdef HAVE_X_I18N
      /* Filter events for the current X input method.
         GTK calls XFilterEvent but not for key press and release,
         so we do it here.  */
      if ((xev->type == KeyPress || xev->type == KeyRelease)
	  && dpyinfo
	  && x_filter_event (dpyinfo, xev))
	{
	  UNBLOCK_INPUT;
	  return GDK_FILTER_REMOVE;
	}
#endif

      if (! dpyinfo)
        current_finish = X_EVENT_NORMAL;
      else
	current_count +=
	  handle_one_xevent (dpyinfo, xev, &current_finish,
			     current_hold_quit);
    }
  else
    current_finish = x_dispatch_event (xev, xev->xany.display);

  UNBLOCK_INPUT;

  if (current_finish == X_EVENT_GOTO_OUT || current_finish == X_EVENT_DROP)
    return GDK_FILTER_REMOVE;

  return GDK_FILTER_CONTINUE;
}
#endif /* USE_GTK */


static void xembed_send_message (struct frame *f, Time,
                                 enum xembed_message,
                                 long detail, long data1, long data2);

/* Handles the XEvent EVENT on display DPYINFO.

   *FINISH is X_EVENT_GOTO_OUT if caller should stop reading events.
   *FINISH is zero if caller should continue reading events.
   *FINISH is X_EVENT_DROP if event should not be passed to the toolkit.

   We return the number of characters stored into the buffer. */

static int
handle_one_xevent (struct x_display_info *dpyinfo, XEvent *eventptr,
		   int *finish, struct input_event *hold_quit)
{
  union {
    struct input_event ie;
    struct selection_input_event sie;
  } inev;
  int count = 0;
  int do_help = 0;
  ptrdiff_t nbytes = 0;
  struct frame *f = NULL;
  struct coding_system coding;
  XEvent event = *eventptr;
  Mouse_HLInfo *hlinfo = &dpyinfo->mouse_highlight;
  USE_SAFE_ALLOCA;

  *finish = X_EVENT_NORMAL;

  EVENT_INIT (inev.ie);
  inev.ie.kind = NO_EVENT;
  inev.ie.arg = Qnil;

  if (pending_event_wait.eventtype == event.type)
    pending_event_wait.eventtype = 0; /* Indicates we got it.  */

  switch (event.type)
    {
    case ClientMessage:
      {
        if (event.xclient.message_type
            == dpyinfo->Xatom_wm_protocols
            && event.xclient.format == 32)
          {
            if (event.xclient.data.l[0]
                == dpyinfo->Xatom_wm_take_focus)
              {
                /* Use x_any_window_to_frame because this
                   could be the shell widget window
                   if the frame has no title bar.  */
                f = x_any_window_to_frame (dpyinfo, event.xclient.window);
#ifdef HAVE_X_I18N
                /* Not quite sure this is needed -pd */
                if (f && FRAME_XIC (f))
                  XSetICFocus (FRAME_XIC (f));
#endif
#if 0 /* Emacs sets WM hints whose `input' field is `true'.  This
	 instructs the WM to set the input focus automatically for
	 Emacs with a call to XSetInputFocus.  Setting WM_TAKE_FOCUS
	 tells the WM to send us a ClientMessage WM_TAKE_FOCUS after
	 it has set the focus.  So, XSetInputFocus below is not
	 needed.

	 The call to XSetInputFocus below has also caused trouble.  In
	 cases where the XSetInputFocus done by the WM and the one
	 below are temporally close (on a fast machine), the call
	 below can generate additional FocusIn events which confuse
	 Emacs.  */

                /* Since we set WM_TAKE_FOCUS, we must call
                   XSetInputFocus explicitly.  But not if f is null,
                   since that might be an event for a deleted frame.  */
                if (f)
                  {
                    Display *d = event.xclient.display;
                    /* Catch and ignore errors, in case window has been
                       iconified by a window manager such as GWM.  */
                    x_catch_errors (d);
                    XSetInputFocus (d, event.xclient.window,
                                    /* The ICCCM says this is
                                       the only valid choice.  */
                                    RevertToParent,
                                    event.xclient.data.l[1]);
                    /* This is needed to detect the error
                       if there is an error.  */
                    XSync (d, False);
                    x_uncatch_errors ();
                  }
                /* Not certain about handling scroll bars here */
#endif /* 0 */
		goto done;
              }

            if (event.xclient.data.l[0]
                     == dpyinfo->Xatom_wm_save_yourself)
              {
                /* Save state modify the WM_COMMAND property to
                   something which can reinstate us.  This notifies
                   the session manager, who's looking for such a
                   PropertyNotify.  Can restart processing when
                   a keyboard or mouse event arrives.  */
                /* If we have a session manager, don't set this.
                   KDE will then start two Emacsen, one for the
                   session manager and one for this. */
#ifdef HAVE_X_SM
                if (! x_session_have_connection ())
#endif
                  {
                    f = x_top_window_to_frame (dpyinfo,
                                               event.xclient.window);
                    /* This is just so we only give real data once
                       for a single Emacs process.  */
                    if (f == SELECTED_FRAME ())
                      XSetCommand (FRAME_X_DISPLAY (f),
                                   event.xclient.window,
                                   initial_argv, initial_argc);
                    else if (f)
                      XSetCommand (FRAME_X_DISPLAY (f),
                                   event.xclient.window,
                                   0, 0);
                  }
		goto done;
              }

            if (event.xclient.data.l[0]
		== dpyinfo->Xatom_wm_delete_window)
              {
                f = x_any_window_to_frame (dpyinfo,
                                           event.xclient.window);
                if (!f)
		  goto OTHER; /* May be a dialog that is to be removed  */

		inev.ie.kind = DELETE_WINDOW_EVENT;
		XSETFRAME (inev.ie.frame_or_window, f);
		goto done;
              }

	    goto done;
          }

        if (event.xclient.message_type
                 == dpyinfo->Xatom_wm_configure_denied)
          {
	    goto done;
          }

        if (event.xclient.message_type
	    == dpyinfo->Xatom_wm_window_moved)
          {
            int new_x, new_y;
	    f = x_window_to_frame (dpyinfo, event.xclient.window);

            new_x = event.xclient.data.s[0];
            new_y = event.xclient.data.s[1];

            if (f)
              {
                f->left_pos = new_x;
                f->top_pos = new_y;
              }
	    goto done;
          }

#ifdef HACK_EDITRES
        if (event.xclient.message_type
	    == dpyinfo->Xatom_editres)
          {
	    f = x_any_window_to_frame (dpyinfo, event.xclient.window);
	    if (f)
              _XEditResCheckMessages (f->output_data.x->widget, NULL,
                                      &event, NULL);
	    goto done;
          }
#endif /* HACK_EDITRES */

        if ((event.xclient.message_type
	     == dpyinfo->Xatom_DONE)
	    || (event.xclient.message_type
		== dpyinfo->Xatom_PAGE))
          {
            /* Ghostview job completed.  Kill it.  We could
               reply with "Next" if we received "Page", but we
               currently never do because we are interested in
               images, only, which should have 1 page.  */
            Pixmap pixmap = (Pixmap) event.xclient.data.l[1];
	    f = x_window_to_frame (dpyinfo, event.xclient.window);
	    if (!f)
	      goto OTHER;
            x_kill_gs_process (pixmap, f);
            expose_frame (f, 0, 0, 0, 0);
	    goto done;
          }

#ifdef USE_TOOLKIT_SCROLL_BARS
        /* Scroll bar callbacks send a ClientMessage from which
           we construct an input_event.  */
        if (event.xclient.message_type
	    == dpyinfo->Xatom_Scrollbar)
          {
            x_scroll_bar_to_input_event (&event, &inev.ie);
	    *finish = X_EVENT_GOTO_OUT;
            goto done;
          }
#endif /* USE_TOOLKIT_SCROLL_BARS */

	/* XEmbed messages from the embedder (if any).  */
        if (event.xclient.message_type
	    == dpyinfo->Xatom_XEMBED)
          {
	    enum xembed_message msg = event.xclient.data.l[1];
	    if (msg == XEMBED_FOCUS_IN || msg == XEMBED_FOCUS_OUT)
	      x_detect_focus_change (dpyinfo, &event, &inev.ie);

	    *finish = X_EVENT_GOTO_OUT;
            goto done;
          }

        xft_settings_event (dpyinfo, &event);

	f = x_any_window_to_frame (dpyinfo, event.xclient.window);
	if (!f)
	  goto OTHER;
	if (x_handle_dnd_message (f, &event.xclient, dpyinfo, &inev.ie))
	  *finish = X_EVENT_DROP;
      }
      break;

    case SelectionNotify:
      last_user_time = event.xselection.time;
#ifdef USE_X_TOOLKIT
      if (! x_window_to_frame (dpyinfo, event.xselection.requestor))
        goto OTHER;
#endif /* not USE_X_TOOLKIT */
      x_handle_selection_notify (&event.xselection);
      break;

    case SelectionClear:	/* Someone has grabbed ownership.  */
      last_user_time = event.xselectionclear.time;
#ifdef USE_X_TOOLKIT
      if (! x_window_to_frame (dpyinfo, event.xselectionclear.window))
        goto OTHER;
#endif /* USE_X_TOOLKIT */
      {
        XSelectionClearEvent *eventp = &(event.xselectionclear);

        inev.ie.kind = SELECTION_CLEAR_EVENT;
        SELECTION_EVENT_DISPLAY (&inev.sie) = eventp->display;
        SELECTION_EVENT_SELECTION (&inev.sie) = eventp->selection;
        SELECTION_EVENT_TIME (&inev.sie) = eventp->time;
        inev.ie.frame_or_window = Qnil;
      }
      break;

    case SelectionRequest:	/* Someone wants our selection.  */
      last_user_time = event.xselectionrequest.time;
#ifdef USE_X_TOOLKIT
      if (!x_window_to_frame (dpyinfo, event.xselectionrequest.owner))
        goto OTHER;
#endif /* USE_X_TOOLKIT */
      {
	  XSelectionRequestEvent *eventp = &(event.xselectionrequest);

          inev.ie.kind = SELECTION_REQUEST_EVENT;
          SELECTION_EVENT_DISPLAY (&inev.sie) = eventp->display;
          SELECTION_EVENT_REQUESTOR (&inev.sie) = eventp->requestor;
          SELECTION_EVENT_SELECTION (&inev.sie) = eventp->selection;
          SELECTION_EVENT_TARGET (&inev.sie) = eventp->target;
          SELECTION_EVENT_PROPERTY (&inev.sie) = eventp->property;
          SELECTION_EVENT_TIME (&inev.sie) = eventp->time;
          inev.ie.frame_or_window = Qnil;
      }
      break;

    case PropertyNotify:
      last_user_time = event.xproperty.time;
      f = x_top_window_to_frame (dpyinfo, event.xproperty.window);
      if (f && event.xproperty.atom == dpyinfo->Xatom_net_wm_state)
        if (x_handle_net_wm_state (f, &event.xproperty) && f->iconified
            && f->output_data.x->net_wm_state_hidden_seen)
          {
            /* Gnome shell does not iconify us when C-z is pressed.  It hides
               the frame.  So if our state says we aren't hidden anymore,
               treat it as deiconified.  */
            if (! f->async_iconified)
              SET_FRAME_GARBAGED (f);
            f->async_visible = 1;
            f->async_iconified = 0;
            f->output_data.x->has_been_visible = 1;
            f->output_data.x->net_wm_state_hidden_seen = 0;
            inev.ie.kind = DEICONIFY_EVENT;
            XSETFRAME (inev.ie.frame_or_window, f);
          }

      x_handle_property_notify (&event.xproperty);
      xft_settings_event (dpyinfo, &event);
      goto OTHER;

    case ReparentNotify:
      f = x_top_window_to_frame (dpyinfo, event.xreparent.window);
      if (f)
        {
          int x, y;
          f->output_data.x->parent_desc = event.xreparent.parent;
          x_real_positions (f, &x, &y);
          f->left_pos = x;
          f->top_pos = y;

          /* Perhaps reparented due to a WM restart.  Reset this.  */
          FRAME_X_DISPLAY_INFO (f)->wm_type = X_WMTYPE_UNKNOWN;
          FRAME_X_DISPLAY_INFO (f)->net_supported_window = 0;

          x_set_frame_alpha (f);
        }
      goto OTHER;

    case Expose:
      f = x_window_to_frame (dpyinfo, event.xexpose.window);
      if (f)
        {
#ifdef USE_GTK
          /* This seems to be needed for GTK 2.6.  */
          x_clear_area (event.xexpose.display,
                        event.xexpose.window,
                        event.xexpose.x, event.xexpose.y,
                        event.xexpose.width, event.xexpose.height,
                        FALSE);
#endif
          if (f->async_visible == 0)
            {
              f->async_visible = 1;
              f->async_iconified = 0;
              f->output_data.x->has_been_visible = 1;
              SET_FRAME_GARBAGED (f);
            }
          else
            expose_frame (f,
			  event.xexpose.x, event.xexpose.y,
                          event.xexpose.width, event.xexpose.height);
        }
      else
        {
#ifndef USE_TOOLKIT_SCROLL_BARS
          struct scroll_bar *bar;
#endif
#if defined USE_LUCID
          /* Submenus of the Lucid menu bar aren't widgets
             themselves, so there's no way to dispatch events
             to them.  Recognize this case separately.  */
          {
            Widget widget
              = x_window_to_menu_bar (event.xexpose.window);
            if (widget)
              xlwmenu_redisplay (widget);
          }
#endif /* USE_LUCID */

#ifdef USE_TOOLKIT_SCROLL_BARS
          /* Dispatch event to the widget.  */
          goto OTHER;
#else /* not USE_TOOLKIT_SCROLL_BARS */
          bar = x_window_to_scroll_bar (event.xexpose.display,
                                        event.xexpose.window);

          if (bar)
            x_scroll_bar_expose (bar, &event);
#ifdef USE_X_TOOLKIT
          else
            goto OTHER;
#endif /* USE_X_TOOLKIT */
#endif /* not USE_TOOLKIT_SCROLL_BARS */
        }
      break;

    case GraphicsExpose:	/* This occurs when an XCopyArea's
                                   source area was obscured or not
                                   available.  */
      f = x_window_to_frame (dpyinfo, event.xgraphicsexpose.drawable);
      if (f)
        {
          expose_frame (f,
                        event.xgraphicsexpose.x, event.xgraphicsexpose.y,
                        event.xgraphicsexpose.width,
                        event.xgraphicsexpose.height);
        }
#ifdef USE_X_TOOLKIT
      else
        goto OTHER;
#endif /* USE_X_TOOLKIT */
      break;

    case NoExpose:		/* This occurs when an XCopyArea's
                                   source area was completely
                                   available.  */
      break;

    case UnmapNotify:
      /* Redo the mouse-highlight after the tooltip has gone.  */
      if (event.xmap.window == tip_window)
        {
          tip_window = 0;
          redo_mouse_highlight ();
        }

      f = x_top_window_to_frame (dpyinfo, event.xunmap.window);
      if (f)		/* F may no longer exist if
                           the frame was deleted.  */
        {
          /* While a frame is unmapped, display generation is
             disabled; you don't want to spend time updating a
             display that won't ever be seen.  */
          f->async_visible = 0;
          /* We can't distinguish, from the event, whether the window
             has become iconified or invisible.  So assume, if it
             was previously visible, than now it is iconified.
             But x_make_frame_invisible clears both
             the visible flag and the iconified flag;
             and that way, we know the window is not iconified now.  */
          if (FRAME_VISIBLE_P (f) || FRAME_ICONIFIED_P (f))
            {
              f->async_iconified = 1;

              inev.ie.kind = ICONIFY_EVENT;
              XSETFRAME (inev.ie.frame_or_window, f);
            }
        }
      goto OTHER;

    case MapNotify:
      if (event.xmap.window == tip_window)
        /* The tooltip has been drawn already.  Avoid
           the SET_FRAME_GARBAGED below.  */
        goto OTHER;

      /* We use x_top_window_to_frame because map events can
         come for sub-windows and they don't mean that the
         frame is visible.  */
      f = x_top_window_to_frame (dpyinfo, event.xmap.window);
      if (f)
        {
          /* wait_reading_process_output will notice this and update
             the frame's display structures.
             If we where iconified, we should not set garbaged,
             because that stops redrawing on Expose events.  This looks
             bad if we are called from a recursive event loop
             (x_dispatch_event), for example when a dialog is up.  */
          if (! f->async_iconified)
            SET_FRAME_GARBAGED (f);

          /* Check if fullscreen was specified before we where mapped the
             first time, i.e. from the command line. */
          if (!f->output_data.x->has_been_visible)
            x_check_fullscreen (f);

          f->async_visible = 1;
          f->async_iconified = 0;
          f->output_data.x->has_been_visible = 1;

          if (f->iconified)
            {
              inev.ie.kind = DEICONIFY_EVENT;
              XSETFRAME (inev.ie.frame_or_window, f);
            }
          else if (! NILP (Vframe_list)
                   && ! NILP (XCDR (Vframe_list)))
            /* Force a redisplay sooner or later
               to update the frame titles
               in case this is the second frame.  */
            record_asynch_buffer_change ();

#ifdef USE_GTK
          xg_frame_resized (f, -1, -1);
#endif
        }
      goto OTHER;

    case KeyPress:

      last_user_time = event.xkey.time;
      ignore_next_mouse_click_timeout = 0;

#if defined (USE_X_TOOLKIT) || defined (USE_GTK)
      /* Dispatch KeyPress events when in menu.  */
      if (popup_activated ())
        goto OTHER;
#endif

      f = x_any_window_to_frame (dpyinfo, event.xkey.window);

      /* If mouse-highlight is an integer, input clears out
	 mouse highlighting.  */
      if (!hlinfo->mouse_face_hidden && INTEGERP (Vmouse_highlight)
	  && (f == 0
	      || !EQ (f->tool_bar_window, hlinfo->mouse_face_window)))
        {
          clear_mouse_face (hlinfo);
          hlinfo->mouse_face_hidden = 1;
        }

#if defined USE_MOTIF && defined USE_TOOLKIT_SCROLL_BARS
      if (f == 0)
        {
          /* Scroll bars consume key events, but we want
             the keys to go to the scroll bar's frame.  */
          Widget widget = XtWindowToWidget (dpyinfo->display,
                                            event.xkey.window);
          if (widget && XmIsScrollBar (widget))
            {
              widget = XtParent (widget);
              f = x_any_window_to_frame (dpyinfo, XtWindow (widget));
            }
        }
#endif /* USE_MOTIF and USE_TOOLKIT_SCROLL_BARS */

      if (f != 0)
        {
          KeySym keysym, orig_keysym;
          /* al%imercury@uunet.uu.net says that making this 81
             instead of 80 fixed a bug whereby meta chars made
             his Emacs hang.

             It seems that some version of XmbLookupString has
             a bug of not returning XBufferOverflow in
             status_return even if the input is too long to
             fit in 81 bytes.  So, we must prepare sufficient
             bytes for copy_buffer.  513 bytes (256 chars for
             two-byte character set) seems to be a fairly good
             approximation.  -- 2000.8.10 handa@etl.go.jp  */
          unsigned char copy_buffer[513];
          unsigned char *copy_bufptr = copy_buffer;
          int copy_bufsiz = sizeof (copy_buffer);
          int modifiers;
          Lisp_Object coding_system = Qlatin_1;
	  Lisp_Object c;

#ifdef USE_GTK
          /* Don't pass keys to GTK.  A Tab will shift focus to the
             tool bar in GTK 2.4.  Keys will still go to menus and
             dialogs because in that case popup_activated is TRUE
             (see above).  */
          *finish = X_EVENT_DROP;
#endif

          event.xkey.state
            |= x_emacs_to_x_modifiers (FRAME_X_DISPLAY_INFO (f),
                                       extra_keyboard_modifiers);
          modifiers = event.xkey.state;

          /* This will have to go some day...  */

          /* make_lispy_event turns chars into control chars.
             Don't do it here because XLookupString is too eager.  */
          event.xkey.state &= ~ControlMask;
          event.xkey.state &= ~(dpyinfo->meta_mod_mask
                                | dpyinfo->super_mod_mask
                                | dpyinfo->hyper_mod_mask
                                | dpyinfo->alt_mod_mask);

          /* In case Meta is ComposeCharacter,
             clear its status.  According to Markus Ehrnsperger
             Markus.Ehrnsperger@lehrstuhl-bross.physik.uni-muenchen.de
             this enables ComposeCharacter to work whether or
             not it is combined with Meta.  */
          if (modifiers & dpyinfo->meta_mod_mask)
            memset (&compose_status, 0, sizeof (compose_status));

#ifdef HAVE_X_I18N
          if (FRAME_XIC (f))
            {
              Status status_return;

              coding_system = Vlocale_coding_system;
              nbytes = XmbLookupString (FRAME_XIC (f),
                                        &event.xkey, (char *) copy_bufptr,
                                        copy_bufsiz, &keysym,
                                        &status_return);
              if (status_return == XBufferOverflow)
                {
                  copy_bufsiz = nbytes + 1;
                  copy_bufptr = (unsigned char *) alloca (copy_bufsiz);
                  nbytes = XmbLookupString (FRAME_XIC (f),
                                            &event.xkey, (char *) copy_bufptr,
                                            copy_bufsiz, &keysym,
                                            &status_return);
                }
              /* Xutf8LookupString is a new but already deprecated interface.  -stef  */
              if (status_return == XLookupNone)
                break;
              else if (status_return == XLookupChars)
                {
                  keysym = NoSymbol;
                  modifiers = 0;
                }
              else if (status_return != XLookupKeySym
                       && status_return != XLookupBoth)
                abort ();
            }
          else
            nbytes = XLookupString (&event.xkey, (char *) copy_bufptr,
                                    copy_bufsiz, &keysym,
                                    &compose_status);
#else
          nbytes = XLookupString (&event.xkey, (char *) copy_bufptr,
                                  copy_bufsiz, &keysym,
                                  &compose_status);
#endif

          /* If not using XIM/XIC, and a compose sequence is in progress,
             we break here.  Otherwise, chars_matched is always 0.  */
          if (compose_status.chars_matched > 0 && nbytes == 0)
            break;

          memset (&compose_status, 0, sizeof (compose_status));
          orig_keysym = keysym;

 	  /* Common for all keysym input events.  */
 	  XSETFRAME (inev.ie.frame_or_window, f);
 	  inev.ie.modifiers
 	    = x_x_to_emacs_modifiers (FRAME_X_DISPLAY_INFO (f), modifiers);
 	  inev.ie.timestamp = event.xkey.time;

 	  /* First deal with keysyms which have defined
 	     translations to characters.  */
 	  if (keysym >= 32 && keysym < 128)
 	    /* Avoid explicitly decoding each ASCII character.  */
 	    {
 	      inev.ie.kind = ASCII_KEYSTROKE_EVENT;
 	      inev.ie.code = keysym;
	      goto done_keysym;
	    }

	  /* Keysyms directly mapped to Unicode characters.  */
	  if (keysym >= 0x01000000 && keysym <= 0x0110FFFF)
	    {
	      if (keysym < 0x01000080)
		inev.ie.kind = ASCII_KEYSTROKE_EVENT;
	      else
		inev.ie.kind = MULTIBYTE_CHAR_KEYSTROKE_EVENT;
	      inev.ie.code = keysym & 0xFFFFFF;
	      goto done_keysym;
	    }

	  /* Now non-ASCII.  */
	  if (HASH_TABLE_P (Vx_keysym_table)
	      && (NATNUMP (c = Fgethash (make_number (keysym),
 					 Vx_keysym_table,
 					 Qnil))))
 	    {
 	      inev.ie.kind = (SINGLE_BYTE_CHAR_P (XFASTINT (c))
                              ? ASCII_KEYSTROKE_EVENT
                              : MULTIBYTE_CHAR_KEYSTROKE_EVENT);
 	      inev.ie.code = XFASTINT (c);
 	      goto done_keysym;
 	    }

 	  /* Random non-modifier sorts of keysyms.  */
 	  if (((keysym >= XK_BackSpace && keysym <= XK_Escape)
                        || keysym == XK_Delete
#ifdef XK_ISO_Left_Tab
                        || (keysym >= XK_ISO_Left_Tab
                            && keysym <= XK_ISO_Enter)
#endif
                        || IsCursorKey (keysym) /* 0xff50 <= x < 0xff60 */
                        || IsMiscFunctionKey (keysym) /* 0xff60 <= x < VARIES */
#ifdef HPUX
                        /* This recognizes the "extended function
                           keys".  It seems there's no cleaner way.
                           Test IsModifierKey to avoid handling
                           mode_switch incorrectly.  */
                        || (XK_Select <= keysym && keysym < XK_KP_Space)
#endif
#ifdef XK_dead_circumflex
                        || orig_keysym == XK_dead_circumflex
#endif
#ifdef XK_dead_grave
                        || orig_keysym == XK_dead_grave
#endif
#ifdef XK_dead_tilde
                        || orig_keysym == XK_dead_tilde
#endif
#ifdef XK_dead_diaeresis
                        || orig_keysym == XK_dead_diaeresis
#endif
#ifdef XK_dead_macron
                        || orig_keysym == XK_dead_macron
#endif
#ifdef XK_dead_degree
                        || orig_keysym == XK_dead_degree
#endif
#ifdef XK_dead_acute
                        || orig_keysym == XK_dead_acute
#endif
#ifdef XK_dead_cedilla
                        || orig_keysym == XK_dead_cedilla
#endif
#ifdef XK_dead_breve
                        || orig_keysym == XK_dead_breve
#endif
#ifdef XK_dead_ogonek
                        || orig_keysym == XK_dead_ogonek
#endif
#ifdef XK_dead_caron
                        || orig_keysym == XK_dead_caron
#endif
#ifdef XK_dead_doubleacute
                        || orig_keysym == XK_dead_doubleacute
#endif
#ifdef XK_dead_abovedot
                        || orig_keysym == XK_dead_abovedot
#endif
                        || IsKeypadKey (keysym) /* 0xff80 <= x < 0xffbe */
                        || IsFunctionKey (keysym) /* 0xffbe <= x < 0xffe1 */
                        /* Any "vendor-specific" key is ok.  */
                        || (orig_keysym & (1 << 28))
                        || (keysym != NoSymbol && nbytes == 0))
                       && ! (IsModifierKey (orig_keysym)
                             /* The symbols from XK_ISO_Lock
                                to XK_ISO_Last_Group_Lock
                                don't have real modifiers but
                                should be treated similarly to
                                Mode_switch by Emacs. */
#if defined XK_ISO_Lock && defined XK_ISO_Last_Group_Lock
                             || (XK_ISO_Lock <= orig_keysym
				 && orig_keysym <= XK_ISO_Last_Group_Lock)
#endif
                             ))
	    {
	      STORE_KEYSYM_FOR_DEBUG (keysym);
	      /* make_lispy_event will convert this to a symbolic
		 key.  */
	      inev.ie.kind = NON_ASCII_KEYSTROKE_EVENT;
	      inev.ie.code = keysym;
	      goto done_keysym;
	    }

	  {	/* Raw bytes, not keysym.  */
	    ptrdiff_t i;
	    int nchars, len;

	    for (i = 0, nchars = 0; i < nbytes; i++)
	      {
		if (ASCII_BYTE_P (copy_bufptr[i]))
		  nchars++;
		STORE_KEYSYM_FOR_DEBUG (copy_bufptr[i]);
	      }

	    if (nchars < nbytes)
	      {
		/* Decode the input data.  */

		/* The input should be decoded with `coding_system'
		   which depends on which X*LookupString function
		   we used just above and the locale.  */
		setup_coding_system (coding_system, &coding);
		coding.src_multibyte = 0;
		coding.dst_multibyte = 1;
		/* The input is converted to events, thus we can't
		   handle composition.  Anyway, there's no XIM that
		   gives us composition information.  */
		coding.common_flags &= ~CODING_ANNOTATION_MASK;

		SAFE_NALLOCA (coding.destination, MAX_MULTIBYTE_LENGTH,
			      nbytes);
		coding.dst_bytes = MAX_MULTIBYTE_LENGTH * nbytes;
		coding.mode |= CODING_MODE_LAST_BLOCK;
		decode_coding_c_string (&coding, copy_bufptr, nbytes, Qnil);
		nbytes = coding.produced;
		nchars = coding.produced_char;
		copy_bufptr = coding.destination;
	      }

	    /* Convert the input data to a sequence of
	       character events.  */
	    for (i = 0; i < nbytes; i += len)
	      {
		int ch;
		if (nchars == nbytes)
		  ch = copy_bufptr[i], len = 1;
		else
		  ch = STRING_CHAR_AND_LENGTH (copy_bufptr + i, len);
		inev.ie.kind = (SINGLE_BYTE_CHAR_P (ch)
				? ASCII_KEYSTROKE_EVENT
				: MULTIBYTE_CHAR_KEYSTROKE_EVENT);
		inev.ie.code = ch;
		kbd_buffer_store_event_hold (&inev.ie, hold_quit);
	      }

	    count += nchars;

	    inev.ie.kind = NO_EVENT;  /* Already stored above.  */

	    if (keysym == NoSymbol)
	      break;
	  }
        }
    done_keysym:
#ifdef HAVE_X_I18N
      /* Don't dispatch this event since XtDispatchEvent calls
         XFilterEvent, and two calls in a row may freeze the
         client.  */
      break;
#else
      goto OTHER;
#endif

    case KeyRelease:
      last_user_time = event.xkey.time;
#ifdef HAVE_X_I18N
      /* Don't dispatch this event since XtDispatchEvent calls
         XFilterEvent, and two calls in a row may freeze the
         client.  */
      break;
#else
      goto OTHER;
#endif

    case EnterNotify:
      last_user_time = event.xcrossing.time;
      x_detect_focus_change (dpyinfo, &event, &inev.ie);

      f = x_any_window_to_frame (dpyinfo, event.xcrossing.window);

      if (f && x_mouse_click_focus_ignore_position)
	ignore_next_mouse_click_timeout = event.xmotion.time + 200;

      /* EnterNotify counts as mouse movement,
	 so update things that depend on mouse position.  */
      if (f && !f->output_data.x->hourglass_p)
	note_mouse_movement (f, &event.xmotion);
#ifdef USE_GTK
      /* We may get an EnterNotify on the buttons in the toolbar.  In that
         case we moved out of any highlighted area and need to note this.  */
      if (!f && last_mouse_glyph_frame)
        note_mouse_movement (last_mouse_glyph_frame, &event.xmotion);
#endif
      goto OTHER;

    case FocusIn:
      x_detect_focus_change (dpyinfo, &event, &inev.ie);
      goto OTHER;

    case LeaveNotify:
      last_user_time = event.xcrossing.time;
      x_detect_focus_change (dpyinfo, &event, &inev.ie);

      f = x_top_window_to_frame (dpyinfo, event.xcrossing.window);
      if (f)
        {
          if (f == hlinfo->mouse_face_mouse_frame)
            {
              /* If we move outside the frame, then we're
                 certainly no longer on any text in the frame.  */
              clear_mouse_face (hlinfo);
              hlinfo->mouse_face_mouse_frame = 0;
            }

          /* Generate a nil HELP_EVENT to cancel a help-echo.
             Do it only if there's something to cancel.
             Otherwise, the startup message is cleared when
             the mouse leaves the frame.  */
          if (any_help_event_p)
	    do_help = -1;
        }
#ifdef USE_GTK
      /* See comment in EnterNotify above */
      else if (last_mouse_glyph_frame)
        note_mouse_movement (last_mouse_glyph_frame, &event.xmotion);
#endif
      goto OTHER;

    case FocusOut:
      x_detect_focus_change (dpyinfo, &event, &inev.ie);
      goto OTHER;

    case MotionNotify:
      {
        last_user_time = event.xmotion.time;
        previous_help_echo_string = help_echo_string;
        help_echo_string = Qnil;

        if (dpyinfo->grabbed && last_mouse_frame
            && FRAME_LIVE_P (last_mouse_frame))
          f = last_mouse_frame;
        else
          f = x_window_to_frame (dpyinfo, event.xmotion.window);

        if (hlinfo->mouse_face_hidden)
          {
            hlinfo->mouse_face_hidden = 0;
            clear_mouse_face (hlinfo);
          }

#ifdef USE_GTK
        if (f && xg_event_is_for_scrollbar (f, &event))
          f = 0;
#endif
        if (f)
          {

            /* Generate SELECT_WINDOW_EVENTs when needed.
               Don't let popup menus influence things (bug#1261).  */
            if (!NILP (Vmouse_autoselect_window) && !popup_activated ())
              {
                Lisp_Object window;

                window = window_from_coordinates (f,
                                                  event.xmotion.x, event.xmotion.y,
                                                  0, 0);

                /* Window will be selected only when it is not selected now and
                   last mouse movement event was not in it.  Minibuffer window
                   will be selected only when it is active.  */
                if (WINDOWP (window)
                    && !EQ (window, last_window)
		    && !EQ (window, selected_window)
		    /* For click-to-focus window managers
		       create event iff we don't leave the
		       selected frame.  */
		    && (focus_follows_mouse
			|| (EQ (XWINDOW (window)->frame,
				XWINDOW (selected_window)->frame))))
                  {
                    inev.ie.kind = SELECT_WINDOW_EVENT;
                    inev.ie.frame_or_window = window;
                  }

                last_window=window;
              }
            if (!note_mouse_movement (f, &event.xmotion))
	      help_echo_string = previous_help_echo_string;
          }
        else
          {
#ifndef USE_TOOLKIT_SCROLL_BARS
            struct scroll_bar *bar
              = x_window_to_scroll_bar (event.xmotion.display,
                                        event.xmotion.window);

            if (bar)
              x_scroll_bar_note_movement (bar, &event);
#endif /* USE_TOOLKIT_SCROLL_BARS */

            /* If we move outside the frame, then we're
               certainly no longer on any text in the frame.  */
            clear_mouse_face (hlinfo);
          }

        /* If the contents of the global variable help_echo_string
           has changed, generate a HELP_EVENT.  */
        if (!NILP (help_echo_string)
            || !NILP (previous_help_echo_string))
	  do_help = 1;
        goto OTHER;
      }

    case ConfigureNotify:
      f = x_top_window_to_frame (dpyinfo, event.xconfigure.window);
#ifdef USE_GTK
      if (!f
          && (f = x_any_window_to_frame (dpyinfo, event.xconfigure.window))
          && event.xconfigure.window == FRAME_X_WINDOW (f))
        {
          xg_frame_resized (f, event.xconfigure.width,
                            event.xconfigure.height);
          f = 0;
        }
#endif
      if (f)
        {
#ifndef USE_X_TOOLKIT
#ifndef USE_GTK
          int rows = FRAME_PIXEL_HEIGHT_TO_TEXT_LINES (f, event.xconfigure.height);
          int columns = FRAME_PIXEL_WIDTH_TO_TEXT_COLS (f, event.xconfigure.width);

          /* In the toolkit version, change_frame_size
             is called by the code that handles resizing
             of the EmacsFrame widget.  */

          /* Even if the number of character rows and columns has
             not changed, the font size may have changed, so we need
             to check the pixel dimensions as well.  */
          if (columns != FRAME_COLS (f)
              || rows != FRAME_LINES (f)
              || event.xconfigure.width != FRAME_PIXEL_WIDTH (f)
              || event.xconfigure.height != FRAME_PIXEL_HEIGHT (f))
            {
              change_frame_size (f, rows, columns, 0, 1, 0);
              SET_FRAME_GARBAGED (f);
              cancel_mouse_face (f);
            }

          FRAME_PIXEL_WIDTH (f) = event.xconfigure.width;
          FRAME_PIXEL_HEIGHT (f) = event.xconfigure.height;
#endif /* not USE_GTK */
#endif

#ifdef USE_GTK
          /* GTK creates windows but doesn't map them.
             Only get real positions when mapped. */
          if (FRAME_GTK_OUTER_WIDGET (f)
              && gtk_widget_get_mapped (FRAME_GTK_OUTER_WIDGET (f)))
#endif
            {
	      x_real_positions (f, &f->left_pos, &f->top_pos);
            }

#ifdef HAVE_X_I18N
          if (FRAME_XIC (f) && (FRAME_XIC_STYLE (f) & XIMStatusArea))
            xic_set_statusarea (f);
#endif

        }
      goto OTHER;

    case ButtonRelease:
    case ButtonPress:
      {
        /* If we decide we want to generate an event to be seen
           by the rest of Emacs, we put it here.  */
        int tool_bar_p = 0;

        memset (&compose_status, 0, sizeof (compose_status));
	last_mouse_glyph_frame = 0;
        last_user_time = event.xbutton.time;

        if (dpyinfo->grabbed
            && last_mouse_frame
            && FRAME_LIVE_P (last_mouse_frame))
          f = last_mouse_frame;
        else
          f = x_window_to_frame (dpyinfo, event.xbutton.window);

#ifdef USE_GTK
        if (f && xg_event_is_for_scrollbar (f, &event))
          f = 0;
#endif
        if (f)
          {
            /* Is this in the tool-bar?  */
            if (WINDOWP (f->tool_bar_window)
                && WINDOW_TOTAL_LINES (XWINDOW (f->tool_bar_window)))
              {
                Lisp_Object window;
                int x = event.xbutton.x;
                int y = event.xbutton.y;

                window = window_from_coordinates (f, x, y, 0, 1);
                tool_bar_p = EQ (window, f->tool_bar_window);

                if (tool_bar_p && event.xbutton.button < 4)
                  {
		    handle_tool_bar_click (f, x, y,
					   event.xbutton.type == ButtonPress,
					   x_x_to_emacs_modifiers (dpyinfo,
								   event.xbutton.state));
                  }
              }

            if (!tool_bar_p)
#if defined (USE_X_TOOLKIT) || defined (USE_GTK)
              if (! popup_activated ())
#endif
                {
                  if (ignore_next_mouse_click_timeout)
                    {
                      if (event.type == ButtonPress
                          && (int)(event.xbutton.time - ignore_next_mouse_click_timeout) > 0)
                        {
                          ignore_next_mouse_click_timeout = 0;
                          construct_mouse_click (&inev.ie, &event.xbutton, f);
                        }
                      if (event.type == ButtonRelease)
                        ignore_next_mouse_click_timeout = 0;
                    }
                  else
                    construct_mouse_click (&inev.ie, &event.xbutton, f);
                }
            if (FRAME_X_EMBEDDED_P (f))
              xembed_send_message (f, event.xbutton.time,
                                   XEMBED_REQUEST_FOCUS, 0, 0, 0);
          }
        else
          {
            struct scroll_bar *bar
              = x_window_to_scroll_bar (event.xbutton.display,
                                        event.xbutton.window);

#ifdef USE_TOOLKIT_SCROLL_BARS
            /* Make the "Ctrl-Mouse-2 splits window" work for toolkit
               scroll bars.  */
            if (bar && event.xbutton.state & ControlMask)
              {
                x_scroll_bar_handle_click (bar, &event, &inev.ie);
                *finish = X_EVENT_DROP;
              }
#else /* not USE_TOOLKIT_SCROLL_BARS */
            if (bar)
              x_scroll_bar_handle_click (bar, &event, &inev.ie);
#endif /* not USE_TOOLKIT_SCROLL_BARS */
          }

        if (event.type == ButtonPress)
          {
            dpyinfo->grabbed |= (1 << event.xbutton.button);
            last_mouse_frame = f;

            if (!tool_bar_p)
              last_tool_bar_item = -1;
          }
        else
          dpyinfo->grabbed &= ~(1 << event.xbutton.button);

	/* Ignore any mouse motion that happened before this event;
	   any subsequent mouse-movement Emacs events should reflect
	   only motion after the ButtonPress/Release.  */
	if (f != 0)
	  f->mouse_moved = 0;

#if defined (USE_X_TOOLKIT) || defined (USE_GTK)
        f = x_menubar_window_to_frame (dpyinfo, &event);
        /* For a down-event in the menu bar,
           don't pass it to Xt right now.
           Instead, save it away
           and we will pass it to Xt from kbd_buffer_get_event.
           That way, we can run some Lisp code first.  */
        if (! popup_activated ()
#ifdef USE_GTK
            /* Gtk+ menus only react to the first three buttons. */
            && event.xbutton.button < 3
#endif
            && f && event.type == ButtonPress
            /* Verify the event is really within the menu bar
               and not just sent to it due to grabbing.  */
            && event.xbutton.x >= 0
            && event.xbutton.x < FRAME_PIXEL_WIDTH (f)
            && event.xbutton.y >= 0
            && event.xbutton.y < f->output_data.x->menubar_height
            && event.xbutton.same_screen)
          {
            SET_SAVED_BUTTON_EVENT;
            XSETFRAME (last_mouse_press_frame, f);
            *finish = X_EVENT_DROP;
          }
        else if (event.type == ButtonPress)
          {
            last_mouse_press_frame = Qnil;
            goto OTHER;
          }
        else
          goto OTHER;
#endif /* USE_X_TOOLKIT || USE_GTK */
      }
      break;

    case CirculateNotify:
      goto OTHER;

    case CirculateRequest:
      goto OTHER;

    case VisibilityNotify:
      goto OTHER;

    case MappingNotify:
      /* Someone has changed the keyboard mapping - update the
         local cache.  */
      switch (event.xmapping.request)
        {
        case MappingModifier:
          x_find_modifier_meanings (dpyinfo);
          /* This is meant to fall through.  */
        case MappingKeyboard:
          XRefreshKeyboardMapping (&event.xmapping);
        }
      goto OTHER;

    case DestroyNotify:
      xft_settings_event (dpyinfo, &event);
      break;

    default:
    OTHER:
#ifdef USE_X_TOOLKIT
    BLOCK_INPUT;
    if (*finish != X_EVENT_DROP)
      XtDispatchEvent (&event);
    UNBLOCK_INPUT;
#endif /* USE_X_TOOLKIT */
    break;
    }

 done:
  if (inev.ie.kind != NO_EVENT)
    {
      kbd_buffer_store_event_hold (&inev.ie, hold_quit);
      count++;
    }

  if (do_help
      && !(hold_quit && hold_quit->kind != NO_EVENT))
    {
      Lisp_Object frame;

      if (f)
	XSETFRAME (frame, f);
      else
	frame = Qnil;

      if (do_help > 0)
	{
	  any_help_event_p = 1;
	  gen_help_event (help_echo_string, frame, help_echo_window,
			  help_echo_object, help_echo_pos);
	}
      else
	{
	  help_echo_string = Qnil;
	  gen_help_event (Qnil, frame, Qnil, Qnil, 0);
	}
      count++;
    }

  SAFE_FREE ();
  *eventptr = event;
  return count;
}

#if defined USE_GTK || defined USE_X_TOOLKIT

/* Handles the XEvent EVENT on display DISPLAY.
   This is used for event loops outside the normal event handling,
   i.e. looping while a popup menu or a dialog is posted.

   Returns the value handle_one_xevent sets in the finish argument.  */
int
x_dispatch_event (XEvent *event, Display *display)
{
  struct x_display_info *dpyinfo;
  int finish = X_EVENT_NORMAL;

  dpyinfo = x_display_info_for_display (display);

  if (dpyinfo)
    handle_one_xevent (dpyinfo, event, &finish, 0);

  return finish;
}
#endif


/* Read events coming from the X server.
   This routine is called by the SIGIO handler.
   We return as soon as there are no more events to be read.

   We return the number of characters stored into the buffer,
   thus pretending to be `read' (except the characters we store
   in the keyboard buffer can be multibyte, so are not necessarily
   C chars).

   EXPECTED is nonzero if the caller knows input is available.  */

static int
XTread_socket (struct terminal *terminal, int expected, struct input_event *hold_quit)
{
  int count = 0;
  int event_found = 0;

  if (interrupt_input_blocked)
    {
      interrupt_input_pending = 1;
#ifdef SYNC_INPUT
      pending_signals = 1;
#endif
      return -1;
    }

  interrupt_input_pending = 0;
#ifdef SYNC_INPUT
  pending_signals = pending_atimers;
#endif
  BLOCK_INPUT;

  /* So people can tell when we have read the available input.  */
  input_signal_count++;

  ++handling_signal;

  /* For debugging, this gives a way to fake an I/O error.  */
  if (terminal->display_info.x == XTread_socket_fake_io_error)
    {
      XTread_socket_fake_io_error = 0;
      x_io_error_quitter (terminal->display_info.x->display);
    }

#ifndef USE_GTK
  while (XPending (terminal->display_info.x->display))
    {
      int finish;
      XEvent event;

      XNextEvent (terminal->display_info.x->display, &event);

#ifdef HAVE_X_I18N
      /* Filter events for the current X input method.  */
      if (x_filter_event (terminal->display_info.x, &event))
        continue;
#endif
      event_found = 1;

      count += handle_one_xevent (terminal->display_info.x,
                                  &event, &finish, hold_quit);

      if (finish == X_EVENT_GOTO_OUT)
        goto out;
    }

 out:;

#else /* USE_GTK */

  /* For GTK we must use the GTK event loop.  But XEvents gets passed
     to our filter function above, and then to the big event switch.
     We use a bunch of globals to communicate with our filter function,
     that is kind of ugly, but it works.

     There is no way to do one display at the time, GTK just does events
     from all displays.  */

  while (gtk_events_pending ())
    {
      current_count = count;
      current_hold_quit = hold_quit;

      gtk_main_iteration ();

      count = current_count;
      current_count = -1;
      current_hold_quit = 0;

      if (current_finish == X_EVENT_GOTO_OUT)
        break;
    }
#endif /* USE_GTK */

  /* On some systems, an X bug causes Emacs to get no more events
     when the window is destroyed.  Detect that.  (1994.)  */
  if (! event_found)
    {
      /* Emacs and the X Server eats up CPU time if XNoOp is done every time.
	 One XNOOP in 100 loops will make Emacs terminate.
	 B. Bretthauer, 1994 */
      x_noop_count++;
      if (x_noop_count >= 100)
	{
	  x_noop_count=0;

	  if (next_noop_dpyinfo == 0)
	    next_noop_dpyinfo = x_display_list;

	  XNoOp (next_noop_dpyinfo->display);

	  /* Each time we get here, cycle through the displays now open.  */
	  next_noop_dpyinfo = next_noop_dpyinfo->next;
	}
    }

  /* If the focus was just given to an auto-raising frame,
     raise it now.  */
  /* ??? This ought to be able to handle more than one such frame.  */
  if (pending_autoraise_frame)
    {
      x_raise_frame (pending_autoraise_frame);
      pending_autoraise_frame = 0;
    }

  --handling_signal;
  UNBLOCK_INPUT;

  return count;
}




/***********************************************************************
			     Text Cursor
 ***********************************************************************/

/* Set clipping for output in glyph row ROW.  W is the window in which
   we operate.  GC is the graphics context to set clipping in.

   ROW may be a text row or, e.g., a mode line.  Text rows must be
   clipped to the interior of the window dedicated to text display,
   mode lines must be clipped to the whole window.  */

static void
x_clip_to_row (struct window *w, struct glyph_row *row, int area, GC gc)
{
  struct frame *f = XFRAME (WINDOW_FRAME (w));
  XRectangle clip_rect;
  int window_x, window_y, window_width;

  window_box (w, area, &window_x, &window_y, &window_width, 0);

  clip_rect.x = window_x;
  clip_rect.y = WINDOW_TO_FRAME_PIXEL_Y (w, max (0, row->y));
  clip_rect.y = max (clip_rect.y, window_y);
  clip_rect.width = window_width;
  clip_rect.height = row->visible_height;

  XSetClipRectangles (FRAME_X_DISPLAY (f), gc, 0, 0, &clip_rect, 1, Unsorted);
}


/* Draw a hollow box cursor on window W in glyph row ROW.  */

static void
x_draw_hollow_cursor (struct window *w, struct glyph_row *row)
{
  struct frame *f = XFRAME (WINDOW_FRAME (w));
  struct x_display_info *dpyinfo = FRAME_X_DISPLAY_INFO (f);
  Display *dpy = FRAME_X_DISPLAY (f);
  int x, y, wd, h;
  XGCValues xgcv;
  struct glyph *cursor_glyph;
  GC gc;

  /* Get the glyph the cursor is on.  If we can't tell because
     the current matrix is invalid or such, give up.  */
  cursor_glyph = get_phys_cursor_glyph (w);
  if (cursor_glyph == NULL)
    return;

  /* Compute frame-relative coordinates for phys cursor.  */
  get_phys_cursor_geometry (w, row, cursor_glyph, &x, &y, &h);
  wd = w->phys_cursor_width;

  /* The foreground of cursor_gc is typically the same as the normal
     background color, which can cause the cursor box to be invisible.  */
  xgcv.foreground = f->output_data.x->cursor_pixel;
  if (dpyinfo->scratch_cursor_gc)
    XChangeGC (dpy, dpyinfo->scratch_cursor_gc, GCForeground, &xgcv);
  else
    dpyinfo->scratch_cursor_gc = XCreateGC (dpy, FRAME_X_WINDOW (f),
					    GCForeground, &xgcv);
  gc = dpyinfo->scratch_cursor_gc;

  /* Set clipping, draw the rectangle, and reset clipping again.  */
  x_clip_to_row (w, row, TEXT_AREA, gc);
  XDrawRectangle (dpy, FRAME_X_WINDOW (f), gc, x, y, wd, h - 1);
  XSetClipMask (dpy, gc, None);
}


/* Draw a bar cursor on window W in glyph row ROW.

   Implementation note: One would like to draw a bar cursor with an
   angle equal to the one given by the font property XA_ITALIC_ANGLE.
   Unfortunately, I didn't find a font yet that has this property set.
   --gerd.  */

static void
x_draw_bar_cursor (struct window *w, struct glyph_row *row, int width, enum text_cursor_kinds kind)
{
  struct frame *f = XFRAME (w->frame);
  struct glyph *cursor_glyph;

  /* If cursor is out of bounds, don't draw garbage.  This can happen
     in mini-buffer windows when switching between echo area glyphs
     and mini-buffer.  */
  cursor_glyph = get_phys_cursor_glyph (w);
  if (cursor_glyph == NULL)
    return;
#ifdef HAVE_XWIDGETS  
  if (cursor_glyph->type == XWIDGET_GLYPH){
    printf("tried avoiding xwidget cursor\n");
    return; //experimental avoidance of cursor on xwidget
  }
#endif  
  /* If on an image, draw like a normal cursor.  That's usually better
     visible than drawing a bar, esp. if the image is large so that
     the bar might not be in the window.  */
  if (cursor_glyph->type == IMAGE_GLYPH)
    {
      struct glyph_row *r;
      r = MATRIX_ROW (w->current_matrix, w->phys_cursor.vpos);
      draw_phys_cursor_glyph (w, r, DRAW_CURSOR);
    }
  else
    {
      Display *dpy = FRAME_X_DISPLAY (f);
      Window window = FRAME_X_WINDOW (f);
      GC gc = FRAME_X_DISPLAY_INFO (f)->scratch_cursor_gc;
      unsigned long mask = GCForeground | GCBackground | GCGraphicsExposures;
      struct face *face = FACE_FROM_ID (f, cursor_glyph->face_id);
      XGCValues xgcv;

      /* If the glyph's background equals the color we normally draw
	 the bars cursor in, the bar cursor in its normal color is
	 invisible.  Use the glyph's foreground color instead in this
	 case, on the assumption that the glyph's colors are chosen so
	 that the glyph is legible.  */
      if (face->background == f->output_data.x->cursor_pixel)
	xgcv.background = xgcv.foreground = face->foreground;
      else
	xgcv.background = xgcv.foreground = f->output_data.x->cursor_pixel;
      xgcv.graphics_exposures = 0;

      if (gc)
	XChangeGC (dpy, gc, mask, &xgcv);
      else
	{
	  gc = XCreateGC (dpy, window, mask, &xgcv);
	  FRAME_X_DISPLAY_INFO (f)->scratch_cursor_gc = gc;
	}

      x_clip_to_row (w, row, TEXT_AREA, gc);

      if (kind == BAR_CURSOR)
	{
	  int x = WINDOW_TEXT_TO_FRAME_PIXEL_X (w, w->phys_cursor.x);

	  if (width < 0)
	    width = FRAME_CURSOR_WIDTH (f);
	  width = min (cursor_glyph->pixel_width, width);

	  w->phys_cursor_width = width;

	  /* If the character under cursor is R2L, draw the bar cursor
	     on the right of its glyph, rather than on the left.  */
	  if ((cursor_glyph->resolved_level & 1) != 0)
	    x += cursor_glyph->pixel_width - width;

	  XFillRectangle (dpy, window, gc, x,
			  WINDOW_TO_FRAME_PIXEL_Y (w, w->phys_cursor.y),
			  width, row->height);
	}
      else
	{
	  int dummy_x, dummy_y, dummy_h;

	  if (width < 0)
	    width = row->height;

	  width = min (row->height, width);

	  get_phys_cursor_geometry (w, row, cursor_glyph, &dummy_x,
				    &dummy_y, &dummy_h);

	  XFillRectangle (dpy, window, gc,
			  WINDOW_TEXT_TO_FRAME_PIXEL_X (w, w->phys_cursor.x),
			  WINDOW_TO_FRAME_PIXEL_Y (w, w->phys_cursor.y +
						   row->height - width),
			  w->phys_cursor_width, width);
	}

      XSetClipMask (dpy, gc, None);
    }
}


/* RIF: Define cursor CURSOR on frame F.  */

static void
x_define_frame_cursor (struct frame *f, Cursor cursor)
{
  if (!f->pointer_invisible
      && f->output_data.x->current_cursor != cursor)
    XDefineCursor (FRAME_X_DISPLAY (f), FRAME_X_WINDOW (f), cursor);
  f->output_data.x->current_cursor = cursor;
}


/* RIF: Clear area on frame F.  */

static void
x_clear_frame_area (struct frame *f, int x, int y, int width, int height)
{
  x_clear_area (FRAME_X_DISPLAY (f), FRAME_X_WINDOW (f),
		x, y, width, height, False);
#ifdef USE_GTK
  /* Must queue a redraw, because scroll bars might have been cleared.  */
  if (FRAME_GTK_WIDGET (f))
    gtk_widget_queue_draw (FRAME_GTK_WIDGET (f));
#endif
}


/* RIF: Draw cursor on window W.  */

static void
x_draw_window_cursor (struct window *w, struct glyph_row *glyph_row, int x, int y, int cursor_type, int cursor_width, int on_p, int active_p)
{
  struct frame *f = XFRAME (WINDOW_FRAME (w));

  if (on_p)
    {
      w->phys_cursor_type = cursor_type;
      w->phys_cursor_on_p = 1;

      if (glyph_row->exact_window_width_line_p
	  && (glyph_row->reversed_p
	      ? (w->phys_cursor.hpos < 0)
	      : (w->phys_cursor.hpos >= glyph_row->used[TEXT_AREA])))
	{
	  glyph_row->cursor_in_fringe_p = 1;
	  draw_fringe_bitmap (w, glyph_row, glyph_row->reversed_p);
	}
      else
	{
	  switch (cursor_type)
	    {
	    case HOLLOW_BOX_CURSOR:
	      x_draw_hollow_cursor (w, glyph_row);
	      break;

	    case FILLED_BOX_CURSOR:
	      draw_phys_cursor_glyph (w, glyph_row, DRAW_CURSOR);
	      break;

	    case BAR_CURSOR:
	      x_draw_bar_cursor (w, glyph_row, cursor_width, BAR_CURSOR);
	      break;

	    case HBAR_CURSOR:
	      x_draw_bar_cursor (w, glyph_row, cursor_width, HBAR_CURSOR);
	      break;

	    case NO_CURSOR:
	      w->phys_cursor_width = 0;
	      break;

	    default:
	      abort ();
	    }
	}

#ifdef HAVE_X_I18N
      if (w == XWINDOW (f->selected_window))
	if (FRAME_XIC (f) && (FRAME_XIC_STYLE (f) & XIMPreeditPosition))
	  xic_set_preeditarea (w, x, y);
#endif
    }

#ifndef XFlush
  XFlush (FRAME_X_DISPLAY (f));
#endif
}


/* Icons.  */

/* Make the x-window of frame F use the gnu icon bitmap.  */

int
x_bitmap_icon (struct frame *f, Lisp_Object file)
{
  ptrdiff_t bitmap_id;

  if (FRAME_X_WINDOW (f) == 0)
    return 1;

  /* Free up our existing icon bitmap and mask if any.  */
  if (f->output_data.x->icon_bitmap > 0)
    x_destroy_bitmap (f, f->output_data.x->icon_bitmap);
  f->output_data.x->icon_bitmap = 0;

  if (STRINGP (file))
    {
#ifdef USE_GTK
      /* Use gtk_window_set_icon_from_file () if available,
	 It's not restricted to bitmaps */
      if (xg_set_icon (f, file))
	return 0;
#endif /* USE_GTK */
      bitmap_id = x_create_bitmap_from_file (f, file);
      x_create_bitmap_mask (f, bitmap_id);
    }
  else
    {
      /* Create the GNU bitmap and mask if necessary.  */
      if (FRAME_X_DISPLAY_INFO (f)->icon_bitmap_id < 0)
	{
	  ptrdiff_t rc = -1;

#ifdef USE_GTK

	  if (xg_set_icon (f, xg_default_icon_file)
	      || xg_set_icon_from_xpm_data (f, gnu_xpm_bits))
	    return 0;

#elif defined (HAVE_XPM) && defined (HAVE_X_WINDOWS)

	  rc = x_create_bitmap_from_xpm_data (f, gnu_xpm_bits);
	  if (rc != -1)
	    FRAME_X_DISPLAY_INFO (f)->icon_bitmap_id = rc;

#endif

	  /* If all else fails, use the (black and white) xbm image. */
	  if (rc == -1)
	    {
	      rc = x_create_bitmap_from_data (f, (char *) gnu_xbm_bits,
					      gnu_xbm_width, gnu_xbm_height);
	      if (rc == -1)
		return 1;

	      FRAME_X_DISPLAY_INFO (f)->icon_bitmap_id = rc;
	      x_create_bitmap_mask (f, FRAME_X_DISPLAY_INFO (f)->icon_bitmap_id);
	    }
	}

      /* The first time we create the GNU bitmap and mask,
	 this increments the ref-count one extra time.
	 As a result, the GNU bitmap and mask are never freed.
	 That way, we don't have to worry about allocating it again.  */
      x_reference_bitmap (f, FRAME_X_DISPLAY_INFO (f)->icon_bitmap_id);

      bitmap_id = FRAME_X_DISPLAY_INFO (f)->icon_bitmap_id;
    }

  x_wm_set_icon_pixmap (f, bitmap_id);
  f->output_data.x->icon_bitmap = bitmap_id;

  return 0;
}


/* Make the x-window of frame F use a rectangle with text.
   Use ICON_NAME as the text.  */

int
x_text_icon (struct frame *f, const char *icon_name)
{
  if (FRAME_X_WINDOW (f) == 0)
    return 1;

  {
    XTextProperty text;
    text.value = (unsigned char *) icon_name;
    text.encoding = XA_STRING;
    text.format = 8;
    text.nitems = strlen (icon_name);
    XSetWMIconName (FRAME_X_DISPLAY (f), FRAME_OUTER_WINDOW (f), &text);
  }

  if (f->output_data.x->icon_bitmap > 0)
    x_destroy_bitmap (f, f->output_data.x->icon_bitmap);
  f->output_data.x->icon_bitmap = 0;
  x_wm_set_icon_pixmap (f, 0);

  return 0;
}

#define X_ERROR_MESSAGE_SIZE 200

/* If non-nil, this should be a string.
   It means catch X errors  and store the error message in this string.

   The reason we use a stack is that x_catch_error/x_uncatch_error can
   be called from a signal handler.
*/

struct x_error_message_stack {
  char string[X_ERROR_MESSAGE_SIZE];
  Display *dpy;
  struct x_error_message_stack *prev;
};
static struct x_error_message_stack *x_error_message;

/* An X error handler which stores the error message in
   *x_error_message.  This is called from x_error_handler if
   x_catch_errors is in effect.  */

static void
x_error_catcher (Display *display, XErrorEvent *event)
{
  XGetErrorText (display, event->error_code,
		 x_error_message->string,
		 X_ERROR_MESSAGE_SIZE);
}

/* Begin trapping X errors for display DPY.  Actually we trap X errors
   for all displays, but DPY should be the display you are actually
   operating on.

   After calling this function, X protocol errors no longer cause
   Emacs to exit; instead, they are recorded in the string
   stored in *x_error_message.

   Calling x_check_errors signals an Emacs error if an X error has
   occurred since the last call to x_catch_errors or x_check_errors.

   Calling x_uncatch_errors resumes the normal error handling.  */

void
x_catch_errors (Display *dpy)
{
  struct x_error_message_stack *data = xmalloc (sizeof (*data));

  /* Make sure any errors from previous requests have been dealt with.  */
  XSync (dpy, False);

  data->dpy = dpy;
  data->string[0] = 0;
  data->prev = x_error_message;
  x_error_message = data;
}

/* Undo the last x_catch_errors call.
   DPY should be the display that was passed to x_catch_errors.  */

void
x_uncatch_errors (void)
{
  struct x_error_message_stack *tmp;

  BLOCK_INPUT;

  /* The display may have been closed before this function is called.
     Check if it is still open before calling XSync.  */
  if (x_display_info_for_display (x_error_message->dpy) != 0)
    XSync (x_error_message->dpy, False);

  tmp = x_error_message;
  x_error_message = x_error_message->prev;
  xfree (tmp);
  UNBLOCK_INPUT;
}

/* If any X protocol errors have arrived since the last call to
   x_catch_errors or x_check_errors, signal an Emacs error using
   sprintf (a buffer, FORMAT, the x error message text) as the text.  */

void
x_check_errors (Display *dpy, const char *format)
{
  /* Make sure to catch any errors incurred so far.  */
  XSync (dpy, False);

  if (x_error_message->string[0])
    {
      char string[X_ERROR_MESSAGE_SIZE];
      memcpy (string, x_error_message->string, X_ERROR_MESSAGE_SIZE);
      x_uncatch_errors ();
      error (format, string);
    }
}

/* Nonzero if we had any X protocol errors
   since we did x_catch_errors on DPY.  */

int
x_had_errors_p (Display *dpy)
{
  /* Make sure to catch any errors incurred so far.  */
  XSync (dpy, False);

  return x_error_message->string[0] != 0;
}

/* Forget about any errors we have had, since we did x_catch_errors on DPY.  */

void
x_clear_errors (Display *dpy)
{
  x_error_message->string[0] = 0;
}

#if 0 /* See comment in unwind_to_catch why calling this is a bad
       * idea.  --lorentey   */
/* Close off all unclosed x_catch_errors calls.  */

void
x_fully_uncatch_errors (void)
{
  while (x_error_message)
    x_uncatch_errors ();
}
#endif

#if 0
static unsigned int x_wire_count;
x_trace_wire (void)
{
  fprintf (stderr, "Lib call: %d\n", ++x_wire_count);
}
#endif /* ! 0 */


/* Handle SIGPIPE, which can happen when the connection to a server
   simply goes away.  SIGPIPE is handled by x_connection_signal.
   Don't need to do anything, because the write which caused the
   SIGPIPE will fail, causing Xlib to invoke the X IO error handler,
   which will do the appropriate cleanup for us.  */

static void
x_connection_signal (int signalnum)	/* If we don't have an argument, */
                   		/* some compilers complain in signal calls.  */
{
#ifdef USG
  /* USG systems forget handlers when they are used;
     must reestablish each time */
  signal (signalnum, x_connection_signal);
#endif /* USG */
}


/************************************************************************
			  Handling X errors
 ************************************************************************/

/* Error message passed to x_connection_closed.  */

static char *error_msg;

/* Handle the loss of connection to display DPY.  ERROR_MESSAGE is
   the text of an error message that lead to the connection loss.  */

static void
x_connection_closed (Display *dpy, const char *error_message)
{
  struct x_display_info *dpyinfo = x_display_info_for_display (dpy);
  Lisp_Object frame, tail;
  int idx = SPECPDL_INDEX ();

  error_msg = (char *) alloca (strlen (error_message) + 1);
  strcpy (error_msg, error_message);
  handling_signal = 0;

  /* Inhibit redisplay while frames are being deleted. */
  specbind (Qinhibit_redisplay, Qt);

  if (dpyinfo)
    {
      /* Protect display from being closed when we delete the last
         frame on it. */
      dpyinfo->reference_count++;
      dpyinfo->terminal->reference_count++;
    }

  /* First delete frames whose mini-buffers are on frames
     that are on the dead display.  */
  FOR_EACH_FRAME (tail, frame)
    {
      Lisp_Object minibuf_frame;
      minibuf_frame
	= WINDOW_FRAME (XWINDOW (FRAME_MINIBUF_WINDOW (XFRAME (frame))));
      if (FRAME_X_P (XFRAME (frame))
	  && FRAME_X_P (XFRAME (minibuf_frame))
	  && ! EQ (frame, minibuf_frame)
	  && FRAME_X_DISPLAY_INFO (XFRAME (minibuf_frame)) == dpyinfo)
	delete_frame (frame, Qnoelisp);
    }

  /* Now delete all remaining frames on the dead display.
     We are now sure none of these is used as the mini-buffer
     for another frame that we need to delete.  */
  FOR_EACH_FRAME (tail, frame)
    if (FRAME_X_P (XFRAME (frame))
	&& FRAME_X_DISPLAY_INFO (XFRAME (frame)) == dpyinfo)
      {
	/* Set this to t so that delete_frame won't get confused
	   trying to find a replacement.  */
	KVAR (FRAME_KBOARD (XFRAME (frame)), Vdefault_minibuffer_frame) = Qt;
	delete_frame (frame, Qnoelisp);
      }

  /* If DPYINFO is null, this means we didn't open the display in the
     first place, so don't try to close it.  */
  if (dpyinfo)
    {
      /* We can not call XtCloseDisplay here because it calls XSync.
         XSync inside the error handler apparently hangs Emacs.  On
         current Xt versions, this isn't needed either.  */
#ifdef USE_GTK
      /* A long-standing GTK bug prevents proper disconnect handling
	 (https://bugzilla.gnome.org/show_bug.cgi?id=85715).  Once,
	 the resulting Glib error message loop filled a user's disk.
	 To avoid this, kill Emacs unconditionally on disconnect.  */
      shut_down_emacs (0, 0, Qnil);
      fprintf (stderr, "%s\n\
When compiled with GTK, Emacs cannot recover from X disconnects.\n\
This is a GTK bug: https://bugzilla.gnome.org/show_bug.cgi?id=85715\n\
For details, see etc/PROBLEMS.\n",
	       error_msg);
      abort ();
#endif /* USE_GTK */

      /* Indicate that this display is dead.  */
      dpyinfo->display = 0;

      dpyinfo->reference_count--;
      dpyinfo->terminal->reference_count--;
      if (dpyinfo->reference_count != 0)
        /* We have just closed all frames on this display. */
        abort ();

      {
	Lisp_Object tmp;
	XSETTERMINAL (tmp, dpyinfo->terminal);
	Fdelete_terminal (tmp, Qnoelisp);
      }
    }

  if (terminal_list == 0)
    {
      fprintf (stderr, "%s\n", error_msg);
      Fkill_emacs (make_number (70));
      /* NOTREACHED */
    }

  /* Ordinary stack unwind doesn't deal with these.  */
#ifdef SIGIO
  sigunblock (sigmask (SIGIO));
#endif
  sigunblock (sigmask (SIGALRM));
  TOTALLY_UNBLOCK_INPUT;

  unbind_to (idx, Qnil);
  clear_waiting_for_input ();

  /* Tell GCC not to suggest attribute 'noreturn' for this function.  */
  IF_LINT (if (! terminal_list) return; )

  /* Here, we absolutely have to use a non-local exit (e.g. signal, throw,
     longjmp), because returning from this function would get us back into
     Xlib's code which will directly call `exit'.  */
  error ("%s", error_msg);
}

/* We specifically use it before defining it, so that gcc doesn't inline it,
   otherwise gdb doesn't know how to properly put a breakpoint on it.  */
static void x_error_quitter (Display *, XErrorEvent *);

/* This is the first-level handler for X protocol errors.
   It calls x_error_quitter or x_error_catcher.  */

static int
x_error_handler (Display *display, XErrorEvent *event)
{
#ifdef HAVE_GTK3
  if (event->error_code == BadMatch
      && event->request_code == X_SetInputFocus
      && event->minor_code == 0)
    {
      return 0;
    }
#endif

  if (x_error_message)
    x_error_catcher (display, event);
  else
    x_error_quitter (display, event);
  return 0;
}

/* This is the usual handler for X protocol errors.
   It kills all frames on the display that we got the error for.
   If that was the only one, it prints an error message and kills Emacs.  */

/* .gdbinit puts a breakpoint here, so make sure it is not inlined.  */

/* On older GCC versions, just putting x_error_quitter
   after x_error_handler prevents inlining into the former.  */

static void NO_INLINE
x_error_quitter (Display *display, XErrorEvent *event)
{
  char buf[256], buf1[356];

  /* Ignore BadName errors.  They can happen because of fonts
     or colors that are not defined.  */

  if (event->error_code == BadName)
    return;

  /* Note that there is no real way portable across R3/R4 to get the
     original error handler.  */

  XGetErrorText (display, event->error_code, buf, sizeof (buf));
  sprintf (buf1, "X protocol error: %s on protocol request %d",
	   buf, event->request_code);
  x_connection_closed (display, buf1);
}


/* This is the handler for X IO errors, always.
   It kills all frames on the display that we lost touch with.
   If that was the only one, it prints an error message and kills Emacs.  */

static int
x_io_error_quitter (Display *display)
{
  char buf[256];

  snprintf (buf, sizeof buf, "Connection lost to X server `%s'",
	    DisplayString (display));
  x_connection_closed (display, buf);
  return 0;
}

/* Changing the font of the frame.  */

/* Give frame F the font FONT-OBJECT as its default font.  The return
   value is FONT-OBJECT.  FONTSET is an ID of the fontset for the
   frame.  If it is negative, generate a new fontset from
   FONT-OBJECT.  */

Lisp_Object
x_new_font (struct frame *f, Lisp_Object font_object, int fontset)
{
  struct font *font = XFONT_OBJECT (font_object);

  if (fontset < 0)
    fontset = fontset_from_font (font_object);
  FRAME_FONTSET (f) = fontset;
  if (FRAME_FONT (f) == font)
    /* This font is already set in frame F.  There's nothing more to
       do.  */
    return font_object;

  FRAME_FONT (f) = font;
  FRAME_BASELINE_OFFSET (f) = font->baseline_offset;
  FRAME_COLUMN_WIDTH (f) = font->average_width;
  FRAME_SPACE_WIDTH (f) = font->space_width;
  FRAME_LINE_HEIGHT (f) = FONT_HEIGHT (font);

  compute_fringe_widths (f, 1);

  /* Compute the scroll bar width in character columns.  */
  if (FRAME_CONFIG_SCROLL_BAR_WIDTH (f) > 0)
    {
      int wid = FRAME_COLUMN_WIDTH (f);
      FRAME_CONFIG_SCROLL_BAR_COLS (f)
	= (FRAME_CONFIG_SCROLL_BAR_WIDTH (f) + wid-1) / wid;
    }
  else
    {
      int wid = FRAME_COLUMN_WIDTH (f);
      FRAME_CONFIG_SCROLL_BAR_COLS (f) = (14 + wid - 1) / wid;
    }

  if (FRAME_X_WINDOW (f) != 0)
    {
      /* Don't change the size of a tip frame; there's no point in
	 doing it because it's done in Fx_show_tip, and it leads to
	 problems because the tip frame has no widget.  */
      if (NILP (tip_frame) || XFRAME (tip_frame) != f)
        x_set_window_size (f, 0, FRAME_COLS (f), FRAME_LINES (f));
    }

#ifdef HAVE_X_I18N
  if (FRAME_XIC (f)
      && (FRAME_XIC_STYLE (f) & (XIMPreeditPosition | XIMStatusArea)))
    {
      BLOCK_INPUT;
      xic_set_xfontset (f, SSDATA (fontset_ascii (fontset)));
      UNBLOCK_INPUT;
    }
#endif

  return font_object;
}


/***********************************************************************
			   X Input Methods
 ***********************************************************************/

#ifdef HAVE_X_I18N

#ifdef HAVE_X11R6

/* XIM destroy callback function, which is called whenever the
   connection to input method XIM dies.  CLIENT_DATA contains a
   pointer to the x_display_info structure corresponding to XIM.  */

static void
xim_destroy_callback (XIM xim, XPointer client_data, XPointer call_data)
{
  struct x_display_info *dpyinfo = (struct x_display_info *) client_data;
  Lisp_Object frame, tail;

  BLOCK_INPUT;

  /* No need to call XDestroyIC.. */
  FOR_EACH_FRAME (tail, frame)
    {
      struct frame *f = XFRAME (frame);
      if (FRAME_X_P (f) && FRAME_X_DISPLAY_INFO (f) == dpyinfo)
	{
	  FRAME_XIC (f) = NULL;
          xic_free_xfontset (f);
	}
    }

  /* No need to call XCloseIM.  */
  dpyinfo->xim = NULL;
  XFree (dpyinfo->xim_styles);
  UNBLOCK_INPUT;
}

#endif /* HAVE_X11R6 */

#ifdef HAVE_X11R6
/* This isn't prototyped in OSF 5.0 or 5.1a.  */
extern char *XSetIMValues (XIM, ...);
#endif

/* Open the connection to the XIM server on display DPYINFO.
   RESOURCE_NAME is the resource name Emacs uses.  */

static void
xim_open_dpy (struct x_display_info *dpyinfo, char *resource_name)
{
  XIM xim;

#ifdef HAVE_XIM
  if (use_xim)
    {
      if (dpyinfo->xim)
	XCloseIM (dpyinfo->xim);
      xim = XOpenIM (dpyinfo->display, dpyinfo->xrdb, resource_name,
		     emacs_class);
      dpyinfo->xim = xim;

      if (xim)
	{
#ifdef HAVE_X11R6
	  XIMCallback destroy;
#endif

	  /* Get supported styles and XIM values.  */
	  XGetIMValues (xim, XNQueryInputStyle, &dpyinfo->xim_styles, NULL);

#ifdef HAVE_X11R6
	  destroy.callback = xim_destroy_callback;
	  destroy.client_data = (XPointer)dpyinfo;
	  XSetIMValues (xim, XNDestroyCallback, &destroy, NULL);
#endif
	}
    }

  else
#endif /* HAVE_XIM */
    dpyinfo->xim = NULL;
}


#ifdef HAVE_X11R6_XIM

/* XIM instantiate callback function, which is called whenever an XIM
   server is available.  DISPLAY is the display of the XIM.
   CLIENT_DATA contains a pointer to an xim_inst_t structure created
   when the callback was registered.  */

static void
xim_instantiate_callback (Display *display, XPointer client_data, XPointer call_data)
{
  struct xim_inst_t *xim_inst = (struct xim_inst_t *) client_data;
  struct x_display_info *dpyinfo = xim_inst->dpyinfo;

  /* We don't support multiple XIM connections. */
  if (dpyinfo->xim)
    return;

  xim_open_dpy (dpyinfo, xim_inst->resource_name);

  /* Create XIC for the existing frames on the same display, as long
     as they have no XIC.  */
  if (dpyinfo->xim && dpyinfo->reference_count > 0)
    {
      Lisp_Object tail, frame;

      BLOCK_INPUT;
      FOR_EACH_FRAME (tail, frame)
	{
	  struct frame *f = XFRAME (frame);

	  if (FRAME_X_P (f)
              && FRAME_X_DISPLAY_INFO (f) == xim_inst->dpyinfo)
	    if (FRAME_XIC (f) == NULL)
	      {
		create_frame_xic (f);
		if (FRAME_XIC_STYLE (f) & XIMStatusArea)
		  xic_set_statusarea (f);
		if (FRAME_XIC_STYLE (f) & XIMPreeditPosition)
		  {
		    struct window *w = XWINDOW (f->selected_window);
		    xic_set_preeditarea (w, w->cursor.x, w->cursor.y);
		  }
	      }
	}

      UNBLOCK_INPUT;
    }
}

#endif /* HAVE_X11R6_XIM */


/* Open a connection to the XIM server on display DPYINFO.
   RESOURCE_NAME is the resource name for Emacs.  On X11R5, open the
   connection only at the first time.  On X11R6, open the connection
   in the XIM instantiate callback function.  */

static void
xim_initialize (struct x_display_info *dpyinfo, char *resource_name)
{
  dpyinfo->xim = NULL;
#ifdef HAVE_XIM
  if (use_xim)
    {
#ifdef HAVE_X11R6_XIM
      struct xim_inst_t *xim_inst;
      ptrdiff_t len;

      xim_inst = (struct xim_inst_t *) xmalloc (sizeof (struct xim_inst_t));
      dpyinfo->xim_callback_data = xim_inst;
      xim_inst->dpyinfo = dpyinfo;
      len = strlen (resource_name);
      xim_inst->resource_name = (char *) xmalloc (len + 1);
      memcpy (xim_inst->resource_name, resource_name, len + 1);
      XRegisterIMInstantiateCallback (dpyinfo->display, dpyinfo->xrdb,
				      resource_name, emacs_class,
				      xim_instantiate_callback,
				      /* This is XPointer in XFree86
					 but (XPointer *) on Tru64, at
					 least, hence the configure test.  */
				      (XRegisterIMInstantiateCallback_arg6) xim_inst);
#else /* not HAVE_X11R6_XIM */
      xim_open_dpy (dpyinfo, resource_name);
#endif /* not HAVE_X11R6_XIM */
    }
#endif /* HAVE_XIM */
}


/* Close the connection to the XIM server on display DPYINFO. */

static void
xim_close_dpy (struct x_display_info *dpyinfo)
{
#ifdef HAVE_XIM
  if (use_xim)
    {
#ifdef HAVE_X11R6_XIM
      if (dpyinfo->display)
	XUnregisterIMInstantiateCallback (dpyinfo->display, dpyinfo->xrdb,
					  NULL, emacs_class,
					  xim_instantiate_callback, NULL);
      xfree (dpyinfo->xim_callback_data->resource_name);
      xfree (dpyinfo->xim_callback_data);
#endif /* HAVE_X11R6_XIM */
      if (dpyinfo->display)
	XCloseIM (dpyinfo->xim);
      dpyinfo->xim = NULL;
      XFree (dpyinfo->xim_styles);
    }
#endif /* HAVE_XIM */
}

#endif /* not HAVE_X11R6_XIM */



/* Calculate the absolute position in frame F
   from its current recorded position values and gravity.  */

static void
x_calc_absolute_position (struct frame *f)
{
  int flags = f->size_hint_flags;

  /* We have nothing to do if the current position
     is already for the top-left corner.  */
  if (! ((flags & XNegative) || (flags & YNegative)))
    return;

  /* Treat negative positions as relative to the leftmost bottommost
     position that fits on the screen.  */
  if (flags & XNegative)
    f->left_pos = x_display_pixel_width (FRAME_X_DISPLAY_INFO (f))
      - FRAME_PIXEL_WIDTH (f) + f->left_pos;

  {
    int height = FRAME_PIXEL_HEIGHT (f);

#if defined USE_X_TOOLKIT && defined USE_MOTIF
    /* Something is fishy here.  When using Motif, starting Emacs with
       `-g -0-0', the frame appears too low by a few pixels.

       This seems to be so because initially, while Emacs is starting,
       the column widget's height and the frame's pixel height are
       different.  The column widget's height is the right one.  In
       later invocations, when Emacs is up, the frame's pixel height
       is right, though.

       It's not obvious where the initial small difference comes from.
       2000-12-01, gerd.  */

    XtVaGetValues (f->output_data.x->column_widget, XtNheight, &height, NULL);
#endif

    if (flags & YNegative)
      f->top_pos = x_display_pixel_height (FRAME_X_DISPLAY_INFO (f))
	- height + f->top_pos;
  }

  /* The left_pos and top_pos
     are now relative to the top and left screen edges,
     so the flags should correspond.  */
  f->size_hint_flags &= ~ (XNegative | YNegative);
}

/* CHANGE_GRAVITY is 1 when calling from Fset_frame_position,
   to really change the position, and 0 when calling from
   x_make_frame_visible (in that case, XOFF and YOFF are the current
   position values).  It is -1 when calling from x_set_frame_parameters,
   which means, do adjust for borders but don't change the gravity.  */

void
x_set_offset (struct frame *f, register int xoff, register int yoff, int change_gravity)
{
  int modified_top, modified_left;

  if (change_gravity > 0)
    {
      FRAME_X_OUTPUT (f)->left_before_move = f->left_pos;
      FRAME_X_OUTPUT (f)->top_before_move = f->top_pos;

      f->top_pos = yoff;
      f->left_pos = xoff;
      f->size_hint_flags &= ~ (XNegative | YNegative);
      if (xoff < 0)
	f->size_hint_flags |= XNegative;
      if (yoff < 0)
	f->size_hint_flags |= YNegative;
      f->win_gravity = NorthWestGravity;
    }
  x_calc_absolute_position (f);

  BLOCK_INPUT;
  x_wm_set_size_hint (f, (long) 0, 0);

  modified_left = f->left_pos;
  modified_top = f->top_pos;

  if (change_gravity != 0 && FRAME_X_DISPLAY_INFO (f)->wm_type == X_WMTYPE_A)
    {
      /* Some WMs (twm, wmaker at least) has an offset that is smaller
         than the WM decorations.  So we use the calculated offset instead
         of the WM decoration sizes here (x/y_pixels_outer_diff).  */
      modified_left += FRAME_X_OUTPUT (f)->move_offset_left;
      modified_top += FRAME_X_OUTPUT (f)->move_offset_top;
    }

  XMoveWindow (FRAME_X_DISPLAY (f), FRAME_OUTER_WINDOW (f),
               modified_left, modified_top);

  x_sync_with_move (f, f->left_pos, f->top_pos,
                    FRAME_X_DISPLAY_INFO (f)->wm_type == X_WMTYPE_UNKNOWN
                    ? 1 : 0);

  /* change_gravity is non-zero when this function is called from Lisp to
     programmatically move a frame.  In that case, we call
     x_check_expected_move to discover if we have a "Type A" or "Type B"
     window manager, and, for a "Type A" window manager, adjust the position
     of the frame.

     We call x_check_expected_move if a programmatic move occurred, and
     either the window manager type (A/B) is unknown or it is Type A but we
     need to compute the top/left offset adjustment for this frame.  */

  if (change_gravity != 0 &&
      (FRAME_X_DISPLAY_INFO (f)->wm_type == X_WMTYPE_UNKNOWN
       || (FRAME_X_DISPLAY_INFO (f)->wm_type == X_WMTYPE_A
           && (FRAME_X_OUTPUT (f)->move_offset_left == 0
               && FRAME_X_OUTPUT (f)->move_offset_top == 0))))
    x_check_expected_move (f, modified_left, modified_top);

  UNBLOCK_INPUT;
}

/* Return non-zero if _NET_SUPPORTING_WM_CHECK window exists and _NET_SUPPORTED
   on the root window for frame F contains ATOMNAME.
   This is how a WM check shall be done according to the Window Manager
   Specification/Extended Window Manager Hints at
   http://freedesktop.org/wiki/Specifications/wm-spec.  */

static int
wm_supports (struct frame *f, Atom want_atom)
{
  Atom actual_type;
  unsigned long actual_size, bytes_remaining;
  int i, rc, actual_format;
  Window wmcheck_window;
  struct x_display_info *dpyinfo = FRAME_X_DISPLAY_INFO (f);
  Window target_window = dpyinfo->root_window;
  long max_len = 65536;
  Display *dpy = FRAME_X_DISPLAY (f);
  unsigned char *tmp_data = NULL;
  Atom target_type = XA_WINDOW;

  BLOCK_INPUT;

  x_catch_errors (dpy);
  rc = XGetWindowProperty (dpy, target_window,
                           dpyinfo->Xatom_net_supporting_wm_check,
                           0, max_len, False, target_type,
                           &actual_type, &actual_format, &actual_size,
                           &bytes_remaining, &tmp_data);

  if (rc != Success || actual_type != XA_WINDOW || x_had_errors_p (dpy))
    {
      if (tmp_data) XFree (tmp_data);
      x_uncatch_errors ();
      UNBLOCK_INPUT;
      return 0;
    }

  wmcheck_window = *(Window *) tmp_data;
  XFree (tmp_data);

  /* Check if window exists. */
  XSelectInput (dpy, wmcheck_window, StructureNotifyMask);
  x_sync (f);
  if (x_had_errors_p (dpy))
    {
      x_uncatch_errors ();
      UNBLOCK_INPUT;
      return 0;
    }

  if (dpyinfo->net_supported_window != wmcheck_window)
    {
      /* Window changed, reload atoms */
      if (dpyinfo->net_supported_atoms != NULL)
        XFree (dpyinfo->net_supported_atoms);
      dpyinfo->net_supported_atoms = NULL;
      dpyinfo->nr_net_supported_atoms = 0;
      dpyinfo->net_supported_window = 0;

      target_type = XA_ATOM;
      tmp_data = NULL;
      rc = XGetWindowProperty (dpy, target_window,
                               dpyinfo->Xatom_net_supported,
                               0, max_len, False, target_type,
                               &actual_type, &actual_format, &actual_size,
                               &bytes_remaining, &tmp_data);

      if (rc != Success || actual_type != XA_ATOM || x_had_errors_p (dpy))
        {
          if (tmp_data) XFree (tmp_data);
          x_uncatch_errors ();
          UNBLOCK_INPUT;
          return 0;
        }

      dpyinfo->net_supported_atoms = (Atom *)tmp_data;
      dpyinfo->nr_net_supported_atoms = actual_size;
      dpyinfo->net_supported_window = wmcheck_window;
    }

  rc = 0;

  for (i = 0; rc == 0 && i < dpyinfo->nr_net_supported_atoms; ++i)
    rc = dpyinfo->net_supported_atoms[i] == want_atom;

  x_uncatch_errors ();
  UNBLOCK_INPUT;

  return rc;
}

static void
set_wm_state (Lisp_Object frame, int add, Atom atom, Atom value)
{
  struct x_display_info *dpyinfo = FRAME_X_DISPLAY_INFO (XFRAME (frame));

  x_send_client_event (frame, make_number (0), frame,
                       dpyinfo->Xatom_net_wm_state,
                       make_number (32),
                       /* 1 = add, 0 = remove */
                       Fcons
                       (make_number (add ? 1 : 0),
                        Fcons
                        (make_fixnum_or_float (atom),
                         value != 0
                         ? Fcons (make_fixnum_or_float (value), Qnil)
                         : Qnil)));
}

void
x_set_sticky (struct frame *f, Lisp_Object new_value, Lisp_Object old_value)
{
  Lisp_Object frame;
  struct x_display_info *dpyinfo = FRAME_X_DISPLAY_INFO (f);

  XSETFRAME (frame, f);

  set_wm_state (frame, NILP (new_value) ? 0 : 1,
                dpyinfo->Xatom_net_wm_state_sticky, None);
}

/* Return the current _NET_WM_STATE.
   SIZE_STATE is set to one of the FULLSCREEN_* values.
   STICKY is set to 1 if the sticky state is set, 0 if not.

   Return non-zero if we are not hidden, zero if we are.  */

static int
get_current_wm_state (struct frame *f,
                      Window window,
                      int *size_state,
                      int *sticky)
{
  Atom actual_type;
  unsigned long actual_size, bytes_remaining;
  int i, rc, actual_format, is_hidden = 0;
  struct x_display_info *dpyinfo = FRAME_X_DISPLAY_INFO (f);
  long max_len = 65536;
  Display *dpy = FRAME_X_DISPLAY (f);
  unsigned char *tmp_data = NULL;
  Atom target_type = XA_ATOM;

  *sticky = 0;
  *size_state = FULLSCREEN_NONE;

  BLOCK_INPUT;
  x_catch_errors (dpy);
  rc = XGetWindowProperty (dpy, window, dpyinfo->Xatom_net_wm_state,
                           0, max_len, False, target_type,
                           &actual_type, &actual_format, &actual_size,
                           &bytes_remaining, &tmp_data);

  if (rc != Success || actual_type != target_type || x_had_errors_p (dpy))
    {
      if (tmp_data) XFree (tmp_data);
      x_uncatch_errors ();
      UNBLOCK_INPUT;
      return ! f->iconified;
    }

  x_uncatch_errors ();

  for (i = 0; i < actual_size; ++i)
    {
      Atom a = ((Atom*)tmp_data)[i];
      if (a == dpyinfo->Xatom_net_wm_state_hidden)
        {
          is_hidden = 1;
          f->output_data.x->net_wm_state_hidden_seen = 1;
        }
      else if (a == dpyinfo->Xatom_net_wm_state_maximized_horz)
        {
          if (*size_state == FULLSCREEN_HEIGHT)
            *size_state = FULLSCREEN_MAXIMIZED;
          else
            *size_state = FULLSCREEN_WIDTH;
        }
      else if (a == dpyinfo->Xatom_net_wm_state_maximized_vert)
        {
          if (*size_state == FULLSCREEN_WIDTH)
            *size_state = FULLSCREEN_MAXIMIZED;
          else
            *size_state = FULLSCREEN_HEIGHT;
        }
      else if (a == dpyinfo->Xatom_net_wm_state_fullscreen)
        *size_state = FULLSCREEN_BOTH;
      else if (a == dpyinfo->Xatom_net_wm_state_sticky)
        *sticky = 1;
    }

  if (tmp_data) XFree (tmp_data);
  UNBLOCK_INPUT;
  return ! is_hidden;
}

/* Do fullscreen as specified in extended window manager hints */

static int
do_ewmh_fullscreen (struct frame *f)
{
  struct x_display_info *dpyinfo = FRAME_X_DISPLAY_INFO (f);
  int have_net_atom = wm_supports (f, dpyinfo->Xatom_net_wm_state);
  int cur, dummy;

  (void)get_current_wm_state (f, FRAME_OUTER_WINDOW (f), &cur, &dummy);

  /* Some window managers don't say they support _NET_WM_STATE, but they do say
     they support _NET_WM_STATE_FULLSCREEN.  Try that also.  */
  if (!have_net_atom)
    have_net_atom = wm_supports (f, dpyinfo->Xatom_net_wm_state_fullscreen);

  if (have_net_atom && cur != f->want_fullscreen)
    {
      Lisp_Object frame;

      XSETFRAME (frame, f);

      /* Keep number of calls to set_wm_state as low as possible.
         Some window managers, or possible Gtk+, hangs when too many
         are sent at once.  */
      switch (f->want_fullscreen)
        {
        case FULLSCREEN_BOTH:
          if (cur == FULLSCREEN_WIDTH || cur == FULLSCREEN_MAXIMIZED
              || cur == FULLSCREEN_HEIGHT)
            set_wm_state (frame, 0, dpyinfo->Xatom_net_wm_state_maximized_horz,
                          dpyinfo->Xatom_net_wm_state_maximized_vert);
          set_wm_state (frame, 1, dpyinfo->Xatom_net_wm_state_fullscreen, None);
          break;
        case FULLSCREEN_WIDTH:
          if (cur == FULLSCREEN_BOTH || cur == FULLSCREEN_HEIGHT
              || cur == FULLSCREEN_MAXIMIZED)
            set_wm_state (frame, 0, dpyinfo->Xatom_net_wm_state_fullscreen,
                          dpyinfo->Xatom_net_wm_state_maximized_vert);
          if (cur != FULLSCREEN_MAXIMIZED)
            set_wm_state (frame, 1, dpyinfo->Xatom_net_wm_state_maximized_horz, None);
          break;
        case FULLSCREEN_HEIGHT:
          if (cur == FULLSCREEN_BOTH || cur == FULLSCREEN_WIDTH
              || cur == FULLSCREEN_MAXIMIZED)
            set_wm_state (frame, 0, dpyinfo->Xatom_net_wm_state_fullscreen,
                          dpyinfo->Xatom_net_wm_state_maximized_horz);
          if (cur != FULLSCREEN_MAXIMIZED)
            set_wm_state (frame, 1, dpyinfo->Xatom_net_wm_state_maximized_vert, None);
          break;
        case FULLSCREEN_MAXIMIZED:
          if (cur == FULLSCREEN_BOTH)
            set_wm_state (frame, 0, dpyinfo->Xatom_net_wm_state_fullscreen, None);
          set_wm_state (frame, 1, dpyinfo->Xatom_net_wm_state_maximized_horz,
                        dpyinfo->Xatom_net_wm_state_maximized_vert);
          break;
        case FULLSCREEN_NONE:
          if (cur == FULLSCREEN_BOTH)
            set_wm_state (frame, 0, dpyinfo->Xatom_net_wm_state_fullscreen, None);
          else
            set_wm_state (frame, 0, dpyinfo->Xatom_net_wm_state_maximized_horz,
                          dpyinfo->Xatom_net_wm_state_maximized_vert);
        }

      f->want_fullscreen = FULLSCREEN_NONE;

    }

  return have_net_atom;
}

static void
XTfullscreen_hook (FRAME_PTR f)
{
  if (f->async_visible)
    {
      BLOCK_INPUT;
      x_check_fullscreen (f);
      x_sync (f);
      UNBLOCK_INPUT;
    }
}


static int
x_handle_net_wm_state (struct frame *f, XPropertyEvent *event)
{
  int value = FULLSCREEN_NONE;
  Lisp_Object lval;
  int sticky = 0;
  int not_hidden = get_current_wm_state (f, event->window, &value, &sticky);

  lval = Qnil;
  switch (value)
    {
    case FULLSCREEN_WIDTH:
      lval = Qfullwidth;
      break;
    case FULLSCREEN_HEIGHT:
      lval = Qfullheight;
      break;
    case FULLSCREEN_BOTH:
      lval = Qfullboth;
      break;
    case FULLSCREEN_MAXIMIZED:
      lval = Qmaximized;
      break;
    }

  store_frame_param (f, Qfullscreen, lval);
  store_frame_param (f, Qsticky, sticky ? Qt : Qnil);

  return not_hidden;
}

/* Check if we need to resize the frame due to a fullscreen request.
   If so needed, resize the frame. */
static void
x_check_fullscreen (struct frame *f)
{
  if (do_ewmh_fullscreen (f))
    return;

  if (f->output_data.x->parent_desc != FRAME_X_DISPLAY_INFO (f)->root_window)
    return; /* Only fullscreen without WM or with EWM hints (above). */

  /* Setting fullscreen to nil doesn't do anything.  We could save the
     last non-fullscreen size and restore it, but it seems like a
     lot of work for this unusual case (no window manager running).  */

  if (f->want_fullscreen != FULLSCREEN_NONE)
    {
      int width = FRAME_PIXEL_WIDTH (f), height = FRAME_PIXEL_HEIGHT (f);
      struct x_display_info *dpyinfo = FRAME_X_DISPLAY_INFO (f);

      switch (f->want_fullscreen)
        {
          /* No difference between these two when there is no WM */
        case FULLSCREEN_BOTH:
        case FULLSCREEN_MAXIMIZED:
          width = x_display_pixel_width (dpyinfo);
          height = x_display_pixel_height (dpyinfo);
          break;
        case FULLSCREEN_WIDTH:
          width = x_display_pixel_width (dpyinfo);
          break;
        case FULLSCREEN_HEIGHT:
          height = x_display_pixel_height (dpyinfo);
        }

      XResizeWindow (FRAME_X_DISPLAY (f), FRAME_OUTER_WINDOW (f),
                     width, height);
    }
}

/* This function is called by x_set_offset to determine whether the window
   manager interfered with the positioning of the frame.  Type A window
   managers position the surrounding window manager decorations a small
   amount above and left of the user-supplied position.  Type B window
   managers position the surrounding window manager decorations at the
   user-specified position.  If we detect a Type A window manager, we
   compensate by moving the window right and down by the proper amount.  */

static void
x_check_expected_move (struct frame *f, int expected_left, int expected_top)
{
  int current_left = 0, current_top = 0;

  /* x_real_positions returns the left and top offsets of the outermost
     window manager window around the frame.  */

  x_real_positions (f, &current_left, &current_top);

  if (current_left != expected_left || current_top != expected_top)
    {
      /* It's a "Type A" window manager. */

      int adjusted_left;
      int adjusted_top;

        FRAME_X_DISPLAY_INFO (f)->wm_type = X_WMTYPE_A;
      FRAME_X_OUTPUT (f)->move_offset_left = expected_left - current_left;
      FRAME_X_OUTPUT (f)->move_offset_top = expected_top - current_top;

      /* Now fix the mispositioned frame's location. */

      adjusted_left = expected_left + FRAME_X_OUTPUT (f)->move_offset_left;
      adjusted_top = expected_top + FRAME_X_OUTPUT (f)->move_offset_top;

      XMoveWindow (FRAME_X_DISPLAY (f), FRAME_OUTER_WINDOW (f),
                   adjusted_left, adjusted_top);

      x_sync_with_move (f, expected_left, expected_top, 0);
    }
  else
    /* It's a "Type B" window manager.  We don't have to adjust the
       frame's position. */

      FRAME_X_DISPLAY_INFO (f)->wm_type = X_WMTYPE_B;
}


/* Wait for XGetGeometry to return up-to-date position information for a
   recently-moved frame.  Call this immediately after calling XMoveWindow.
   If FUZZY is non-zero, then LEFT and TOP are just estimates of where the
   frame has been moved to, so we use a fuzzy position comparison instead
   of an exact comparison.  */

static void
x_sync_with_move (struct frame *f, int left, int top, int fuzzy)
{
  int count = 0;

  while (count++ < 50)
    {
      int current_left = 0, current_top = 0;

      /* In theory, this call to XSync only needs to happen once, but in
         practice, it doesn't seem to work, hence the need for the surrounding
         loop.  */

      XSync (FRAME_X_DISPLAY (f), False);
      x_real_positions (f, &current_left, &current_top);

      if (fuzzy)
        {
          /* The left fuzz-factor is 10 pixels.  The top fuzz-factor is 40
             pixels.  */

          if (eabs (current_left - left) <= 10
	      && eabs (current_top - top) <= 40)
            return;
  }
      else if (current_left == left && current_top == top)
        return;
    }

  /* As a last resort, just wait 0.5 seconds and hope that XGetGeometry
     will then return up-to-date position info. */

  wait_reading_process_output (0, 500000, 0, 0, Qnil, NULL, 0);
}


/* Wait for an event on frame F matching EVENTTYPE.  */
void
x_wait_for_event (struct frame *f, int eventtype)
{
  int level = interrupt_input_blocked;

  SELECT_TYPE fds;
  EMACS_TIME tmo, tmo_at, time_now;
  int fd = ConnectionNumber (FRAME_X_DISPLAY (f));

  pending_event_wait.f = f;
  pending_event_wait.eventtype = eventtype;

  /* Set timeout to 0.1 second.  Hopefully not noticeable.
     Maybe it should be configurable.  */
  EMACS_SET_SECS_USECS (tmo, 0, 100000);
  EMACS_GET_TIME (tmo_at);
  EMACS_ADD_TIME (tmo_at, tmo_at, tmo);

  while (pending_event_wait.eventtype)
    {
      interrupt_input_pending = 1;
      TOTALLY_UNBLOCK_INPUT;
      /* XTread_socket is called after unblock.  */
      BLOCK_INPUT;
      interrupt_input_blocked = level;

      FD_ZERO (&fds);
      FD_SET (fd, &fds);

      EMACS_GET_TIME (time_now);
      EMACS_SUB_TIME (tmo, tmo_at, time_now);

      if (EMACS_TIME_NEG_P (tmo) || select (fd+1, &fds, NULL, NULL, &tmo) == 0)
        break; /* Timeout */
    }
  pending_event_wait.f = 0;
  pending_event_wait.eventtype = 0;
}


/* Change the size of frame F's X window to COLS/ROWS in the case F
   doesn't have a widget.  If CHANGE_GRAVITY is 1, we change to
   top-left-corner window gravity for this size change and subsequent
   size changes.  Otherwise we leave the window gravity unchanged.  */

static void
x_set_window_size_1 (struct frame *f, int change_gravity, int cols, int rows)
{
  int pixelwidth, pixelheight;

  check_frame_size (f, &rows, &cols);
  f->scroll_bar_actual_width
    = (!FRAME_HAS_VERTICAL_SCROLL_BARS (f)
       ? 0
       : FRAME_CONFIG_SCROLL_BAR_COLS (f) * FRAME_COLUMN_WIDTH (f));

  compute_fringe_widths (f, 0);

  pixelwidth = FRAME_TEXT_COLS_TO_PIXEL_WIDTH (f, cols)
    + FRAME_TOOLBAR_WIDTH (f);
  pixelheight = FRAME_TEXT_LINES_TO_PIXEL_HEIGHT (f, rows)
    + FRAME_MENUBAR_HEIGHT (f) + FRAME_TOOLBAR_HEIGHT (f);

  if (change_gravity) f->win_gravity = NorthWestGravity;
  x_wm_set_size_hint (f, (long) 0, 0);
  XResizeWindow (FRAME_X_DISPLAY (f), FRAME_OUTER_WINDOW (f),
		 pixelwidth, pixelheight);


  /* We've set {FRAME,PIXEL}_{WIDTH,HEIGHT} to the values we hope to
     receive in the ConfigureNotify event; if we get what we asked
     for, then the event won't cause the screen to become garbaged, so
     we have to make sure to do it here.  */
  SET_FRAME_GARBAGED (f);

  /* Now, strictly speaking, we can't be sure that this is accurate,
     but the window manager will get around to dealing with the size
     change request eventually, and we'll hear how it went when the
     ConfigureNotify event gets here.

     We could just not bother storing any of this information here,
     and let the ConfigureNotify event set everything up, but that
     might be kind of confusing to the Lisp code, since size changes
     wouldn't be reported in the frame parameters until some random
     point in the future when the ConfigureNotify event arrives.

     We pass 1 for DELAY since we can't run Lisp code inside of
     a BLOCK_INPUT.  */

  /* But the ConfigureNotify may in fact never arrive, and then this is
     not right if the frame is visible.  Instead wait (with timeout)
     for the ConfigureNotify.  */
  if (f->async_visible)
    x_wait_for_event (f, ConfigureNotify);
  else
    {
      change_frame_size (f, rows, cols, 0, 1, 0);
      FRAME_PIXEL_WIDTH (f) = pixelwidth;
      FRAME_PIXEL_HEIGHT (f) = pixelheight;
      x_sync (f);
    }
}


/* Call this to change the size of frame F's x-window.
   If CHANGE_GRAVITY is 1, we change to top-left-corner window gravity
   for this size change and subsequent size changes.
   Otherwise we leave the window gravity unchanged.  */

void
x_set_window_size (struct frame *f, int change_gravity, int cols, int rows)
{
  BLOCK_INPUT;

  if (NILP (tip_frame) || XFRAME (tip_frame) != f)
    {
      int r, c;

      /* When the frame is maximized/fullscreen or running under for
         example Xmonad, x_set_window_size_1 will be a no-op.
         In that case, the right thing to do is extend rows/cols to
         the current frame size.  We do that first if x_set_window_size_1
         turns out to not be a no-op (there is no way to know).
         The size will be adjusted again if the frame gets a
         ConfigureNotify event as a result of x_set_window_size.  */
      int pixelh = FRAME_PIXEL_HEIGHT (f);
#ifdef USE_X_TOOLKIT
      /* The menu bar is not part of text lines.  The tool bar
         is however.  */
      pixelh -= FRAME_MENUBAR_HEIGHT (f);
#endif
      r = FRAME_PIXEL_HEIGHT_TO_TEXT_LINES (f, pixelh);
      /* Update f->scroll_bar_actual_width because it is used in
         FRAME_PIXEL_WIDTH_TO_TEXT_COLS.  */
      f->scroll_bar_actual_width
        = FRAME_SCROLL_BAR_COLS (f) * FRAME_COLUMN_WIDTH (f);
      c = FRAME_PIXEL_WIDTH_TO_TEXT_COLS (f, FRAME_PIXEL_WIDTH (f));
      change_frame_size (f, r, c, 0, 1, 0);
    }

#ifdef USE_GTK
  if (FRAME_GTK_WIDGET (f))
    xg_frame_set_char_size (f, cols, rows);
  else
    x_set_window_size_1 (f, change_gravity, cols, rows);
#else /* not USE_GTK */

  x_set_window_size_1 (f, change_gravity, cols, rows);

#endif /* not USE_GTK */

  /* If cursor was outside the new size, mark it as off.  */
  mark_window_cursors_off (XWINDOW (f->root_window));

  /* Clear out any recollection of where the mouse highlighting was,
     since it might be in a place that's outside the new frame size.
     Actually checking whether it is outside is a pain in the neck,
     so don't try--just let the highlighting be done afresh with new size.  */
  cancel_mouse_face (f);

  UNBLOCK_INPUT;
}

/* Mouse warping.  */

void
x_set_mouse_position (struct frame *f, int x, int y)
{
  int pix_x, pix_y;

  pix_x = FRAME_COL_TO_PIXEL_X (f, x) + FRAME_COLUMN_WIDTH (f) / 2;
  pix_y = FRAME_LINE_TO_PIXEL_Y (f, y) + FRAME_LINE_HEIGHT (f) / 2;

  if (pix_x < 0) pix_x = 0;
  if (pix_x > FRAME_PIXEL_WIDTH (f)) pix_x = FRAME_PIXEL_WIDTH (f);

  if (pix_y < 0) pix_y = 0;
  if (pix_y > FRAME_PIXEL_HEIGHT (f)) pix_y = FRAME_PIXEL_HEIGHT (f);

  BLOCK_INPUT;

  XWarpPointer (FRAME_X_DISPLAY (f), None, FRAME_X_WINDOW (f),
		0, 0, 0, 0, pix_x, pix_y);
  UNBLOCK_INPUT;
}

/* Move the mouse to position pixel PIX_X, PIX_Y relative to frame F.  */

void
x_set_mouse_pixel_position (struct frame *f, int pix_x, int pix_y)
{
  BLOCK_INPUT;

  XWarpPointer (FRAME_X_DISPLAY (f), None, FRAME_X_WINDOW (f),
		0, 0, 0, 0, pix_x, pix_y);
  UNBLOCK_INPUT;
}

/* Raise frame F.  */

void
x_raise_frame (struct frame *f)
{
  BLOCK_INPUT;
  if (f->async_visible)
    XRaiseWindow (FRAME_X_DISPLAY (f), FRAME_OUTER_WINDOW (f));

  XFlush (FRAME_X_DISPLAY (f));
  UNBLOCK_INPUT;
}

/* Lower frame F.  */

static void
x_lower_frame (struct frame *f)
{
  if (f->async_visible)
    {
      BLOCK_INPUT;
      XLowerWindow (FRAME_X_DISPLAY (f), FRAME_OUTER_WINDOW (f));
      XFlush (FRAME_X_DISPLAY (f));
      UNBLOCK_INPUT;
    }
}

/* Activate frame with Extended Window Manager Hints */

void
x_ewmh_activate_frame (FRAME_PTR f)
{
  /* See Window Manager Specification/Extended Window Manager Hints at
     http://freedesktop.org/wiki/Specifications/wm-spec  */

  struct x_display_info *dpyinfo = FRAME_X_DISPLAY_INFO (f);
  if (f->async_visible && wm_supports (f, dpyinfo->Xatom_net_active_window))
    {
      Lisp_Object frame;
      XSETFRAME (frame, f);
      x_send_client_event (frame, make_number (0), frame,
                           dpyinfo->Xatom_net_active_window,
                           make_number (32),
                           Fcons (make_number (1),
                                  Fcons (make_number (last_user_time),
                                         Qnil)));
    }
}

static void
XTframe_raise_lower (FRAME_PTR f, int raise_flag)
{
  if (raise_flag)
    x_raise_frame (f);
  else
    x_lower_frame (f);
}

/* XEmbed implementation.  */

#if defined USE_X_TOOLKIT || ! defined USE_GTK

/* XEmbed implementation.  */

#define XEMBED_VERSION 0

static void
xembed_set_info (struct frame *f, enum xembed_info flags)
{
  unsigned long data[2];
  struct x_display_info *dpyinfo = FRAME_X_DISPLAY_INFO (f);

  data[0] = XEMBED_VERSION;
  data[1] = flags;

  XChangeProperty (FRAME_X_DISPLAY (f), FRAME_OUTER_WINDOW (f),
                   dpyinfo->Xatom_XEMBED_INFO, dpyinfo->Xatom_XEMBED_INFO,
		   32, PropModeReplace, (unsigned char *) data, 2);
}
#endif /* defined USE_X_TOOLKIT || ! defined USE_GTK */

static void
xembed_send_message (struct frame *f, Time t, enum xembed_message msg,
		     long int detail, long int data1, long int data2)
{
  XEvent event;

  event.xclient.type = ClientMessage;
  event.xclient.window = FRAME_X_OUTPUT (f)->parent_desc;
  event.xclient.message_type = FRAME_X_DISPLAY_INFO (f)->Xatom_XEMBED;
  event.xclient.format = 32;
  event.xclient.data.l[0] = t;
  event.xclient.data.l[1] = msg;
  event.xclient.data.l[2] = detail;
  event.xclient.data.l[3] = data1;
  event.xclient.data.l[4] = data2;

  XSendEvent (FRAME_X_DISPLAY (f), FRAME_X_OUTPUT (f)->parent_desc,
	      False, NoEventMask, &event);
  XSync (FRAME_X_DISPLAY (f), False);
}

/* Change of visibility.  */

/* This tries to wait until the frame is really visible.
   However, if the window manager asks the user where to position
   the frame, this will return before the user finishes doing that.
   The frame will not actually be visible at that time,
   but it will become visible later when the window manager
   finishes with it.  */

void
x_make_frame_visible (struct frame *f)
{
  Lisp_Object type;
  int original_top, original_left;
  int retry_count = 2;

 retry:

  BLOCK_INPUT;

  type = x_icon_type (f);
  if (!NILP (type))
    x_bitmap_icon (f, type);

  if (! FRAME_VISIBLE_P (f))
    {
      /* We test FRAME_GARBAGED_P here to make sure we don't
	 call x_set_offset a second time
	 if we get to x_make_frame_visible a second time
	 before the window gets really visible.  */
      if (! FRAME_ICONIFIED_P (f)
	  && ! FRAME_X_EMBEDDED_P (f)
	  && ! f->output_data.x->asked_for_visible)
	x_set_offset (f, f->left_pos, f->top_pos, 0);

      f->output_data.x->asked_for_visible = 1;

      if (! EQ (Vx_no_window_manager, Qt))
	x_wm_set_window_state (f, NormalState);
#ifdef USE_X_TOOLKIT
      if (FRAME_X_EMBEDDED_P (f))
	xembed_set_info (f, XEMBED_MAPPED);
      else
	{
	  /* This was XtPopup, but that did nothing for an iconified frame.  */
	  XtMapWidget (f->output_data.x->widget);
	}
#else /* not USE_X_TOOLKIT */
#ifdef USE_GTK
      gtk_widget_show_all (FRAME_GTK_OUTER_WIDGET (f));
      gtk_window_deiconify (GTK_WINDOW (FRAME_GTK_OUTER_WIDGET (f)));
#else
      if (FRAME_X_EMBEDDED_P (f))
	xembed_set_info (f, XEMBED_MAPPED);
      else
	XMapRaised (FRAME_X_DISPLAY (f), FRAME_X_WINDOW (f));
#endif /* not USE_GTK */
#endif /* not USE_X_TOOLKIT */
    }

  XFlush (FRAME_X_DISPLAY (f));

  /* Synchronize to ensure Emacs knows the frame is visible
     before we do anything else.  We do this loop with input not blocked
     so that incoming events are handled.  */
  {
    Lisp_Object frame;
    int count;
    /* This must be before UNBLOCK_INPUT
       since events that arrive in response to the actions above
       will set it when they are handled.  */
    int previously_visible = f->output_data.x->has_been_visible;

    original_left = f->left_pos;
    original_top = f->top_pos;

    /* This must come after we set COUNT.  */
    UNBLOCK_INPUT;

    /* We unblock here so that arriving X events are processed.  */

    /* Now move the window back to where it was "supposed to be".
       But don't do it if the gravity is negative.
       When the gravity is negative, this uses a position
       that is 3 pixels too low.  Perhaps that's really the border width.

       Don't do this if the window has never been visible before,
       because the window manager may choose the position
       and we don't want to override it.  */

    if (! FRAME_VISIBLE_P (f)
	&& ! FRAME_ICONIFIED_P (f)
	&& ! FRAME_X_EMBEDDED_P (f)
	&& f->win_gravity == NorthWestGravity
	&& previously_visible)
      {
	Drawable rootw;
	int x, y;
	unsigned int width, height, border, depth;

	BLOCK_INPUT;

	/* On some window managers (such as FVWM) moving an existing
	   window, even to the same place, causes the window manager
	   to introduce an offset.  This can cause the window to move
	   to an unexpected location.  Check the geometry (a little
	   slow here) and then verify that the window is in the right
	   place.  If the window is not in the right place, move it
	   there, and take the potential window manager hit.  */
	XGetGeometry (FRAME_X_DISPLAY (f), FRAME_OUTER_WINDOW (f),
		      &rootw, &x, &y, &width, &height, &border, &depth);

	if (original_left != x || original_top != y)
	  XMoveWindow (FRAME_X_DISPLAY (f), FRAME_OUTER_WINDOW (f),
		       original_left, original_top);

	UNBLOCK_INPUT;
      }

    XSETFRAME (frame, f);

    /* Wait until the frame is visible.  Process X events until a
       MapNotify event has been seen, or until we think we won't get a
       MapNotify at all..  */
    for (count = input_signal_count + 10;
	 input_signal_count < count && !FRAME_VISIBLE_P (f);)
      {
	/* Force processing of queued events.  */
	x_sync (f);

	/* Machines that do polling rather than SIGIO have been
	   observed to go into a busy-wait here.  So we'll fake an
	   alarm signal to let the handler know that there's something
	   to be read.  We used to raise a real alarm, but it seems
	   that the handler isn't always enabled here.  This is
	   probably a bug.  */
	if (input_polling_used ())
	  {
	    /* It could be confusing if a real alarm arrives while
	       processing the fake one.  Turn it off and let the
	       handler reset it.  */
	    int old_poll_suppress_count = poll_suppress_count;
	    poll_suppress_count = 1;
	    poll_for_input_1 ();
	    poll_suppress_count = old_poll_suppress_count;
	  }

	/* See if a MapNotify event has been processed.  */
	FRAME_SAMPLE_VISIBILITY (f);
      }

    /* 2000-09-28: In

       (let ((f (selected-frame)))
          (iconify-frame f)
	  (raise-frame f))

       the frame is not raised with various window managers on
       FreeBSD, GNU/Linux and Solaris.  It turns out that, for some
       unknown reason, the call to XtMapWidget is completely ignored.
       Mapping the widget a second time works.  */

    if (!FRAME_VISIBLE_P (f) && --retry_count != 0)
      goto retry;
  }
}

/* Change from mapped state to withdrawn state.  */

/* Make the frame visible (mapped and not iconified).  */

void
x_make_frame_invisible (struct frame *f)
{
  Window window;

  /* Use the frame's outermost window, not the one we normally draw on.  */
  window = FRAME_OUTER_WINDOW (f);

  /* Don't keep the highlight on an invisible frame.  */
  if (FRAME_X_DISPLAY_INFO (f)->x_highlight_frame == f)
    FRAME_X_DISPLAY_INFO (f)->x_highlight_frame = 0;

  BLOCK_INPUT;

  /* Before unmapping the window, update the WM_SIZE_HINTS property to claim
     that the current position of the window is user-specified, rather than
     program-specified, so that when the window is mapped again, it will be
     placed at the same location, without forcing the user to position it
     by hand again (they have already done that once for this window.)  */
  x_wm_set_size_hint (f, (long) 0, 1);

#ifdef USE_GTK
  if (FRAME_GTK_OUTER_WIDGET (f))
    gtk_widget_hide (FRAME_GTK_OUTER_WIDGET (f));
  else
#else
  if (FRAME_X_EMBEDDED_P (f))
    xembed_set_info (f, 0);
  else
#endif
  {

  if (! XWithdrawWindow (FRAME_X_DISPLAY (f), window,
			 DefaultScreen (FRAME_X_DISPLAY (f))))
    {
      UNBLOCK_INPUT_RESIGNAL;
      error ("Can't notify window manager of window withdrawal");
    }
  }

  /* We can't distinguish this from iconification
     just by the event that we get from the server.
     So we can't win using the usual strategy of letting
     FRAME_SAMPLE_VISIBILITY set this.  So do it by hand,
     and synchronize with the server to make sure we agree.  */
  f->visible = 0;
  FRAME_ICONIFIED_P (f) = 0;
  f->async_visible = 0;
  f->async_iconified = 0;

  x_sync (f);

  UNBLOCK_INPUT;
}

/* Change window state from mapped to iconified.  */

void
x_iconify_frame (struct frame *f)
{
#ifdef USE_X_TOOLKIT
  int result;
#endif
  Lisp_Object type;

  /* Don't keep the highlight on an invisible frame.  */
  if (FRAME_X_DISPLAY_INFO (f)->x_highlight_frame == f)
    FRAME_X_DISPLAY_INFO (f)->x_highlight_frame = 0;

  if (f->async_iconified)
    return;

  BLOCK_INPUT;

  FRAME_SAMPLE_VISIBILITY (f);

  type = x_icon_type (f);
  if (!NILP (type))
    x_bitmap_icon (f, type);

#if defined (USE_GTK)
  if (FRAME_GTK_OUTER_WIDGET (f))
    {
      if (! FRAME_VISIBLE_P (f))
        gtk_widget_show_all (FRAME_GTK_OUTER_WIDGET (f));

      gtk_window_iconify (GTK_WINDOW (FRAME_GTK_OUTER_WIDGET (f)));
      f->iconified = 1;
      f->visible = 1;
      f->async_iconified = 1;
      f->async_visible = 0;
      UNBLOCK_INPUT;
      return;
    }
#endif

#ifdef USE_X_TOOLKIT

  if (! FRAME_VISIBLE_P (f))
    {
      if (! EQ (Vx_no_window_manager, Qt))
	x_wm_set_window_state (f, IconicState);
      /* This was XtPopup, but that did nothing for an iconified frame.  */
      XtMapWidget (f->output_data.x->widget);
      /* The server won't give us any event to indicate
	 that an invisible frame was changed to an icon,
	 so we have to record it here.  */
      f->iconified = 1;
      f->visible = 1;
      f->async_iconified = 1;
      f->async_visible = 0;
      UNBLOCK_INPUT;
      return;
    }

  result = XIconifyWindow (FRAME_X_DISPLAY (f),
			   XtWindow (f->output_data.x->widget),
			   DefaultScreen (FRAME_X_DISPLAY (f)));
  UNBLOCK_INPUT;

  if (!result)
    error ("Can't notify window manager of iconification");

  f->async_iconified = 1;
  f->async_visible = 0;


  BLOCK_INPUT;
  XFlush (FRAME_X_DISPLAY (f));
  UNBLOCK_INPUT;
#else /* not USE_X_TOOLKIT */

  /* Make sure the X server knows where the window should be positioned,
     in case the user deiconifies with the window manager.  */
  if (! FRAME_VISIBLE_P (f)
      && ! FRAME_ICONIFIED_P (f)
      && ! FRAME_X_EMBEDDED_P (f))
    x_set_offset (f, f->left_pos, f->top_pos, 0);

  /* Since we don't know which revision of X we're running, we'll use both
     the X11R3 and X11R4 techniques.  I don't know if this is a good idea.  */

  /* X11R4: send a ClientMessage to the window manager using the
     WM_CHANGE_STATE type.  */
  {
    XEvent msg;

    msg.xclient.window = FRAME_X_WINDOW (f);
    msg.xclient.type = ClientMessage;
    msg.xclient.message_type = FRAME_X_DISPLAY_INFO (f)->Xatom_wm_change_state;
    msg.xclient.format = 32;
    msg.xclient.data.l[0] = IconicState;

    if (! XSendEvent (FRAME_X_DISPLAY (f),
		      DefaultRootWindow (FRAME_X_DISPLAY (f)),
		      False,
		      SubstructureRedirectMask | SubstructureNotifyMask,
		      &msg))
      {
	UNBLOCK_INPUT_RESIGNAL;
	error ("Can't notify window manager of iconification");
      }
  }

  /* X11R3: set the initial_state field of the window manager hints to
     IconicState.  */
  x_wm_set_window_state (f, IconicState);

  if (!FRAME_VISIBLE_P (f))
    {
      /* If the frame was withdrawn, before, we must map it.  */
      XMapRaised (FRAME_X_DISPLAY (f), FRAME_X_WINDOW (f));
    }

  f->async_iconified = 1;
  f->async_visible = 0;

  XFlush (FRAME_X_DISPLAY (f));
  UNBLOCK_INPUT;
#endif /* not USE_X_TOOLKIT */
}


/* Free X resources of frame F.  */

void
x_free_frame_resources (struct frame *f)
{
  struct x_display_info *dpyinfo = FRAME_X_DISPLAY_INFO (f);
  Mouse_HLInfo *hlinfo = &dpyinfo->mouse_highlight;
#ifdef USE_X_TOOLKIT
  Lisp_Object bar;
  struct scroll_bar *b;
#endif

  BLOCK_INPUT;

  /* If a display connection is dead, don't try sending more
     commands to the X server.  */
  if (dpyinfo->display)
    {
      /* We must free faces before destroying windows because some
	 font-driver (e.g. xft) access a window while finishing a
	 face.  */
      if (FRAME_FACE_CACHE (f))
	free_frame_faces (f);

      if (f->output_data.x->icon_desc)
	XDestroyWindow (FRAME_X_DISPLAY (f), f->output_data.x->icon_desc);

#ifdef USE_X_TOOLKIT
      /* Explicitly destroy the scroll bars of the frame.  Without
	 this, we get "BadDrawable" errors from the toolkit later on,
	 presumably from expose events generated for the disappearing
	 toolkit scroll bars.  */
      for (bar = FRAME_SCROLL_BARS (f); !NILP (bar); bar = b->next)
	{
	  b = XSCROLL_BAR (bar);
	  x_scroll_bar_remove (b);
	}
#endif

#ifdef HAVE_X_I18N
      if (FRAME_XIC (f))
	free_frame_xic (f);
#endif

#ifdef USE_X_TOOLKIT
      if (f->output_data.x->widget)
	{
	  XtDestroyWidget (f->output_data.x->widget);
	  f->output_data.x->widget = NULL;
	}
      /* Tooltips don't have widgets, only a simple X window, even if
	 we are using a toolkit.  */
      else if (FRAME_X_WINDOW (f))
	XDestroyWindow (FRAME_X_DISPLAY (f), FRAME_X_WINDOW (f));

      free_frame_menubar (f);
#else  /* !USE_X_TOOLKIT */

#ifdef USE_GTK
      xg_free_frame_widgets (f);
#endif /* USE_GTK */

      if (FRAME_X_WINDOW (f))
	XDestroyWindow (FRAME_X_DISPLAY (f), FRAME_X_WINDOW (f));
#endif /* !USE_X_TOOLKIT */

      unload_color (f, FRAME_FOREGROUND_PIXEL (f));
      unload_color (f, FRAME_BACKGROUND_PIXEL (f));
      unload_color (f, f->output_data.x->cursor_pixel);
      unload_color (f, f->output_data.x->cursor_foreground_pixel);
      unload_color (f, f->output_data.x->border_pixel);
      unload_color (f, f->output_data.x->mouse_pixel);

      if (f->output_data.x->scroll_bar_background_pixel != -1)
	unload_color (f, f->output_data.x->scroll_bar_background_pixel);
      if (f->output_data.x->scroll_bar_foreground_pixel != -1)
	unload_color (f, f->output_data.x->scroll_bar_foreground_pixel);
#ifdef USE_TOOLKIT_SCROLL_BARS
      /* Scrollbar shadow colors.  */
      if (f->output_data.x->scroll_bar_top_shadow_pixel != -1)
	unload_color (f, f->output_data.x->scroll_bar_top_shadow_pixel);
      if (f->output_data.x->scroll_bar_bottom_shadow_pixel != -1)
	unload_color (f, f->output_data.x->scroll_bar_bottom_shadow_pixel);
#endif /* USE_TOOLKIT_SCROLL_BARS */
      if (f->output_data.x->white_relief.allocated_p)
	unload_color (f, f->output_data.x->white_relief.pixel);
      if (f->output_data.x->black_relief.allocated_p)
	unload_color (f, f->output_data.x->black_relief.pixel);

      x_free_gcs (f);
      XFlush (FRAME_X_DISPLAY (f));
    }

  xfree (f->output_data.x->saved_menu_event);
  xfree (f->output_data.x);
  f->output_data.x = NULL;

  if (f == dpyinfo->x_focus_frame)
    dpyinfo->x_focus_frame = 0;
  if (f == dpyinfo->x_focus_event_frame)
    dpyinfo->x_focus_event_frame = 0;
  if (f == dpyinfo->x_highlight_frame)
    dpyinfo->x_highlight_frame = 0;

  if (f == hlinfo->mouse_face_mouse_frame)
    {
      hlinfo->mouse_face_beg_row
	= hlinfo->mouse_face_beg_col = -1;
      hlinfo->mouse_face_end_row
	= hlinfo->mouse_face_end_col = -1;
      hlinfo->mouse_face_window = Qnil;
      hlinfo->mouse_face_deferred_gc = 0;
      hlinfo->mouse_face_mouse_frame = 0;
    }

  UNBLOCK_INPUT;
}


/* Destroy the X window of frame F.  */

static void
x_destroy_window (struct frame *f)
{
  struct x_display_info *dpyinfo = FRAME_X_DISPLAY_INFO (f);

  /* If a display connection is dead, don't try sending more
     commands to the X server.  */
  if (dpyinfo->display != 0)
    x_free_frame_resources (f);

  dpyinfo->reference_count--;
}


/* Setting window manager hints.  */

/* Set the normal size hints for the window manager, for frame F.
   FLAGS is the flags word to use--or 0 meaning preserve the flags
   that the window now has.
   If USER_POSITION is nonzero, we set the USPosition
   flag (this is useful when FLAGS is 0).
   The GTK version is in gtkutils.c  */

#ifndef USE_GTK
void
x_wm_set_size_hint (struct frame *f, long flags, int user_position)
{
  XSizeHints size_hints;
  Window window = FRAME_OUTER_WINDOW (f);

#ifdef USE_X_TOOLKIT
  if (f->output_data.x->widget)
    {
      widget_update_wm_size_hints (f->output_data.x->widget);
      return;
    }
#endif

  /* Setting PMaxSize caused various problems.  */
  size_hints.flags = PResizeInc | PMinSize /* | PMaxSize */;

  size_hints.x = f->left_pos;
  size_hints.y = f->top_pos;

  size_hints.height = FRAME_PIXEL_HEIGHT (f);
  size_hints.width = FRAME_PIXEL_WIDTH (f);

  size_hints.width_inc = FRAME_COLUMN_WIDTH (f);
  size_hints.height_inc = FRAME_LINE_HEIGHT (f);
  size_hints.max_width = x_display_pixel_width (FRAME_X_DISPLAY_INFO (f))
    - FRAME_TEXT_COLS_TO_PIXEL_WIDTH (f, 0);
  size_hints.max_height = x_display_pixel_height (FRAME_X_DISPLAY_INFO (f))
    - FRAME_TEXT_LINES_TO_PIXEL_HEIGHT (f, 0);

  /* Calculate the base and minimum sizes.  */
  {
    int base_width, base_height;
    int min_rows = 0, min_cols = 0;

    base_width = FRAME_TEXT_COLS_TO_PIXEL_WIDTH (f, 0);
    base_height = FRAME_TEXT_LINES_TO_PIXEL_HEIGHT (f, 0);

    check_frame_size (f, &min_rows, &min_cols);

    /* The window manager uses the base width hints to calculate the
       current number of rows and columns in the frame while
       resizing; min_width and min_height aren't useful for this
       purpose, since they might not give the dimensions for a
       zero-row, zero-column frame.

       We use the base_width and base_height members if we have
       them; otherwise, we set the min_width and min_height members
       to the size for a zero x zero frame.  */

    size_hints.flags |= PBaseSize;
    size_hints.base_width = base_width;
    size_hints.base_height = base_height + FRAME_MENUBAR_HEIGHT (f);
    size_hints.min_width  = base_width + min_cols * size_hints.width_inc;
    size_hints.min_height = base_height + min_rows * size_hints.height_inc;
  }

  /* If we don't need the old flags, we don't need the old hint at all.  */
  if (flags)
    {
      size_hints.flags |= flags;
      goto no_read;
    }

  {
    XSizeHints hints;		/* Sometimes I hate X Windows... */
    long supplied_return;
    int value;

    value = XGetWMNormalHints (FRAME_X_DISPLAY (f), window, &hints,
			       &supplied_return);

    if (flags)
      size_hints.flags |= flags;
    else
      {
	if (value == 0)
	  hints.flags = 0;
	if (hints.flags & PSize)
	  size_hints.flags |= PSize;
	if (hints.flags & PPosition)
	  size_hints.flags |= PPosition;
	if (hints.flags & USPosition)
	  size_hints.flags |= USPosition;
	if (hints.flags & USSize)
	  size_hints.flags |= USSize;
      }
  }

 no_read:

#ifdef PWinGravity
  size_hints.win_gravity = f->win_gravity;
  size_hints.flags |= PWinGravity;

  if (user_position)
    {
      size_hints.flags &= ~ PPosition;
      size_hints.flags |= USPosition;
    }
#endif /* PWinGravity */

  XSetWMNormalHints (FRAME_X_DISPLAY (f), window, &size_hints);
}
#endif /* not USE_GTK */

/* Used for IconicState or NormalState */

static void
x_wm_set_window_state (struct frame *f, int state)
{
#ifdef USE_X_TOOLKIT
  Arg al[1];

  XtSetArg (al[0], XtNinitialState, state);
  XtSetValues (f->output_data.x->widget, al, 1);
#else /* not USE_X_TOOLKIT */
  Window window = FRAME_X_WINDOW (f);

  f->output_data.x->wm_hints.flags |= StateHint;
  f->output_data.x->wm_hints.initial_state = state;

  XSetWMHints (FRAME_X_DISPLAY (f), window, &f->output_data.x->wm_hints);
#endif /* not USE_X_TOOLKIT */
}

static void
x_wm_set_icon_pixmap (struct frame *f, ptrdiff_t pixmap_id)
{
  Pixmap icon_pixmap, icon_mask;

#if !defined USE_X_TOOLKIT && !defined USE_GTK
  Window window = FRAME_OUTER_WINDOW (f);
#endif

  if (pixmap_id > 0)
    {
      icon_pixmap = x_bitmap_pixmap (f, pixmap_id);
      f->output_data.x->wm_hints.icon_pixmap = icon_pixmap;
      icon_mask = x_bitmap_mask (f, pixmap_id);
      f->output_data.x->wm_hints.icon_mask = icon_mask;
    }
  else
    {
      /* It seems there is no way to turn off use of an icon
	 pixmap.  */
      return;
    }


#ifdef USE_GTK
  {
    xg_set_frame_icon (f, icon_pixmap, icon_mask);
    return;
  }

#elif defined (USE_X_TOOLKIT) /* same as in x_wm_set_window_state.  */

  {
    Arg al[1];
    XtSetArg (al[0], XtNiconPixmap, icon_pixmap);
    XtSetValues (f->output_data.x->widget, al, 1);
    XtSetArg (al[0], XtNiconMask, icon_mask);
    XtSetValues (f->output_data.x->widget, al, 1);
  }

#else /* not USE_X_TOOLKIT && not USE_GTK */

  f->output_data.x->wm_hints.flags |= (IconPixmapHint | IconMaskHint);
  XSetWMHints (FRAME_X_DISPLAY (f), window, &f->output_data.x->wm_hints);

#endif /* not USE_X_TOOLKIT && not USE_GTK */
}

void
x_wm_set_icon_position (struct frame *f, int icon_x, int icon_y)
{
  Window window = FRAME_OUTER_WINDOW (f);

  f->output_data.x->wm_hints.flags |= IconPositionHint;
  f->output_data.x->wm_hints.icon_x = icon_x;
  f->output_data.x->wm_hints.icon_y = icon_y;

  XSetWMHints (FRAME_X_DISPLAY (f), window, &f->output_data.x->wm_hints);
}


/***********************************************************************
				Fonts
 ***********************************************************************/

#if GLYPH_DEBUG

/* Check that FONT is valid on frame F.  It is if it can be found in F's
   font table.  */

static void
x_check_font (struct frame *f, struct font *font)
{
  xassert (font != NULL && ! NILP (font->props[FONT_TYPE_INDEX]));
  if (font->driver->check)
    xassert (font->driver->check (f, font) == 0);
}

#endif /* GLYPH_DEBUG != 0 */


/***********************************************************************
			    Initialization
 ***********************************************************************/

#ifdef USE_X_TOOLKIT
static XrmOptionDescRec emacs_options[] = {
  {"-geometry",	".geometry", XrmoptionSepArg, NULL},
  {"-iconic",	".iconic", XrmoptionNoArg, (XtPointer) "yes"},

  {"-internal-border-width", "*EmacsScreen.internalBorderWidth",
     XrmoptionSepArg, NULL},
  {"-ib",	"*EmacsScreen.internalBorderWidth", XrmoptionSepArg, NULL},

  {"-T",	"*EmacsShell.title", XrmoptionSepArg, (XtPointer) NULL},
  {"-wn",	"*EmacsShell.title", XrmoptionSepArg, (XtPointer) NULL},
  {"-title",	"*EmacsShell.title", XrmoptionSepArg, (XtPointer) NULL},
  {"-iconname",	"*EmacsShell.iconName", XrmoptionSepArg, (XtPointer) NULL},
  {"-in",	"*EmacsShell.iconName", XrmoptionSepArg, (XtPointer) NULL},
  {"-mc",	"*pointerColor", XrmoptionSepArg, (XtPointer) NULL},
  {"-cr",	"*cursorColor", XrmoptionSepArg, (XtPointer) NULL}
};

/* Whether atimer for Xt timeouts is activated or not.  */

static int x_timeout_atimer_activated_flag;

#endif /* USE_X_TOOLKIT */

static int x_initialized;

/* Test whether two display-name strings agree up to the dot that separates
   the screen number from the server number.  */
static int
same_x_server (const char *name1, const char *name2)
{
  int seen_colon = 0;
  const char *system_name = SSDATA (Vsystem_name);
  ptrdiff_t system_name_length = SBYTES (Vsystem_name);
  ptrdiff_t length_until_period = 0;

  while (system_name[length_until_period] != 0
	 && system_name[length_until_period] != '.')
    length_until_period++;

  /* Treat `unix' like an empty host name.  */
  if (! strncmp (name1, "unix:", 5))
    name1 += 4;
  if (! strncmp (name2, "unix:", 5))
    name2 += 4;
  /* Treat this host's name like an empty host name.  */
  if (! strncmp (name1, system_name, system_name_length)
      && name1[system_name_length] == ':')
    name1 += system_name_length;
  if (! strncmp (name2, system_name, system_name_length)
      && name2[system_name_length] == ':')
    name2 += system_name_length;
  /* Treat this host's domainless name like an empty host name.  */
  if (! strncmp (name1, system_name, length_until_period)
      && name1[length_until_period] == ':')
    name1 += length_until_period;
  if (! strncmp (name2, system_name, length_until_period)
      && name2[length_until_period] == ':')
    name2 += length_until_period;

  for (; *name1 != '\0' && *name1 == *name2; name1++, name2++)
    {
      if (*name1 == ':')
	seen_colon = 1;
      if (seen_colon && *name1 == '.')
	return 1;
    }
  return (seen_colon
	  && (*name1 == '.' || *name1 == '\0')
	  && (*name2 == '.' || *name2 == '\0'));
}

/* Count number of set bits in mask and number of bits to shift to
   get to the first bit.  With MASK 0x7e0, *BITS is set to 6, and *OFFSET
   to 5.  */
static void
get_bits_and_offset (long unsigned int mask, int *bits, int *offset)
{
  int nr = 0;
  int off = 0;

  while (!(mask & 1))
    {
      off++;
      mask >>= 1;
    }

  while (mask & 1)
    {
      nr++;
      mask >>= 1;
    }

  *offset = off;
  *bits = nr;
}

/* Return 1 if display DISPLAY is available for use, 0 otherwise.
   But don't permanently open it, just test its availability.  */

int
x_display_ok (const char *display)
{
    int dpy_ok = 1;
    Display *dpy;

    dpy = XOpenDisplay (display);
    if (dpy)
      XCloseDisplay (dpy);
    else
      dpy_ok = 0;
    return dpy_ok;
}

#ifdef USE_GTK
static void
my_log_handler (const gchar *log_domain, GLogLevelFlags log_level,
		const gchar *msg, gpointer user_data)
{
  if (!strstr (msg, "g_set_prgname"))
      fprintf (stderr, "%s-WARNING **: %s\n", log_domain, msg);
}
#endif

/* Open a connection to X display DISPLAY_NAME, and return
   the structure that describes the open display.
   If we cannot contact the display, return null.  */

struct x_display_info *
x_term_init (Lisp_Object display_name, char *xrm_option, char *resource_name)
{
  int connection;
  Display *dpy;
  struct terminal *terminal;
  struct x_display_info *dpyinfo;
  XrmDatabase xrdb;
  Mouse_HLInfo *hlinfo;
  ptrdiff_t lim;

  BLOCK_INPUT;

  if (!x_initialized)
    {
      x_initialize ();
      ++x_initialized;
    }

  if (! x_display_ok (SSDATA (display_name)))
    error ("Display %s can't be opened", SSDATA (display_name));

#ifdef USE_GTK
  {
#define NUM_ARGV 10
    int argc;
    char *argv[NUM_ARGV];
    char **argv2 = argv;
    guint id;

    if (x_initialized++ > 1)
      {
        xg_display_open (SSDATA (display_name), &dpy);
      }
    else
      {
        static char display_opt[] = "--display";
        static char name_opt[] = "--name";

        for (argc = 0; argc < NUM_ARGV; ++argc)
          argv[argc] = 0;

        argc = 0;
        argv[argc++] = initial_argv[0];

        if (! NILP (display_name))
          {
            argv[argc++] = display_opt;
            argv[argc++] = SSDATA (display_name);
          }

        argv[argc++] = name_opt;
        argv[argc++] = resource_name;

        XSetLocaleModifiers ("");

        /* Emacs can only handle core input events, so make sure
           Gtk doesn't use Xinput or Xinput2 extensions.  */
        {
          static char fix_events[] = "GDK_CORE_DEVICE_EVENTS=1";
          putenv (fix_events);
        }

        /* Work around GLib bug that outputs a faulty warning. See
           https://bugzilla.gnome.org/show_bug.cgi?id=563627.  */
        id = g_log_set_handler ("GLib", G_LOG_LEVEL_WARNING | G_LOG_FLAG_FATAL
                                  | G_LOG_FLAG_RECURSION, my_log_handler, NULL);
<<<<<<< HEAD
#ifdef HAVE_CLUTTER
        gtk_clutter_init (&argc, &argv2);
#else
=======

        /* NULL window -> events for all windows go to our function.
           Call before gtk_init so Gtk+ event filters comes after our.  */
        gdk_window_add_filter (NULL, event_handler_gdk, NULL);

>>>>>>> d23ab8e8
        gtk_init (&argc, &argv2);
#endif
        g_log_remove_handler ("GLib", id);

        /* gtk_init does set_locale.  We must fix locale after calling it.  */
        fixup_locale ();
        xg_initialize ();

        dpy = DEFAULT_GDK_DISPLAY ();

#if GTK_MAJOR_VERSION <= 2 && GTK_MINOR_VERSION <= 90
        /* Load our own gtkrc if it exists.  */
        {
          const char *file = "~/.emacs.d/gtkrc";
          Lisp_Object s, abs_file;

          s = make_string (file, strlen (file));
          abs_file = Fexpand_file_name (s, Qnil);

          if (! NILP (abs_file) && !NILP (Ffile_readable_p (abs_file)))
            gtk_rc_parse (SSDATA (abs_file));
        }
#endif

        XSetErrorHandler (x_error_handler);
        XSetIOErrorHandler (x_io_error_quitter);
      }
  }
#else /* not USE_GTK */
#ifdef USE_X_TOOLKIT
  /* weiner@footloose.sps.mot.com reports that this causes
     errors with X11R5:
	   X protocol error: BadAtom (invalid Atom parameter)
	   on protocol request 18skiloaf.
     So let's not use it until R6.  */
#ifdef HAVE_X11XTR6
  XtSetLanguageProc (NULL, NULL, NULL);
#endif

  {
    int argc = 0;
    char *argv[3];

    argv[0] = "";
    argc = 1;
    if (xrm_option)
      {
	argv[argc++] = "-xrm";
	argv[argc++] = xrm_option;
      }
    turn_on_atimers (0);
    dpy = XtOpenDisplay (Xt_app_con, SSDATA (display_name),
			 resource_name, EMACS_CLASS,
			 emacs_options, XtNumber (emacs_options),
			 &argc, argv);
    turn_on_atimers (1);

#ifdef HAVE_X11XTR6
    /* I think this is to compensate for XtSetLanguageProc.  */
    fixup_locale ();
#endif
  }

#else /* not USE_X_TOOLKIT */
  XSetLocaleModifiers ("");
  dpy = XOpenDisplay (SSDATA (display_name));
#endif /* not USE_X_TOOLKIT */
#endif /* not USE_GTK*/

  /* Detect failure.  */
  if (dpy == 0)
    {
      UNBLOCK_INPUT;
      return 0;
    }

  /* We have definitely succeeded.  Record the new connection.  */

  dpyinfo = (struct x_display_info *) xmalloc (sizeof (struct x_display_info));
  memset (dpyinfo, 0, sizeof *dpyinfo);
  hlinfo = &dpyinfo->mouse_highlight;

  terminal = x_create_terminal (dpyinfo);

  {
    struct x_display_info *share;
    Lisp_Object tail;

    for (share = x_display_list, tail = x_display_name_list; share;
	 share = share->next, tail = XCDR (tail))
      if (same_x_server (SSDATA (XCAR (XCAR (tail))),
			 SSDATA (display_name)))
	break;
    if (share)
      terminal->kboard = share->terminal->kboard;
    else
      {
	terminal->kboard = (KBOARD *) xmalloc (sizeof (KBOARD));
	init_kboard (terminal->kboard);
	KVAR (terminal->kboard, Vwindow_system) = Qx;

	/* Add the keyboard to the list before running Lisp code (via
           Qvendor_specific_keysyms below), since these are not traced
           via terminals but only through all_kboards.  */
	terminal->kboard->next_kboard = all_kboards;
	all_kboards = terminal->kboard;

	if (!EQ (XSYMBOL (Qvendor_specific_keysyms)->function, Qunbound))
	  {
	    char *vendor = ServerVendor (dpy);

	    /* Protect terminal from GC before removing it from the
	       list of terminals.  */
	    struct gcpro gcpro1;
	    Lisp_Object gcpro_term;
	    XSETTERMINAL (gcpro_term, terminal);
	    GCPRO1 (gcpro_term);

	    /* Temporarily hide the partially initialized terminal.  */
	    terminal_list = terminal->next_terminal;
	    UNBLOCK_INPUT;
	    KVAR (terminal->kboard, Vsystem_key_alist)
	      = call1 (Qvendor_specific_keysyms,
		       vendor ? build_string (vendor) : empty_unibyte_string);
	    BLOCK_INPUT;
	    terminal->next_terminal = terminal_list;
 	    terminal_list = terminal;
	    UNGCPRO;
	  }

	/* Don't let the initial kboard remain current longer than necessary.
	   That would cause problems if a file loaded on startup tries to
	   prompt in the mini-buffer.  */
	if (current_kboard == initial_kboard)
	  current_kboard = terminal->kboard;
      }
    terminal->kboard->reference_count++;
  }

  /* Put this display on the chain.  */
  dpyinfo->next = x_display_list;
  x_display_list = dpyinfo;

  /* Put it on x_display_name_list as well, to keep them parallel.  */
  x_display_name_list = Fcons (Fcons (display_name, Qnil),
			       x_display_name_list);
  dpyinfo->name_list_element = XCAR (x_display_name_list);

  dpyinfo->display = dpy;

  /* Set the name of the terminal. */
  terminal->name = (char *) xmalloc (SBYTES (display_name) + 1);
  strncpy (terminal->name, SSDATA (display_name), SBYTES (display_name));
  terminal->name[SBYTES (display_name)] = 0;

#if 0
  XSetAfterFunction (x_current_display, x_trace_wire);
#endif /* ! 0 */

  lim = min (PTRDIFF_MAX, SIZE_MAX) - sizeof "@";
  if (lim - SBYTES (Vinvocation_name) < SBYTES (Vsystem_name))
    memory_full (SIZE_MAX);
  dpyinfo->x_id_name
    = (char *) xmalloc (SBYTES (Vinvocation_name)
			+ SBYTES (Vsystem_name)
			+ 2);
  strcat (strcat (strcpy (dpyinfo->x_id_name, SSDATA (Vinvocation_name)), "@"),
	  SSDATA (Vsystem_name));

  /* Figure out which modifier bits mean what.  */
  x_find_modifier_meanings (dpyinfo);

  /* Get the scroll bar cursor.  */
#ifdef USE_GTK
  /* We must create a GTK cursor, it is required for GTK widgets.  */
  dpyinfo->xg_cursor = xg_create_default_cursor (dpyinfo->display);
#endif /* USE_GTK */

  dpyinfo->vertical_scroll_bar_cursor
    = XCreateFontCursor (dpyinfo->display, XC_sb_v_double_arrow);

  xrdb = x_load_resources (dpyinfo->display, xrm_option,
			   resource_name, EMACS_CLASS);
#ifdef HAVE_XRMSETDATABASE
  XrmSetDatabase (dpyinfo->display, xrdb);
#else
  dpyinfo->display->db = xrdb;
#endif
  /* Put the rdb where we can find it in a way that works on
     all versions.  */
  dpyinfo->xrdb = xrdb;

  dpyinfo->screen = ScreenOfDisplay (dpyinfo->display,
				     DefaultScreen (dpyinfo->display));
  select_visual (dpyinfo);
  dpyinfo->cmap = DefaultColormapOfScreen (dpyinfo->screen);
  dpyinfo->root_window = RootWindowOfScreen (dpyinfo->screen);
  dpyinfo->client_leader_window = 0;
  dpyinfo->grabbed = 0;
  dpyinfo->reference_count = 0;
  dpyinfo->icon_bitmap_id = -1;
  dpyinfo->n_fonts = 0;
  dpyinfo->bitmaps = 0;
  dpyinfo->bitmaps_size = 0;
  dpyinfo->bitmaps_last = 0;
  dpyinfo->scratch_cursor_gc = 0;
  hlinfo->mouse_face_mouse_frame = 0;
  hlinfo->mouse_face_deferred_gc = 0;
  hlinfo->mouse_face_beg_row = hlinfo->mouse_face_beg_col = -1;
  hlinfo->mouse_face_end_row = hlinfo->mouse_face_end_col = -1;
  hlinfo->mouse_face_face_id = DEFAULT_FACE_ID;
  hlinfo->mouse_face_window = Qnil;
  hlinfo->mouse_face_overlay = Qnil;
  hlinfo->mouse_face_mouse_x = hlinfo->mouse_face_mouse_y = 0;
  hlinfo->mouse_face_defer = 0;
  hlinfo->mouse_face_hidden = 0;
  dpyinfo->x_focus_frame = 0;
  dpyinfo->x_focus_event_frame = 0;
  dpyinfo->x_highlight_frame = 0;
  dpyinfo->wm_type = X_WMTYPE_UNKNOWN;

  /* See if we can construct pixel values from RGB values.  */
  dpyinfo->red_bits = dpyinfo->blue_bits = dpyinfo->green_bits = 0;
  dpyinfo->red_offset = dpyinfo->blue_offset = dpyinfo->green_offset = 0;

  if (dpyinfo->visual->class == TrueColor)
    {
      get_bits_and_offset (dpyinfo->visual->red_mask,
                           &dpyinfo->red_bits, &dpyinfo->red_offset);
      get_bits_and_offset (dpyinfo->visual->blue_mask,
                           &dpyinfo->blue_bits, &dpyinfo->blue_offset);
      get_bits_and_offset (dpyinfo->visual->green_mask,
                           &dpyinfo->green_bits, &dpyinfo->green_offset);
    }

  /* See if a private colormap is requested.  */
  if (dpyinfo->visual == DefaultVisualOfScreen (dpyinfo->screen))
    {
      if (dpyinfo->visual->class == PseudoColor)
	{
	  Lisp_Object value;
	  value = display_x_get_resource (dpyinfo,
					  build_string ("privateColormap"),
					  build_string ("PrivateColormap"),
					  Qnil, Qnil);
	  if (STRINGP (value)
	      && (!strcmp (SSDATA (value), "true")
		  || !strcmp (SSDATA (value), "on")))
	    dpyinfo->cmap = XCopyColormapAndFree (dpyinfo->display, dpyinfo->cmap);
	}
    }
  else
    dpyinfo->cmap = XCreateColormap (dpyinfo->display, dpyinfo->root_window,
				     dpyinfo->visual, AllocNone);

#ifdef HAVE_XFT
  {
    /* If we are using Xft, check dpi value in X resources.
       It is better we use it as well, since Xft will use it, as will all
       Gnome applications.  If our real DPI is smaller or larger than the
       one Xft uses, our font will look smaller or larger than other
       for other applications, even if it is the same font name (monospace-10
       for example).  */
    char *v = XGetDefault (dpyinfo->display, "Xft", "dpi");
    double d;
    if (v != NULL && sscanf (v, "%lf", &d) == 1)
      dpyinfo->resy = dpyinfo->resx = d;
  }
#endif

  if (dpyinfo->resy < 1)
    {
      int screen_number = XScreenNumberOfScreen (dpyinfo->screen);
      double pixels = DisplayHeight (dpyinfo->display, screen_number);
      double mm = DisplayHeightMM (dpyinfo->display, screen_number);
      /* Mac OS X 10.3's Xserver sometimes reports 0.0mm.  */
      dpyinfo->resy = (mm < 1) ? 100 : pixels * 25.4 / mm;
      pixels = DisplayWidth (dpyinfo->display, screen_number);
      mm = DisplayWidthMM (dpyinfo->display, screen_number);
      /* Mac OS X 10.3's Xserver sometimes reports 0.0mm.  */
      dpyinfo->resx = (mm < 1) ? 100 : pixels * 25.4 / mm;
    }

  {
    const struct
    {
      const char *name;
      Atom *atom;
    } atom_refs[] = {
      { "WM_PROTOCOLS", &dpyinfo->Xatom_wm_protocols  },
      { "WM_TAKE_FOCUS", &dpyinfo->Xatom_wm_take_focus },
      { "WM_SAVE_YOURSELF", &dpyinfo->Xatom_wm_save_yourself },
      { "WM_DELETE_WINDOW", &dpyinfo->Xatom_wm_delete_window },
      { "WM_CHANGE_STATE", &dpyinfo->Xatom_wm_change_state },
      { "WM_CONFIGURE_DENIED", &dpyinfo->Xatom_wm_configure_denied },
      { "WM_MOVED", &dpyinfo->Xatom_wm_window_moved },
      { "WM_CLIENT_LEADER", &dpyinfo->Xatom_wm_client_leader },
      { "Editres", &dpyinfo->Xatom_editres },
      { "CLIPBOARD", &dpyinfo->Xatom_CLIPBOARD },
      { "TIMESTAMP", &dpyinfo->Xatom_TIMESTAMP },
      { "TEXT", &dpyinfo->Xatom_TEXT },
      { "COMPOUND_TEXT", &dpyinfo->Xatom_COMPOUND_TEXT },
      { "UTF8_STRING", &dpyinfo->Xatom_UTF8_STRING },
      { "DELETE", &dpyinfo->Xatom_DELETE },
      { "MULTIPLE", &dpyinfo->Xatom_MULTIPLE },
      { "INCR", &dpyinfo->Xatom_INCR },
      { "_EMACS_TMP_",  &dpyinfo->Xatom_EMACS_TMP },
      { "TARGETS", &dpyinfo->Xatom_TARGETS },
      { "NULL", &dpyinfo->Xatom_NULL },
      { "ATOM", &dpyinfo->Xatom_ATOM },
      { "ATOM_PAIR", &dpyinfo->Xatom_ATOM_PAIR },
      { "CLIPBOARD_MANAGER", &dpyinfo->Xatom_CLIPBOARD_MANAGER },
      { "_XEMBED_INFO", &dpyinfo->Xatom_XEMBED_INFO },
      /* For properties of font.  */
      { "PIXEL_SIZE", &dpyinfo->Xatom_PIXEL_SIZE },
      { "AVERAGE_WIDTH", &dpyinfo->Xatom_AVERAGE_WIDTH },
      { "_MULE_BASELINE_OFFSET", &dpyinfo->Xatom_MULE_BASELINE_OFFSET },
      { "_MULE_RELATIVE_COMPOSE", &dpyinfo->Xatom_MULE_RELATIVE_COMPOSE },
      { "_MULE_DEFAULT_ASCENT", &dpyinfo->Xatom_MULE_DEFAULT_ASCENT },
      /* Ghostscript support.  */
      { "DONE", &dpyinfo->Xatom_DONE },
      { "PAGE", &dpyinfo->Xatom_PAGE },
      { "SCROLLBAR", &dpyinfo->Xatom_Scrollbar },
      { "_XEMBED", &dpyinfo->Xatom_XEMBED },
      /* EWMH */
      { "_NET_WM_STATE", &dpyinfo->Xatom_net_wm_state },
      { "_NET_WM_STATE_FULLSCREEN", &dpyinfo->Xatom_net_wm_state_fullscreen },
      { "_NET_WM_STATE_MAXIMIZED_HORZ",
        &dpyinfo->Xatom_net_wm_state_maximized_horz },
      { "_NET_WM_STATE_MAXIMIZED_VERT",
        &dpyinfo->Xatom_net_wm_state_maximized_vert },
      { "_NET_WM_STATE_STICKY", &dpyinfo->Xatom_net_wm_state_sticky },
      { "_NET_WM_STATE_HIDDEN", &dpyinfo->Xatom_net_wm_state_hidden },
      { "_NET_WM_WINDOW_TYPE", &dpyinfo->Xatom_net_window_type },
      { "_NET_WM_WINDOW_TYPE_TOOLTIP",
        &dpyinfo->Xatom_net_window_type_tooltip },
      { "_NET_WM_ICON_NAME", &dpyinfo->Xatom_net_wm_icon_name },
      { "_NET_WM_NAME", &dpyinfo->Xatom_net_wm_name },
      { "_NET_SUPPORTED",  &dpyinfo->Xatom_net_supported },
      { "_NET_SUPPORTING_WM_CHECK", &dpyinfo->Xatom_net_supporting_wm_check },
      { "_NET_WM_WINDOW_OPACITY", &dpyinfo->Xatom_net_wm_window_opacity },
      { "_NET_ACTIVE_WINDOW", &dpyinfo->Xatom_net_active_window },
      { "_NET_FRAME_EXTENTS", &dpyinfo->Xatom_net_frame_extents },
      /* Session management */
      { "SM_CLIENT_ID", &dpyinfo->Xatom_SM_CLIENT_ID },
      { "_XSETTINGS_SETTINGS", &dpyinfo->Xatom_xsettings_prop },
      { "MANAGER", &dpyinfo->Xatom_xsettings_mgr },
    };

    int i;
    const int atom_count = sizeof (atom_refs) / sizeof (atom_refs[0]);
    /* 1 for _XSETTINGS_SN  */
    const int total_atom_count = 1 + atom_count;
    Atom *atoms_return = xmalloc (sizeof (Atom) * total_atom_count);
    char **atom_names = xmalloc (sizeof (char *) * total_atom_count);
    char xsettings_atom_name[64];

    for (i = 0; i < atom_count; i++)
      atom_names[i] = (char *) atom_refs[i].name;

    /* Build _XSETTINGS_SN atom name */
    snprintf (xsettings_atom_name, sizeof (xsettings_atom_name),
              "_XSETTINGS_S%d", XScreenNumberOfScreen (dpyinfo->screen));
    atom_names[i] = xsettings_atom_name;

    XInternAtoms (dpyinfo->display, atom_names, total_atom_count,
                  False, atoms_return);

    for (i = 0; i < atom_count; i++)
      *atom_refs[i].atom = atoms_return[i];

    /* Manual copy of last atom */
    dpyinfo->Xatom_xsettings_sel = atoms_return[i];

    xfree (atom_names);
    xfree (atoms_return);
  }

  dpyinfo->x_dnd_atoms_size = 8;
  dpyinfo->x_dnd_atoms_length = 0;
  dpyinfo->x_dnd_atoms = xmalloc (sizeof (*dpyinfo->x_dnd_atoms)
                                  * dpyinfo->x_dnd_atoms_size);

  dpyinfo->net_supported_atoms = NULL;
  dpyinfo->nr_net_supported_atoms = 0;
  dpyinfo->net_supported_window = 0;

  connection = ConnectionNumber (dpyinfo->display);
  dpyinfo->connection = connection;

  {
    dpyinfo->gray
      = XCreatePixmapFromBitmapData (dpyinfo->display, dpyinfo->root_window,
				     gray_bitmap_bits,
				     gray_bitmap_width, gray_bitmap_height,
				     1, 0, 1);
  }

#ifdef HAVE_X_I18N
  xim_initialize (dpyinfo, resource_name);
#endif

  xsettings_initialize (dpyinfo);

  /* This is only needed for distinguishing keyboard and process input.  */
  if (connection != 0)
    add_keyboard_wait_descriptor (connection);

#ifdef F_SETOWN
  fcntl (connection, F_SETOWN, getpid ());
#endif /* ! defined (F_SETOWN) */

#ifdef SIGIO
  if (interrupt_input)
    init_sigio (connection);
#endif /* ! defined (SIGIO) */

#ifdef USE_LUCID
  {
    XrmValue d, fr, to;
    Font font;

    dpy = dpyinfo->display;
    d.addr = (XPointer)&dpy;
    d.size = sizeof (Display *);
    fr.addr = XtDefaultFont;
    fr.size = sizeof (XtDefaultFont);
    to.size = sizeof (Font *);
    to.addr = (XPointer)&font;
    x_catch_errors (dpy);
    if (!XtCallConverter (dpy, XtCvtStringToFont, &d, 1, &fr, &to, NULL))
      abort ();
    if (x_had_errors_p (dpy) || !XQueryFont (dpy, font))
      XrmPutLineResource (&xrdb, "Emacs.dialog.*.font: 9x15");
    x_uncatch_errors ();
  }
#endif

  /* See if we should run in synchronous mode.  This is useful
     for debugging X code.  */
  {
    Lisp_Object value;
    value = display_x_get_resource (dpyinfo,
				    build_string ("synchronous"),
				    build_string ("Synchronous"),
				    Qnil, Qnil);
    if (STRINGP (value)
	&& (!strcmp (SSDATA (value), "true")
	    || !strcmp (SSDATA (value), "on")))
      XSynchronize (dpyinfo->display, True);
  }

  {
    Lisp_Object value;
    value = display_x_get_resource (dpyinfo,
				    build_string ("useXIM"),
				    build_string ("UseXIM"),
				    Qnil, Qnil);
#ifdef USE_XIM
    if (STRINGP (value)
	&& (!strcmp (SSDATA (value), "false")
	    || !strcmp (SSDATA (value), "off")))
      use_xim = 0;
#else
    if (STRINGP (value)
	&& (!strcmp (SSDATA (value), "true")
	    || !strcmp (SSDATA (value), "on")))
      use_xim = 1;
#endif
  }

#ifdef HAVE_X_SM
  /* Only do this for the very first display in the Emacs session.
     Ignore X session management when Emacs was first started on a
     tty.  */
  if (terminal->id == 1)
    x_session_initialize (dpyinfo);
#endif

  UNBLOCK_INPUT;

  return dpyinfo;
}

/* Get rid of display DPYINFO, deleting all frames on it,
   and without sending any more commands to the X server.  */

static void
x_delete_display (struct x_display_info *dpyinfo)
{
  struct terminal *t;

  /* Close all frames and delete the generic struct terminal for this
     X display.  */
  for (t = terminal_list; t; t = t->next_terminal)
    if (t->type == output_x_window && t->display_info.x == dpyinfo)
      {
#ifdef HAVE_X_SM
        /* Close X session management when we close its display.  */
        if (t->id == 1 && x_session_have_connection ())
          x_session_close ();
#endif
        delete_terminal (t);
        break;
      }

  delete_keyboard_wait_descriptor (dpyinfo->connection);

  /* Discard this display from x_display_name_list and x_display_list.
     We can't use Fdelq because that can quit.  */
  if (! NILP (x_display_name_list)
      && EQ (XCAR (x_display_name_list), dpyinfo->name_list_element))
    x_display_name_list = XCDR (x_display_name_list);
  else
    {
      Lisp_Object tail;

      tail = x_display_name_list;
      while (CONSP (tail) && CONSP (XCDR (tail)))
	{
	  if (EQ (XCAR (XCDR (tail)), dpyinfo->name_list_element))
	    {
	      XSETCDR (tail, XCDR (XCDR (tail)));
	      break;
	    }
	  tail = XCDR (tail);
	}
    }

  if (next_noop_dpyinfo == dpyinfo)
    next_noop_dpyinfo = dpyinfo->next;

  if (x_display_list == dpyinfo)
    x_display_list = dpyinfo->next;
  else
    {
      struct x_display_info *tail;

      for (tail = x_display_list; tail; tail = tail->next)
	if (tail->next == dpyinfo)
	  tail->next = tail->next->next;
    }

  xfree (dpyinfo->x_id_name);
  xfree (dpyinfo->x_dnd_atoms);
  xfree (dpyinfo->color_cells);
  xfree (dpyinfo);
}

#ifdef USE_X_TOOLKIT

/* Atimer callback function for TIMER.  Called every 0.1s to process
   Xt timeouts, if needed.  We must avoid calling XtAppPending as
   much as possible because that function does an implicit XFlush
   that slows us down.  */

static void
x_process_timeouts (struct atimer *timer)
{
  BLOCK_INPUT;
  x_timeout_atimer_activated_flag = 0;
  if (toolkit_scroll_bar_interaction || popup_activated ())
    {
      while (XtAppPending (Xt_app_con) & XtIMTimer)
	XtAppProcessEvent (Xt_app_con, XtIMTimer);
      /* Reactivate the atimer for next time.  */
      x_activate_timeout_atimer ();
    }
  UNBLOCK_INPUT;
}

/* Install an asynchronous timer that processes Xt timeout events
   every 0.1s as long as either `toolkit_scroll_bar_interaction' or
   `popup_activated_flag' (in xmenu.c) is set.  Make sure to call this
   function whenever these variables are set.  This is necessary
   because some widget sets use timeouts internally, for example the
   LessTif menu bar, or the Xaw3d scroll bar.  When Xt timeouts aren't
   processed, these widgets don't behave normally.  */

void
x_activate_timeout_atimer (void)
{
  BLOCK_INPUT;
  if (!x_timeout_atimer_activated_flag)
    {
      EMACS_TIME interval;

      EMACS_SET_SECS_USECS (interval, 0, 100000);
      start_atimer (ATIMER_RELATIVE, interval, x_process_timeouts, 0);
      x_timeout_atimer_activated_flag = 1;
    }
  UNBLOCK_INPUT;
}

#endif /* USE_X_TOOLKIT */


/* Set up use of X before we make the first connection.  */

extern frame_parm_handler x_frame_parm_handlers[];

static struct redisplay_interface x_redisplay_interface =
  {
    x_frame_parm_handlers,
    x_produce_glyphs,
    x_write_glyphs,
    x_insert_glyphs,
    x_clear_end_of_line,
    x_scroll_run,
    x_after_update_window_line,
    x_update_window_begin,
    x_update_window_end,
    x_cursor_to,
    x_flush,
#ifdef XFlush
    x_flush,
#else
    0,  /* flush_display_optional */
#endif
    x_clear_window_mouse_face,
    x_get_glyph_overhangs,
    x_fix_overlapping_area,
    x_draw_fringe_bitmap,
    0, /* define_fringe_bitmap */
    0, /* destroy_fringe_bitmap */
    x_compute_glyph_string_overhangs,
    x_draw_glyph_string,
    x_define_frame_cursor,
    x_clear_frame_area,
    x_draw_window_cursor,
    x_draw_vertical_window_border,
    x_shift_glyphs_for_insert
  };


/* This function is called when the last frame on a display is deleted. */
void
x_delete_terminal (struct terminal *terminal)
{
  struct x_display_info *dpyinfo = terminal->display_info.x;

  /* Protect against recursive calls.  delete_frame in
     delete_terminal calls us back when it deletes our last frame.  */
  if (!terminal->name)
    return;

  BLOCK_INPUT;
#ifdef HAVE_X_I18N
  /* We must close our connection to the XIM server before closing the
     X display.  */
  if (dpyinfo->xim)
    xim_close_dpy (dpyinfo);
#endif

  /* If called from x_connection_closed, the display may already be closed
     and dpyinfo->display was set to 0 to indicate that.  */
  if (dpyinfo->display)
    {
      x_destroy_all_bitmaps (dpyinfo);
      XSetCloseDownMode (dpyinfo->display, DestroyAll);

      /* Whether or not XCloseDisplay destroys the associated resource
	 database depends on the version of libX11.  To avoid both
	 crash and memory leak, we dissociate the database from the
	 display and then destroy dpyinfo->xrdb ourselves.

	 Unfortunately, the above strategy does not work in some
	 situations due to a bug in newer versions of libX11: because
	 XrmSetDatabase doesn't clear the flag XlibDisplayDfltRMDB if
	 dpy->db is NULL, XCloseDisplay destroys the associated
	 database whereas it has not been created by XGetDefault
	 (Bug#21974 in freedesktop.org Bugzilla).  As a workaround, we
	 don't destroy the database here in order to avoid the crash
	 in the above situations for now, though that may cause memory
	 leaks in other situations.  */
#if 0
#ifdef HAVE_XRMSETDATABASE
      XrmSetDatabase (dpyinfo->display, NULL);
#else
      dpyinfo->display->db = NULL;
#endif
      /* We used to call XrmDestroyDatabase from x_delete_display, but
	 some older versions of libX11 crash if we call it after
	 closing all the displays.  */
      XrmDestroyDatabase (dpyinfo->xrdb);
#endif

#ifdef USE_GTK
      xg_display_close (dpyinfo->display);
#else
#ifdef USE_X_TOOLKIT
      XtCloseDisplay (dpyinfo->display);
#else
      XCloseDisplay (dpyinfo->display);
#endif
#endif /* ! USE_GTK */
    }

  /* Mark as dead. */
  dpyinfo->display = NULL;
  x_delete_display (dpyinfo);
  UNBLOCK_INPUT;
}

/* Create a struct terminal, initialize it with the X11 specific
   functions and make DISPLAY->TERMINAL point to it.  */

static struct terminal *
x_create_terminal (struct x_display_info *dpyinfo)
{
  struct terminal *terminal;

  terminal = create_terminal ();

  terminal->type = output_x_window;
  terminal->display_info.x = dpyinfo;
  dpyinfo->terminal = terminal;

  /* kboard is initialized in x_term_init. */

  terminal->clear_frame_hook = x_clear_frame;
  terminal->ins_del_lines_hook = x_ins_del_lines;
  terminal->delete_glyphs_hook = x_delete_glyphs;
  terminal->ring_bell_hook = XTring_bell;
  terminal->toggle_invisible_pointer_hook = XTtoggle_invisible_pointer;
  terminal->reset_terminal_modes_hook = XTreset_terminal_modes;
  terminal->set_terminal_modes_hook = XTset_terminal_modes;
  terminal->update_begin_hook = x_update_begin;
  terminal->update_end_hook = x_update_end;
  terminal->set_terminal_window_hook = XTset_terminal_window;
  terminal->read_socket_hook = XTread_socket;
  terminal->frame_up_to_date_hook = XTframe_up_to_date;
  terminal->mouse_position_hook = XTmouse_position;
  terminal->frame_rehighlight_hook = XTframe_rehighlight;
  terminal->frame_raise_lower_hook = XTframe_raise_lower;
  terminal->fullscreen_hook = XTfullscreen_hook;
  terminal->set_vertical_scroll_bar_hook = XTset_vertical_scroll_bar;
  terminal->condemn_scroll_bars_hook = XTcondemn_scroll_bars;
  terminal->redeem_scroll_bar_hook = XTredeem_scroll_bar;
  terminal->judge_scroll_bars_hook = XTjudge_scroll_bars;

  terminal->delete_frame_hook = x_destroy_window;
  terminal->delete_terminal_hook = x_delete_terminal;

  terminal->rif = &x_redisplay_interface;
  terminal->scroll_region_ok = 1;    /* We'll scroll partial frames. */
  terminal->char_ins_del_ok = 1;
  terminal->line_ins_del_ok = 1;         /* We'll just blt 'em. */
  terminal->fast_clear_end_of_line = 1;  /* X does this well. */
  terminal->memory_below_frame = 0;   /* We don't remember what scrolls
                                        off the bottom. */

  return terminal;
}

void
x_initialize (void)
{
  baud_rate = 19200;

  x_noop_count = 0;
  last_tool_bar_item = -1;
  any_help_event_p = 0;
  ignore_next_mouse_click_timeout = 0;

#ifdef USE_GTK
  current_count = -1;
#endif

  /* Try to use interrupt input; if we can't, then start polling.  */
  Fset_input_interrupt_mode (Qt);

#ifdef USE_X_TOOLKIT
  XtToolkitInitialize ();

  Xt_app_con = XtCreateApplicationContext ();

  /* Register a converter from strings to pixels, which uses
     Emacs' color allocation infrastructure.  */
  XtAppSetTypeConverter (Xt_app_con,
			 XtRString, XtRPixel, cvt_string_to_pixel,
			 cvt_string_to_pixel_args,
			 XtNumber (cvt_string_to_pixel_args),
			 XtCacheByDisplay, cvt_pixel_dtor);

  XtAppSetFallbackResources (Xt_app_con, Xt_default_resources);
#endif

#ifdef USE_TOOLKIT_SCROLL_BARS
#ifndef USE_GTK
  xaw3d_arrow_scroll = False;
  xaw3d_pick_top = True;
#endif
#endif

  pending_autoraise_frame = 0;
  pending_event_wait.f = 0;
  pending_event_wait.eventtype = 0;

  /* Note that there is no real way portable across R3/R4 to get the
     original error handler.  */
  XSetErrorHandler (x_error_handler);
  XSetIOErrorHandler (x_io_error_quitter);

  signal (SIGPIPE, x_connection_signal);

  xgselect_initialize ();
}


void
syms_of_xterm (void)
{
  x_error_message = NULL;

  staticpro (&x_display_name_list);
  x_display_name_list = Qnil;

  staticpro (&last_mouse_scroll_bar);
  last_mouse_scroll_bar = Qnil;

  DEFSYM (Qvendor_specific_keysyms, "vendor-specific-keysyms");
  DEFSYM (Qlatin_1, "latin-1");

  staticpro (&last_mouse_press_frame);
  last_mouse_press_frame = Qnil;

#ifdef USE_GTK
  xg_default_icon_file = make_pure_c_string ("icons/hicolor/scalable/apps/emacs.svg");
  staticpro (&xg_default_icon_file);

  DEFSYM (Qx_gtk_map_stock, "x-gtk-map-stock");
#endif

  DEFVAR_BOOL ("x-use-underline-position-properties",
	       x_use_underline_position_properties,
     doc: /* *Non-nil means make use of UNDERLINE_POSITION font properties.
A value of nil means ignore them.  If you encounter fonts with bogus
UNDERLINE_POSITION font properties, for example 7x13 on XFree prior
to 4.1, set this to nil.  You can also use `underline-minimum-offset'
to override the font's UNDERLINE_POSITION for small font display
sizes.  */);
  x_use_underline_position_properties = 1;

  DEFVAR_BOOL ("x-underline-at-descent-line",
	       x_underline_at_descent_line,
     doc: /* *Non-nil means to draw the underline at the same place as the descent line.
A value of nil means to draw the underline according to the value of the
variable `x-use-underline-position-properties', which is usually at the
baseline level.  The default value is nil.  */);
  x_underline_at_descent_line = 0;

  DEFVAR_BOOL ("x-mouse-click-focus-ignore-position",
	       x_mouse_click_focus_ignore_position,
    doc: /* Non-nil means that a mouse click to focus a frame does not move point.
This variable is only used when the window manager requires that you
click on a frame to select it (give it focus).  In that case, a value
of nil, means that the selected window and cursor position changes to
reflect the mouse click position, while a non-nil value means that the
selected window or cursor position is preserved.  */);
  x_mouse_click_focus_ignore_position = 0;

  DEFVAR_LISP ("x-toolkit-scroll-bars", Vx_toolkit_scroll_bars,
    doc: /* Which toolkit scroll bars Emacs uses, if any.
A value of nil means Emacs doesn't use toolkit scroll bars.
With the X Window system, the value is a symbol describing the
X toolkit.  Possible values are: gtk, motif, xaw, or xaw3d.
With MS Windows, the value is t.  */);
#ifdef USE_TOOLKIT_SCROLL_BARS
#ifdef USE_MOTIF
  Vx_toolkit_scroll_bars = intern_c_string ("motif");
#elif defined HAVE_XAW3D
  Vx_toolkit_scroll_bars = intern_c_string ("xaw3d");
#elif USE_GTK
  Vx_toolkit_scroll_bars = intern_c_string ("gtk");
#else
  Vx_toolkit_scroll_bars = intern_c_string ("xaw");
#endif
#else
  Vx_toolkit_scroll_bars = Qnil;
#endif

  staticpro (&last_mouse_motion_frame);
  last_mouse_motion_frame = Qnil;

  Qmodifier_value = intern_c_string ("modifier-value");
  Qalt = intern_c_string ("alt");
  Fput (Qalt, Qmodifier_value, make_number (alt_modifier));
  Qhyper = intern_c_string ("hyper");
  Fput (Qhyper, Qmodifier_value, make_number (hyper_modifier));
  Qmeta = intern_c_string ("meta");
  Fput (Qmeta, Qmodifier_value, make_number (meta_modifier));
  Qsuper = intern_c_string ("super");
  Fput (Qsuper, Qmodifier_value, make_number (super_modifier));

  DEFVAR_LISP ("x-alt-keysym", Vx_alt_keysym,
    doc: /* Which keys Emacs uses for the alt modifier.
This should be one of the symbols `alt', `hyper', `meta', `super'.
For example, `alt' means use the Alt_L and Alt_R keysyms.  The default
is nil, which is the same as `alt'.  */);
  Vx_alt_keysym = Qnil;

  DEFVAR_LISP ("x-hyper-keysym", Vx_hyper_keysym,
    doc: /* Which keys Emacs uses for the hyper modifier.
This should be one of the symbols `alt', `hyper', `meta', `super'.
For example, `hyper' means use the Hyper_L and Hyper_R keysyms.  The
default is nil, which is the same as `hyper'.  */);
  Vx_hyper_keysym = Qnil;

  DEFVAR_LISP ("x-meta-keysym", Vx_meta_keysym,
    doc: /* Which keys Emacs uses for the meta modifier.
This should be one of the symbols `alt', `hyper', `meta', `super'.
For example, `meta' means use the Meta_L and Meta_R keysyms.  The
default is nil, which is the same as `meta'.  */);
  Vx_meta_keysym = Qnil;

  DEFVAR_LISP ("x-super-keysym", Vx_super_keysym,
    doc: /* Which keys Emacs uses for the super modifier.
This should be one of the symbols `alt', `hyper', `meta', `super'.
For example, `super' means use the Super_L and Super_R keysyms.  The
default is nil, which is the same as `super'.  */);
  Vx_super_keysym = Qnil;

  DEFVAR_LISP ("x-keysym-table", Vx_keysym_table,
    doc: /* Hash table of character codes indexed by X keysym codes.  */);
  Vx_keysym_table = make_hash_table (Qeql, make_number (900),
				     make_float (DEFAULT_REHASH_SIZE),
				     make_float (DEFAULT_REHASH_THRESHOLD),
				     Qnil, Qnil, Qnil);
}

#endif /* HAVE_X_WINDOWS */<|MERGE_RESOLUTION|>--- conflicted
+++ resolved
@@ -10010,17 +10010,14 @@
            https://bugzilla.gnome.org/show_bug.cgi?id=563627.  */
         id = g_log_set_handler ("GLib", G_LOG_LEVEL_WARNING | G_LOG_FLAG_FATAL
                                   | G_LOG_FLAG_RECURSION, my_log_handler, NULL);
-<<<<<<< HEAD
 #ifdef HAVE_CLUTTER
         gtk_clutter_init (&argc, &argv2);
 #else
-=======
 
         /* NULL window -> events for all windows go to our function.
            Call before gtk_init so Gtk+ event filters comes after our.  */
         gdk_window_add_filter (NULL, event_handler_gdk, NULL);
 
->>>>>>> d23ab8e8
         gtk_init (&argc, &argv2);
 #endif
         g_log_remove_handler ("GLib", id);
