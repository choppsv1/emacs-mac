--- conflicted
+++ resolved
@@ -75,13 +75,8 @@
 ## System-specific CFLAGS.
 C_SWITCH_SYSTEM=@C_SWITCH_SYSTEM@
 
-<<<<<<< HEAD
-## Currently only set if HAVE_MACGUI or NS_IMPL_GNUSTEP.
-## C_SWITCH_X_SITE may override this.
-C_SWITCH_X_SYSTEM=@C_SWITCH_X_SYSTEM@
-=======
+MAC_CFLAGS=@MAC_CFLAGS@
 GNUSTEP_CFLAGS=@GNUSTEP_CFLAGS@
->>>>>>> ea0d348b
 
 ## Define C_SWITCH_X_SITE to contain any special flags your compiler
 ## may need to deal with X Windows.  For instance, if you've defined
@@ -259,19 +254,12 @@
 ## w16select.o termcap.o if MSDOS && HAVE_X_WINDOWS.
 MSDOS_X_OBJ =
 
-<<<<<<< HEAD
 ## mac.o macterm.o macfns.o macmenu.o macselect.o macfont.o fontset.o
 ## fringe.o image.o if HAVE_MACGUI, otherwise empty.
 MAC_OBJ=@MAC_OBJ@
 ## macappkit.o if HAVE_MACGUI, otherwise empty.
 MAC_OBJC_OBJ=@MAC_OBJC_OBJ@
 
-ns_appdir=@ns_appdir@
-ns_appbindir=@ns_appbindir@
-ns_appsrc=@ns_appsrc@
-## fontset.o fringe.o image.o if HAVE_NS, else empty.
-=======
->>>>>>> ea0d348b
 NS_OBJ=@NS_OBJ@
 ## nsterm.o nsfns.o nsmenu.o nsselect.o nsimage.o nsfont.o if HAVE_NS.
 NS_OBJC_OBJ=@NS_OBJC_OBJ@
@@ -331,7 +319,7 @@
 ALL_CFLAGS=-Demacs $(MYCPPFLAGS) -I. -I$(srcdir) \
   -I$(lib) -I$(srcdir)/../lib \
   $(C_SWITCH_MACHINE) $(C_SWITCH_SYSTEM) $(C_SWITCH_X_SITE) \
-  $(GNUSTEP_CFLAGS) $(CFLAGS_SOUND) $(RSVG_CFLAGS) $(IMAGEMAGICK_CFLAGS) \
+  $(MAC_CFLAGS) $(GNUSTEP_CFLAGS) $(CFLAGS_SOUND) $(RSVG_CFLAGS) $(IMAGEMAGICK_CFLAGS) \
   $(LIBXML2_CFLAGS) $(DBUS_CFLAGS) \
   $(SETTINGS_CFLAGS) $(FREETYPE_CFLAGS) $(FONTCONFIG_CFLAGS) \
   $(LIBOTF_CFLAGS) $(M17N_FLT_CFLAGS) $(DEPFLAGS) $(PROFILING_CFLAGS) \
@@ -363,15 +351,10 @@
 	process.o gnutls.o callproc.o \
 	region-cache.o sound.o atimer.o \
 	doprnt.o intervals.o textprop.o composite.o xml.o \
-<<<<<<< HEAD
-	$(MSDOS_OBJ) $(MSDOS_X_OBJ) $(MAC_OBJ) $(NS_OBJ) $(CYGWIN_OBJ) $(FONT_OBJ)
+	profiler.o \
+	$(MSDOS_OBJ) $(MSDOS_X_OBJ) $(MAC_OBJ) $(NS_OBJ) $(CYGWIN_OBJ) $(FONT_OBJ) \
+	$(W32_OBJ) $(WINDOW_SYSTEM_OBJ)
 obj = $(base_obj) $(MAC_OBJC_OBJ) $(NS_OBJC_OBJ)
-=======
-	profiler.o \
-	$(MSDOS_OBJ) $(MSDOS_X_OBJ) $(NS_OBJ) $(CYGWIN_OBJ) $(FONT_OBJ) \
-	$(W32_OBJ) $(WINDOW_SYSTEM_OBJ)
-obj = $(base_obj) $(NS_OBJC_OBJ)
->>>>>>> ea0d348b
 
 ## Object files used on some machine or other.
 ## These go in the DOC file on all machines in case they are needed.
@@ -379,11 +362,7 @@
 ## in the list, in case they ever add any such entries.
 SOME_MACHINE_OBJECTS = dosfns.o msdos.o \
   xterm.o xfns.o xmenu.o xselect.o xrdb.o xsmfns.o fringe.o image.o \
-<<<<<<< HEAD
-  mac.o macterm.o macfns.o macmenu.o macselect.o fontset.o dbusbind.o \
-=======
-  fontset.o dbusbind.o cygw32.o \
->>>>>>> ea0d348b
+  mac.o macterm.o macfns.o macmenu.o macselect.o fontset.o dbusbind.o cygw32.o \
   nsterm.o nsfns.o nsmenu.o nsselect.o nsimage.o nsfont.o \
   w32.o w32console.o w32fns.o w32heap.o w32inevt.o \
   w32menu.o w32proc.o w32reg.o w32select.o w32term.o w32xfns.o \
@@ -533,8 +512,8 @@
 
 doc.o: buildobj.h
 
-## If HAVE_MACGUI, some Mac-specific rules are inserted here.
-@mac_frag@
+macosx-app: emacs$(EXEEXT)
+	cd ../mac && $(MAKE) $(MFLAGS) all
 
 ns-app: emacs$(EXEEXT)
 	cd ../nextstep && $(MAKE) $(MFLAGS) all
