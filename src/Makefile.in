--- conflicted
+++ resolved
@@ -401,13 +401,9 @@
 	doprnt.o intervals.o textprop.o composite.o xml.o lcms.o $(NOTIFY_OBJ) \
 	$(XWIDGETS_OBJ) \
 	profiler.o decompress.o \
-<<<<<<< HEAD
-	$(MSDOS_OBJ) $(MSDOS_X_OBJ) $(MAC_OBJ) $(NS_OBJ) $(CYGWIN_OBJ) $(FONT_OBJ) \
-=======
 	thread.o systhread.o \
 	$(if $(HYBRID_MALLOC),sheap.o) \
-	$(MSDOS_OBJ) $(MSDOS_X_OBJ) $(NS_OBJ) $(CYGWIN_OBJ) $(FONT_OBJ) \
->>>>>>> 906224eb
+	$(MSDOS_OBJ) $(MSDOS_X_OBJ) $(MAC_OBJ) $(NS_OBJ) $(CYGWIN_OBJ) $(FONT_OBJ) \
 	$(W32_OBJ) $(WINDOW_SYSTEM_OBJ) $(XGSELOBJ)
 obj = $(base_obj) $(MAC_OBJC_OBJ) $(NS_OBJC_OBJ)
 
