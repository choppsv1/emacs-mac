/* Random utility Lisp functions.
   Copyright (C) 1985, 1986, 1987, 1993, 1994, 1995, 1997,
                 1998, 1999, 2000, 2001, 2002, 2003, 2004,
                 2005, 2006, 2007, 2008, 2009, 2010, 2011, 2012
		 Free Software Foundation, Inc.

This file is part of GNU Emacs.

GNU Emacs is free software: you can redistribute it and/or modify
it under the terms of the GNU General Public License as published by
the Free Software Foundation, either version 3 of the License, or
(at your option) any later version.

GNU Emacs is distributed in the hope that it will be useful,
but WITHOUT ANY WARRANTY; without even the implied warranty of
MERCHANTABILITY or FITNESS FOR A PARTICULAR PURPOSE.  See the
GNU General Public License for more details.

You should have received a copy of the GNU General Public License
along with GNU Emacs.  If not, see <http://www.gnu.org/licenses/>.  */

#include <config.h>

#ifdef HAVE_UNISTD_H
#include <unistd.h>
#endif
#include <time.h>
#include <setjmp.h>

<<<<<<< HEAD
#ifndef HAVE_MACGUI
/* On Mac OS, defining this conflicts with precompiled headers.  */

/* Note on some machines this defines `vector' as a typedef,
   so make sure we don't use that name in this file.  */
#undef vector
#define vector *****

#endif  /* ! HAVE_MACGUI */

=======
>>>>>>> 61591580
#include "lisp.h"
#include "commands.h"
#include "character.h"
#include "coding.h"
#include "buffer.h"
#include "keyboard.h"
#include "keymap.h"
#include "intervals.h"
#include "frame.h"
#include "window.h"
#include "blockinput.h"
#ifdef HAVE_MENUS
#if defined (HAVE_X_WINDOWS)
#include "xterm.h"
#endif
#endif /* HAVE_MENUS */

#ifndef NULL
#define NULL ((POINTER_TYPE *)0)
#endif

/* Nonzero enables use of dialog boxes for questions
   asked by mouse commands.  */
int use_dialog_box;

/* Nonzero enables use of a file dialog for file name
   questions asked by mouse commands.  */
int use_file_dialog;

extern int minibuffer_auto_raise;
extern Lisp_Object minibuf_window;
extern Lisp_Object Vlocale_coding_system;
extern int load_in_progress;

Lisp_Object Qstring_lessp, Qprovide, Qrequire;
Lisp_Object Qyes_or_no_p_history;
Lisp_Object Qcursor_in_echo_area;
Lisp_Object Qwidget_type;
Lisp_Object Qcodeset, Qdays, Qmonths, Qpaper;

extern Lisp_Object Qinput_method_function;

static int internal_equal P_ ((Lisp_Object , Lisp_Object, int, int));

extern long get_random ();
extern void seed_random P_ ((long));

#ifndef HAVE_UNISTD_H
extern long time ();
#endif

DEFUN ("identity", Fidentity, Sidentity, 1, 1, 0,
       doc: /* Return the argument unchanged.  */)
     (arg)
     Lisp_Object arg;
{
  return arg;
}

DEFUN ("random", Frandom, Srandom, 0, 1, 0,
       doc: /* Return a pseudo-random number.
All integers representable in Lisp are equally likely.
  On most systems, this is 29 bits' worth.
With positive integer LIMIT, return random number in interval [0,LIMIT).
With argument t, set the random number seed from the current time and pid.
Other values of LIMIT are ignored.  */)
     (limit)
     Lisp_Object limit;
{
  EMACS_INT val;
  Lisp_Object lispy_val;
  unsigned long denominator;

  if (EQ (limit, Qt))
    seed_random (getpid () + time (NULL));
  if (NATNUMP (limit) && XFASTINT (limit) != 0)
    {
      /* Try to take our random number from the higher bits of VAL,
	 not the lower, since (says Gentzel) the low bits of `random'
	 are less random than the higher ones.  We do this by using the
	 quotient rather than the remainder.  At the high end of the RNG
	 it's possible to get a quotient larger than n; discarding
	 these values eliminates the bias that would otherwise appear
	 when using a large n.  */
      denominator = ((unsigned long)1 << VALBITS) / XFASTINT (limit);
      do
	val = get_random () / denominator;
      while (val >= XFASTINT (limit));
    }
  else
    val = get_random ();
  XSETINT (lispy_val, val);
  return lispy_val;
}

/* Random data-structure functions */

DEFUN ("length", Flength, Slength, 1, 1, 0,
       doc: /* Return the length of vector, list or string SEQUENCE.
A byte-code function object is also allowed.
If the string contains multibyte characters, this is not necessarily
the number of bytes in the string; it is the number of characters.
To get the number of bytes, use `string-bytes'.  */)
     (sequence)
     register Lisp_Object sequence;
{
  register Lisp_Object val;
  register int i;

  if (STRINGP (sequence))
    XSETFASTINT (val, SCHARS (sequence));
  else if (VECTORP (sequence))
    XSETFASTINT (val, ASIZE (sequence));
  else if (CHAR_TABLE_P (sequence))
    XSETFASTINT (val, MAX_CHAR);
  else if (BOOL_VECTOR_P (sequence))
    XSETFASTINT (val, XBOOL_VECTOR (sequence)->size);
  else if (COMPILEDP (sequence))
    XSETFASTINT (val, ASIZE (sequence) & PSEUDOVECTOR_SIZE_MASK);
  else if (CONSP (sequence))
    {
      i = 0;
      while (CONSP (sequence))
	{
	  sequence = XCDR (sequence);
	  ++i;

	  if (!CONSP (sequence))
	    break;

	  sequence = XCDR (sequence);
	  ++i;
	  QUIT;
	}

      CHECK_LIST_END (sequence, sequence);

      val = make_number (i);
    }
  else if (NILP (sequence))
    XSETFASTINT (val, 0);
  else
    wrong_type_argument (Qsequencep, sequence);

  return val;
}

/* This does not check for quits.  That is safe since it must terminate.  */

DEFUN ("safe-length", Fsafe_length, Ssafe_length, 1, 1, 0,
       doc: /* Return the length of a list, but avoid error or infinite loop.
This function never gets an error.  If LIST is not really a list,
it returns 0.  If LIST is circular, it returns a finite value
which is at least the number of distinct elements.  */)
     (list)
     Lisp_Object list;
{
  Lisp_Object tail, halftail, length;
  int len = 0;

  /* halftail is used to detect circular lists.  */
  halftail = list;
  for (tail = list; CONSP (tail); tail = XCDR (tail))
    {
      if (EQ (tail, halftail) && len != 0)
	break;
      len++;
      if ((len & 1) == 0)
	halftail = XCDR (halftail);
    }

  XSETINT (length, len);
  return length;
}

DEFUN ("string-bytes", Fstring_bytes, Sstring_bytes, 1, 1, 0,
       doc: /* Return the number of bytes in STRING.
If STRING is multibyte, this may be greater than the length of STRING.  */)
     (string)
     Lisp_Object string;
{
  CHECK_STRING (string);
  return make_number (SBYTES (string));
}

DEFUN ("string-equal", Fstring_equal, Sstring_equal, 2, 2, 0,
       doc: /* Return t if two strings have identical contents.
Case is significant, but text properties are ignored.
Symbols are also allowed; their print names are used instead.  */)
     (s1, s2)
     register Lisp_Object s1, s2;
{
  if (SYMBOLP (s1))
    s1 = SYMBOL_NAME (s1);
  if (SYMBOLP (s2))
    s2 = SYMBOL_NAME (s2);
  CHECK_STRING (s1);
  CHECK_STRING (s2);

  if (SCHARS (s1) != SCHARS (s2)
      || SBYTES (s1) != SBYTES (s2)
      || bcmp (SDATA (s1), SDATA (s2), SBYTES (s1)))
    return Qnil;
  return Qt;
}

DEFUN ("compare-strings", Fcompare_strings, Scompare_strings, 6, 7, 0,
       doc: /* Compare the contents of two strings, converting to multibyte if needed.
In string STR1, skip the first START1 characters and stop at END1.
In string STR2, skip the first START2 characters and stop at END2.
END1 and END2 default to the full lengths of the respective strings.

Case is significant in this comparison if IGNORE-CASE is nil.
Unibyte strings are converted to multibyte for comparison.

The value is t if the strings (or specified portions) match.
If string STR1 is less, the value is a negative number N;
  - 1 - N is the number of characters that match at the beginning.
If string STR1 is greater, the value is a positive number N;
  N - 1 is the number of characters that match at the beginning.  */)
     (str1, start1, end1, str2, start2, end2, ignore_case)
     Lisp_Object str1, start1, end1, start2, str2, end2, ignore_case;
{
  register int end1_char, end2_char;
  register int i1, i1_byte, i2, i2_byte;

  CHECK_STRING (str1);
  CHECK_STRING (str2);
  if (NILP (start1))
    start1 = make_number (0);
  if (NILP (start2))
    start2 = make_number (0);
  CHECK_NATNUM (start1);
  CHECK_NATNUM (start2);
  if (! NILP (end1))
    CHECK_NATNUM (end1);
  if (! NILP (end2))
    CHECK_NATNUM (end2);

  i1 = XINT (start1);
  i2 = XINT (start2);

  i1_byte = string_char_to_byte (str1, i1);
  i2_byte = string_char_to_byte (str2, i2);

  end1_char = SCHARS (str1);
  if (! NILP (end1) && end1_char > XINT (end1))
    end1_char = XINT (end1);

  end2_char = SCHARS (str2);
  if (! NILP (end2) && end2_char > XINT (end2))
    end2_char = XINT (end2);

  while (i1 < end1_char && i2 < end2_char)
    {
      /* When we find a mismatch, we must compare the
	 characters, not just the bytes.  */
      int c1, c2;

      if (STRING_MULTIBYTE (str1))
	FETCH_STRING_CHAR_ADVANCE_NO_CHECK (c1, str1, i1, i1_byte);
      else
	{
	  c1 = SREF (str1, i1++);
	  MAKE_CHAR_MULTIBYTE (c1);
	}

      if (STRING_MULTIBYTE (str2))
	FETCH_STRING_CHAR_ADVANCE_NO_CHECK (c2, str2, i2, i2_byte);
      else
	{
	  c2 = SREF (str2, i2++);
	  MAKE_CHAR_MULTIBYTE (c2);
	}

      if (c1 == c2)
	continue;

      if (! NILP (ignore_case))
	{
	  Lisp_Object tem;

	  tem = Fupcase (make_number (c1));
	  c1 = XINT (tem);
	  tem = Fupcase (make_number (c2));
	  c2 = XINT (tem);
	}

      if (c1 == c2)
	continue;

      /* Note that I1 has already been incremented
	 past the character that we are comparing;
	 hence we don't add or subtract 1 here.  */
      if (c1 < c2)
	return make_number (- i1 + XINT (start1));
      else
	return make_number (i1 - XINT (start1));
    }

  if (i1 < end1_char)
    return make_number (i1 - XINT (start1) + 1);
  if (i2 < end2_char)
    return make_number (- i1 + XINT (start1) - 1);

  return Qt;
}

DEFUN ("string-lessp", Fstring_lessp, Sstring_lessp, 2, 2, 0,
       doc: /* Return t if first arg string is less than second in lexicographic order.
Case is significant.
Symbols are also allowed; their print names are used instead.  */)
     (s1, s2)
     register Lisp_Object s1, s2;
{
  register int end;
  register int i1, i1_byte, i2, i2_byte;

  if (SYMBOLP (s1))
    s1 = SYMBOL_NAME (s1);
  if (SYMBOLP (s2))
    s2 = SYMBOL_NAME (s2);
  CHECK_STRING (s1);
  CHECK_STRING (s2);

  i1 = i1_byte = i2 = i2_byte = 0;

  end = SCHARS (s1);
  if (end > SCHARS (s2))
    end = SCHARS (s2);

  while (i1 < end)
    {
      /* When we find a mismatch, we must compare the
	 characters, not just the bytes.  */
      int c1, c2;

      FETCH_STRING_CHAR_ADVANCE (c1, s1, i1, i1_byte);
      FETCH_STRING_CHAR_ADVANCE (c2, s2, i2, i2_byte);

      if (c1 != c2)
	return c1 < c2 ? Qt : Qnil;
    }
  return i1 < SCHARS (s2) ? Qt : Qnil;
}

#if __GNUC__
/* "gcc -O3" enables automatic function inlining, which optimizes out
   the arguments for the invocations of this function, whereas it
   expects these values on the stack.  */
static Lisp_Object concat P_ ((int nargs, Lisp_Object *args, enum Lisp_Type target_type, int last_special)) __attribute__((noinline));
#else  /* !__GNUC__ */
static Lisp_Object concat P_ ((int nargs, Lisp_Object *args, enum Lisp_Type target_type, int last_special));
#endif

/* ARGSUSED */
Lisp_Object
concat2 (s1, s2)
     Lisp_Object s1, s2;
{
#ifdef NO_ARG_ARRAY
  Lisp_Object args[2];
  args[0] = s1;
  args[1] = s2;
  return concat (2, args, Lisp_String, 0);
#else
  return concat (2, &s1, Lisp_String, 0);
#endif /* NO_ARG_ARRAY */
}

/* ARGSUSED */
Lisp_Object
concat3 (s1, s2, s3)
     Lisp_Object s1, s2, s3;
{
#ifdef NO_ARG_ARRAY
  Lisp_Object args[3];
  args[0] = s1;
  args[1] = s2;
  args[2] = s3;
  return concat (3, args, Lisp_String, 0);
#else
  return concat (3, &s1, Lisp_String, 0);
#endif /* NO_ARG_ARRAY */
}

DEFUN ("append", Fappend, Sappend, 0, MANY, 0,
       doc: /* Concatenate all the arguments and make the result a list.
The result is a list whose elements are the elements of all the arguments.
Each argument may be a list, vector or string.
The last argument is not copied, just used as the tail of the new list.
usage: (append &rest SEQUENCES)  */)
     (nargs, args)
     int nargs;
     Lisp_Object *args;
{
  return concat (nargs, args, Lisp_Cons, 1);
}

DEFUN ("concat", Fconcat, Sconcat, 0, MANY, 0,
       doc: /* Concatenate all the arguments and make the result a string.
The result is a string whose elements are the elements of all the arguments.
Each argument may be a string or a list or vector of characters (integers).
usage: (concat &rest SEQUENCES)  */)
     (nargs, args)
     int nargs;
     Lisp_Object *args;
{
  return concat (nargs, args, Lisp_String, 0);
}

DEFUN ("vconcat", Fvconcat, Svconcat, 0, MANY, 0,
       doc: /* Concatenate all the arguments and make the result a vector.
The result is a vector whose elements are the elements of all the arguments.
Each argument may be a list, vector or string.
usage: (vconcat &rest SEQUENCES)   */)
     (nargs, args)
     int nargs;
     Lisp_Object *args;
{
  return concat (nargs, args, Lisp_Vectorlike, 0);
}


DEFUN ("copy-sequence", Fcopy_sequence, Scopy_sequence, 1, 1, 0,
       doc: /* Return a copy of a list, vector, string or char-table.
The elements of a list or vector are not copied; they are shared
with the original.  */)
     (arg)
     Lisp_Object arg;
{
  if (NILP (arg)) return arg;

  if (CHAR_TABLE_P (arg))
    {
      return copy_char_table (arg);
    }

  if (BOOL_VECTOR_P (arg))
    {
      Lisp_Object val;
      int size_in_chars
	= ((XBOOL_VECTOR (arg)->size + BOOL_VECTOR_BITS_PER_CHAR - 1)
	   / BOOL_VECTOR_BITS_PER_CHAR);

      val = Fmake_bool_vector (Flength (arg), Qnil);
      bcopy (XBOOL_VECTOR (arg)->data, XBOOL_VECTOR (val)->data,
	     size_in_chars);
      return val;
    }

  if (!CONSP (arg) && !VECTORP (arg) && !STRINGP (arg))
    wrong_type_argument (Qsequencep, arg);

  return concat (1, &arg, CONSP (arg) ? Lisp_Cons : XTYPE (arg), 0);
}

/* This structure holds information of an argument of `concat' that is
   a string and has text properties to be copied.  */
struct textprop_rec
{
  int argnum;			/* refer to ARGS (arguments of `concat') */
  int from;			/* refer to ARGS[argnum] (argument string) */
  int to;			/* refer to VAL (the target string) */
};

static Lisp_Object
concat (nargs, args, target_type, last_special)
     int nargs;
     Lisp_Object *args;
     enum Lisp_Type target_type;
     int last_special;
{
  Lisp_Object val;
  register Lisp_Object tail;
  register Lisp_Object this;
  int toindex;
  int toindex_byte = 0;
  register int result_len;
  register int result_len_byte;
  register int argnum;
  Lisp_Object last_tail;
  Lisp_Object prev;
  int some_multibyte;
  /* When we make a multibyte string, we can't copy text properties
     while concatinating each string because the length of resulting
     string can't be decided until we finish the whole concatination.
     So, we record strings that have text properties to be copied
     here, and copy the text properties after the concatination.  */
  struct textprop_rec  *textprops = NULL;
  /* Number of elements in textprops.  */
  int num_textprops = 0;
  USE_SAFE_ALLOCA;

  tail = Qnil;

  /* In append, the last arg isn't treated like the others */
  if (last_special && nargs > 0)
    {
      nargs--;
      last_tail = args[nargs];
    }
  else
    last_tail = Qnil;

  /* Check each argument.  */
  for (argnum = 0; argnum < nargs; argnum++)
    {
      this = args[argnum];
      if (!(CONSP (this) || NILP (this) || VECTORP (this) || STRINGP (this)
	    || COMPILEDP (this) || BOOL_VECTOR_P (this)))
	wrong_type_argument (Qsequencep, this);
    }

  /* Compute total length in chars of arguments in RESULT_LEN.
     If desired output is a string, also compute length in bytes
     in RESULT_LEN_BYTE, and determine in SOME_MULTIBYTE
     whether the result should be a multibyte string.  */
  result_len_byte = 0;
  result_len = 0;
  some_multibyte = 0;
  for (argnum = 0; argnum < nargs; argnum++)
    {
      int len;
      this = args[argnum];
      len = XFASTINT (Flength (this));
      if (target_type == Lisp_String)
	{
	  /* We must count the number of bytes needed in the string
	     as well as the number of characters.  */
	  int i;
	  Lisp_Object ch;
	  int this_len_byte;

	  if (VECTORP (this))
	    for (i = 0; i < len; i++)
	      {
		ch = AREF (this, i);
		CHECK_CHARACTER (ch);
		this_len_byte = CHAR_BYTES (XINT (ch));
		result_len_byte += this_len_byte;
		if (! ASCII_CHAR_P (XINT (ch)) && ! CHAR_BYTE8_P (XINT (ch)))
		  some_multibyte = 1;
	      }
	  else if (BOOL_VECTOR_P (this) && XBOOL_VECTOR (this)->size > 0)
	    wrong_type_argument (Qintegerp, Faref (this, make_number (0)));
	  else if (CONSP (this))
	    for (; CONSP (this); this = XCDR (this))
	      {
		ch = XCAR (this);
		CHECK_CHARACTER (ch);
		this_len_byte = CHAR_BYTES (XINT (ch));
		result_len_byte += this_len_byte;
		if (! ASCII_CHAR_P (XINT (ch)) && ! CHAR_BYTE8_P (XINT (ch)))
		  some_multibyte = 1;
	      }
	  else if (STRINGP (this))
	    {
	      if (STRING_MULTIBYTE (this))
		{
		  some_multibyte = 1;
		  result_len_byte += SBYTES (this);
		}
	      else
		result_len_byte += count_size_as_multibyte (SDATA (this),
							    SCHARS (this));
	    }
	}

      result_len += len;
      if (result_len < 0)
	error ("String overflow");
    }

  if (! some_multibyte)
    result_len_byte = result_len;

  /* Create the output object.  */
  if (target_type == Lisp_Cons)
    val = Fmake_list (make_number (result_len), Qnil);
  else if (target_type == Lisp_Vectorlike)
    val = Fmake_vector (make_number (result_len), Qnil);
  else if (some_multibyte)
    val = make_uninit_multibyte_string (result_len, result_len_byte);
  else
    val = make_uninit_string (result_len);

  /* In `append', if all but last arg are nil, return last arg.  */
  if (target_type == Lisp_Cons && EQ (val, Qnil))
    return last_tail;

  /* Copy the contents of the args into the result.  */
  if (CONSP (val))
    tail = val, toindex = -1; /* -1 in toindex is flag we are making a list */
  else
    toindex = 0, toindex_byte = 0;

  prev = Qnil;
  if (STRINGP (val))
    SAFE_ALLOCA (textprops, struct textprop_rec *, sizeof (struct textprop_rec) * nargs);

  for (argnum = 0; argnum < nargs; argnum++)
    {
      Lisp_Object thislen;
      int thisleni = 0;
      register unsigned int thisindex = 0;
      register unsigned int thisindex_byte = 0;

      this = args[argnum];
      if (!CONSP (this))
	thislen = Flength (this), thisleni = XINT (thislen);

      /* Between strings of the same kind, copy fast.  */
      if (STRINGP (this) && STRINGP (val)
	  && STRING_MULTIBYTE (this) == some_multibyte)
	{
	  int thislen_byte = SBYTES (this);

	  bcopy (SDATA (this), SDATA (val) + toindex_byte,
		 SBYTES (this));
	  if (! NULL_INTERVAL_P (STRING_INTERVALS (this)))
	    {
	      textprops[num_textprops].argnum = argnum;
	      textprops[num_textprops].from = 0;
	      textprops[num_textprops++].to = toindex;
	    }
	  toindex_byte += thislen_byte;
	  toindex += thisleni;
	}
      /* Copy a single-byte string to a multibyte string.  */
      else if (STRINGP (this) && STRINGP (val))
	{
	  if (! NULL_INTERVAL_P (STRING_INTERVALS (this)))
	    {
	      textprops[num_textprops].argnum = argnum;
	      textprops[num_textprops].from = 0;
	      textprops[num_textprops++].to = toindex;
	    }
	  toindex_byte += copy_text (SDATA (this),
				     SDATA (val) + toindex_byte,
				     SCHARS (this), 0, 1);
	  toindex += thisleni;
	}
      else
	/* Copy element by element.  */
	while (1)
	  {
	    register Lisp_Object elt;

	    /* Fetch next element of `this' arg into `elt', or break if
	       `this' is exhausted. */
	    if (NILP (this)) break;
	    if (CONSP (this))
	      elt = XCAR (this), this = XCDR (this);
	    else if (thisindex >= thisleni)
	      break;
	    else if (STRINGP (this))
	      {
		int c;
		if (STRING_MULTIBYTE (this))
		  {
		    FETCH_STRING_CHAR_ADVANCE_NO_CHECK (c, this,
							thisindex,
							thisindex_byte);
		    XSETFASTINT (elt, c);
		  }
		else
		  {
		    XSETFASTINT (elt, SREF (this, thisindex)); thisindex++;
		    if (some_multibyte
			&& !ASCII_CHAR_P (XINT (elt))
			&& XINT (elt) < 0400)
		      {
			c = BYTE8_TO_CHAR (XINT (elt));
			XSETINT (elt, c);
		      }
		  }
	      }
	    else if (BOOL_VECTOR_P (this))
	      {
		int byte;
		byte = XBOOL_VECTOR (this)->data[thisindex / BOOL_VECTOR_BITS_PER_CHAR];
		if (byte & (1 << (thisindex % BOOL_VECTOR_BITS_PER_CHAR)))
		  elt = Qt;
		else
		  elt = Qnil;
		thisindex++;
	      }
	    else
	      {
		elt = AREF (this, thisindex);
		thisindex++;
	      }

	    /* Store this element into the result.  */
	    if (toindex < 0)
	      {
		XSETCAR (tail, elt);
		prev = tail;
		tail = XCDR (tail);
	      }
	    else if (VECTORP (val))
	      {
		ASET (val, toindex, elt);
		toindex++;
	      }
	    else
	      {
		CHECK_NUMBER (elt);
		if (some_multibyte)
		  toindex_byte += CHAR_STRING (XINT (elt),
					       SDATA (val) + toindex_byte);
		else
		  SSET (val, toindex_byte++, XINT (elt));
		toindex++;
	      }
	  }
    }
  if (!NILP (prev))
    XSETCDR (prev, last_tail);

  if (num_textprops > 0)
    {
      Lisp_Object props;
      int last_to_end = -1;

      for (argnum = 0; argnum < num_textprops; argnum++)
	{
	  this = args[textprops[argnum].argnum];
	  props = text_property_list (this,
				      make_number (0),
				      make_number (SCHARS (this)),
				      Qnil);
	  /* If successive arguments have properites, be sure that the
	     value of `composition' property be the copy.  */
	  if (last_to_end == textprops[argnum].to)
	    make_composition_value_copy (props);
	  add_text_properties_from_list (val, props,
					 make_number (textprops[argnum].to));
	  last_to_end = textprops[argnum].to + SCHARS (this);
	}
    }

  SAFE_FREE ();
  return val;
}

static Lisp_Object string_char_byte_cache_string;
static EMACS_INT string_char_byte_cache_charpos;
static EMACS_INT string_char_byte_cache_bytepos;

void
clear_string_char_byte_cache ()
{
  string_char_byte_cache_string = Qnil;
}

/* Return the byte index corresponding to CHAR_INDEX in STRING.  */

EMACS_INT
string_char_to_byte (string, char_index)
     Lisp_Object string;
     EMACS_INT char_index;
{
  EMACS_INT i_byte;
  EMACS_INT best_below, best_below_byte;
  EMACS_INT best_above, best_above_byte;

  best_below = best_below_byte = 0;
  best_above = SCHARS (string);
  best_above_byte = SBYTES (string);
  if (best_above == best_above_byte)
    return char_index;

  if (EQ (string, string_char_byte_cache_string))
    {
      if (string_char_byte_cache_charpos < char_index)
	{
	  best_below = string_char_byte_cache_charpos;
	  best_below_byte = string_char_byte_cache_bytepos;
	}
      else
	{
	  best_above = string_char_byte_cache_charpos;
	  best_above_byte = string_char_byte_cache_bytepos;
	}
    }

  if (char_index - best_below < best_above - char_index)
    {
      unsigned char *p = SDATA (string) + best_below_byte;

      while (best_below < char_index)
	{
	  p += BYTES_BY_CHAR_HEAD (*p);
	  best_below++;
	}
      i_byte = p - SDATA (string);
    }
  else
    {
      unsigned char *p = SDATA (string) + best_above_byte;

      while (best_above > char_index)
	{
	  p--;
	  while (!CHAR_HEAD_P (*p)) p--;
	  best_above--;
	}
      i_byte = p - SDATA (string);
    }

  string_char_byte_cache_bytepos = i_byte;
  string_char_byte_cache_charpos = char_index;
  string_char_byte_cache_string = string;

  return i_byte;
}

/* Return the character index corresponding to BYTE_INDEX in STRING.  */

EMACS_INT
string_byte_to_char (string, byte_index)
     Lisp_Object string;
     EMACS_INT byte_index;
{
  EMACS_INT i, i_byte;
  EMACS_INT best_below, best_below_byte;
  EMACS_INT best_above, best_above_byte;

  best_below = best_below_byte = 0;
  best_above = SCHARS (string);
  best_above_byte = SBYTES (string);
  if (best_above == best_above_byte)
    return byte_index;

  if (EQ (string, string_char_byte_cache_string))
    {
      if (string_char_byte_cache_bytepos < byte_index)
	{
	  best_below = string_char_byte_cache_charpos;
	  best_below_byte = string_char_byte_cache_bytepos;
	}
      else
	{
	  best_above = string_char_byte_cache_charpos;
	  best_above_byte = string_char_byte_cache_bytepos;
	}
    }

  if (byte_index - best_below_byte < best_above_byte - byte_index)
    {
      unsigned char *p = SDATA (string) + best_below_byte;
      unsigned char *pend = SDATA (string) + byte_index;

      while (p < pend)
	{
	  p += BYTES_BY_CHAR_HEAD (*p);
	  best_below++;
	}
      i = best_below;
      i_byte = p - SDATA (string);
    }
  else
    {
      unsigned char *p = SDATA (string) + best_above_byte;
      unsigned char *pbeg = SDATA (string) + byte_index;

      while (p > pbeg)
	{
	  p--;
	  while (!CHAR_HEAD_P (*p)) p--;
	  best_above--;
	}
      i = best_above;
      i_byte = p - SDATA (string);
    }

  string_char_byte_cache_bytepos = i_byte;
  string_char_byte_cache_charpos = i;
  string_char_byte_cache_string = string;

  return i;
}

/* Convert STRING to a multibyte string.  */

Lisp_Object
string_make_multibyte (string)
     Lisp_Object string;
{
  unsigned char *buf;
  EMACS_INT nbytes;
  Lisp_Object ret;
  USE_SAFE_ALLOCA;

  if (STRING_MULTIBYTE (string))
    return string;

  nbytes = count_size_as_multibyte (SDATA (string),
				    SCHARS (string));
  /* If all the chars are ASCII, they won't need any more bytes
     once converted.  In that case, we can return STRING itself.  */
  if (nbytes == SBYTES (string))
    return string;

  SAFE_ALLOCA (buf, unsigned char *, nbytes);
  copy_text (SDATA (string), buf, SBYTES (string),
	     0, 1);

  ret = make_multibyte_string (buf, SCHARS (string), nbytes);
  SAFE_FREE ();

  return ret;
}


/* Convert STRING (if unibyte) to a multibyte string without changing
   the number of characters.  Characters 0200 trough 0237 are
   converted to eight-bit characters. */

Lisp_Object
string_to_multibyte (string)
     Lisp_Object string;
{
  unsigned char *buf;
  EMACS_INT nbytes;
  Lisp_Object ret;
  USE_SAFE_ALLOCA;

  if (STRING_MULTIBYTE (string))
    return string;

  nbytes = parse_str_to_multibyte (SDATA (string), SBYTES (string));
  /* If all the chars are ASCII, they won't need any more bytes once
     converted.  */
  if (nbytes == SBYTES (string))
    return make_multibyte_string (SDATA (string), nbytes, nbytes);

  SAFE_ALLOCA (buf, unsigned char *, nbytes);
  bcopy (SDATA (string), buf, SBYTES (string));
  str_to_multibyte (buf, nbytes, SBYTES (string));

  ret = make_multibyte_string (buf, SCHARS (string), nbytes);
  SAFE_FREE ();

  return ret;
}


/* Convert STRING to a single-byte string.  */

Lisp_Object
string_make_unibyte (string)
     Lisp_Object string;
{
  int nchars;
  unsigned char *buf;
  Lisp_Object ret;
  USE_SAFE_ALLOCA;

  if (! STRING_MULTIBYTE (string))
    return string;

  nchars = SCHARS (string);

  SAFE_ALLOCA (buf, unsigned char *, nchars);
  copy_text (SDATA (string), buf, SBYTES (string),
	     1, 0);

  ret = make_unibyte_string (buf, nchars);
  SAFE_FREE ();

  return ret;
}

DEFUN ("string-make-multibyte", Fstring_make_multibyte, Sstring_make_multibyte,
       1, 1, 0,
       doc: /* Return the multibyte equivalent of STRING.
If STRING is unibyte and contains non-ASCII characters, the function
`unibyte-char-to-multibyte' is used to convert each unibyte character
to a multibyte character.  In this case, the returned string is a
newly created string with no text properties.  If STRING is multibyte
or entirely ASCII, it is returned unchanged.  In particular, when
STRING is unibyte and entirely ASCII, the returned string is unibyte.
\(When the characters are all ASCII, Emacs primitives will treat the
string the same way whether it is unibyte or multibyte.)  */)
     (string)
     Lisp_Object string;
{
  CHECK_STRING (string);

  return string_make_multibyte (string);
}

DEFUN ("string-make-unibyte", Fstring_make_unibyte, Sstring_make_unibyte,
       1, 1, 0,
       doc: /* Return the unibyte equivalent of STRING.
Multibyte character codes are converted to unibyte according to
`nonascii-translation-table' or, if that is nil, `nonascii-insert-offset'.
If the lookup in the translation table fails, this function takes just
the low 8 bits of each character.  */)
     (string)
     Lisp_Object string;
{
  CHECK_STRING (string);

  return string_make_unibyte (string);
}

DEFUN ("string-as-unibyte", Fstring_as_unibyte, Sstring_as_unibyte,
       1, 1, 0,
       doc: /* Return a unibyte string with the same individual bytes as STRING.
If STRING is unibyte, the result is STRING itself.
Otherwise it is a newly created string, with no text properties.
If STRING is multibyte and contains a character of charset
`eight-bit', it is converted to the corresponding single byte.  */)
     (string)
     Lisp_Object string;
{
  CHECK_STRING (string);

  if (STRING_MULTIBYTE (string))
    {
      int bytes = SBYTES (string);
      unsigned char *str = (unsigned char *) xmalloc (bytes);

      bcopy (SDATA (string), str, bytes);
      bytes = str_as_unibyte (str, bytes);
      string = make_unibyte_string (str, bytes);
      xfree (str);
    }
  return string;
}

DEFUN ("string-as-multibyte", Fstring_as_multibyte, Sstring_as_multibyte,
       1, 1, 0,
       doc: /* Return a multibyte string with the same individual bytes as STRING.
If STRING is multibyte, the result is STRING itself.
Otherwise it is a newly created string, with no text properties.

If STRING is unibyte and contains an individual 8-bit byte (i.e. not
part of a correct utf-8 sequence), it is converted to the corresponding
multibyte character of charset `eight-bit'.
See also `string-to-multibyte'.

Beware, this often doesn't really do what you think it does.
It is similar to (decode-coding-string STRING 'utf-8-emacs).
If you're not sure, whether to use `string-as-multibyte' or
`string-to-multibyte', use `string-to-multibyte'.  */)
     (string)
     Lisp_Object string;
{
  CHECK_STRING (string);

  if (! STRING_MULTIBYTE (string))
    {
      Lisp_Object new_string;
      int nchars, nbytes;

      parse_str_as_multibyte (SDATA (string),
			      SBYTES (string),
			      &nchars, &nbytes);
      new_string = make_uninit_multibyte_string (nchars, nbytes);
      bcopy (SDATA (string), SDATA (new_string),
	     SBYTES (string));
      if (nbytes != SBYTES (string))
	str_as_multibyte (SDATA (new_string), nbytes,
			  SBYTES (string), NULL);
      string = new_string;
      STRING_SET_INTERVALS (string, NULL_INTERVAL);
    }
  return string;
}

DEFUN ("string-to-multibyte", Fstring_to_multibyte, Sstring_to_multibyte,
       1, 1, 0,
       doc: /* Return a multibyte string with the same individual chars as STRING.
If STRING is multibyte, the result is STRING itself.
Otherwise it is a newly created string, with no text properties.

If STRING is unibyte and contains an 8-bit byte, it is converted to
the corresponding multibyte character of charset `eight-bit'.

This differs from `string-as-multibyte' by converting each byte of a correct
utf-8 sequence to an eight-bit character, not just bytes that don't form a
correct sequence.  */)
     (string)
     Lisp_Object string;
{
  CHECK_STRING (string);

  return string_to_multibyte (string);
}

DEFUN ("string-to-unibyte", Fstring_to_unibyte, Sstring_to_unibyte,
       1, 1, 0,
       doc: /* Return a unibyte string with the same individual chars as STRING.
If STRING is unibyte, the result is STRING itself.
Otherwise it is a newly created string, with no text properties,
where each `eight-bit' character is converted to the corresponding byte.
If STRING contains a non-ASCII, non-`eight-bit' character,
an error is signaled.  */)
     (string)
     Lisp_Object string;
{
  CHECK_STRING (string);

  if (STRING_MULTIBYTE (string))
    {
      EMACS_INT chars = SCHARS (string);
      unsigned char *str = (unsigned char *) xmalloc (chars);
      EMACS_INT converted = str_to_unibyte (SDATA (string), str, chars, 0);

      if (converted < chars)
	error ("Can't convert the %dth character to unibyte", converted);
      string = make_unibyte_string (str, chars);
      xfree (str);
    }
  return string;
}


DEFUN ("copy-alist", Fcopy_alist, Scopy_alist, 1, 1, 0,
       doc: /* Return a copy of ALIST.
This is an alist which represents the same mapping from objects to objects,
but does not share the alist structure with ALIST.
The objects mapped (cars and cdrs of elements of the alist)
are shared, however.
Elements of ALIST that are not conses are also shared.  */)
     (alist)
     Lisp_Object alist;
{
  register Lisp_Object tem;

  CHECK_LIST (alist);
  if (NILP (alist))
    return alist;
  alist = concat (1, &alist, Lisp_Cons, 0);
  for (tem = alist; CONSP (tem); tem = XCDR (tem))
    {
      register Lisp_Object car;
      car = XCAR (tem);

      if (CONSP (car))
	XSETCAR (tem, Fcons (XCAR (car), XCDR (car)));
    }
  return alist;
}

DEFUN ("substring", Fsubstring, Ssubstring, 2, 3, 0,
       doc: /* Return a new string whose contents are a substring of STRING.
The returned string consists of the characters between index FROM
\(inclusive) and index TO (exclusive) of STRING.  FROM and TO are
zero-indexed: 0 means the first character of STRING.  Negative values
are counted from the end of STRING.  If TO is nil, the substring runs
to the end of STRING.

The STRING argument may also be a vector.  In that case, the return
value is a new vector that contains the elements between index FROM
\(inclusive) and index TO (exclusive) of that vector argument.  */)
     (string, from, to)
     Lisp_Object string;
     register Lisp_Object from, to;
{
  Lisp_Object res;
  int size;
  int size_byte = 0;
  int from_char, to_char;
  int from_byte = 0, to_byte = 0;

  CHECK_VECTOR_OR_STRING (string);
  CHECK_NUMBER (from);

  if (STRINGP (string))
    {
      size = SCHARS (string);
      size_byte = SBYTES (string);
    }
  else
    size = ASIZE (string);

  if (NILP (to))
    {
      to_char = size;
      to_byte = size_byte;
    }
  else
    {
      CHECK_NUMBER (to);

      to_char = XINT (to);
      if (to_char < 0)
	to_char += size;

      if (STRINGP (string))
	to_byte = string_char_to_byte (string, to_char);
    }

  from_char = XINT (from);
  if (from_char < 0)
    from_char += size;
  if (STRINGP (string))
    from_byte = string_char_to_byte (string, from_char);

  if (!(0 <= from_char && from_char <= to_char && to_char <= size))
    args_out_of_range_3 (string, make_number (from_char),
			 make_number (to_char));

  if (STRINGP (string))
    {
      res = make_specified_string (SDATA (string) + from_byte,
				   to_char - from_char, to_byte - from_byte,
				   STRING_MULTIBYTE (string));
      copy_text_properties (make_number (from_char), make_number (to_char),
			    string, make_number (0), res, Qnil);
    }
  else
    res = Fvector (to_char - from_char, &AREF (string, from_char));

  return res;
}


DEFUN ("substring-no-properties", Fsubstring_no_properties, Ssubstring_no_properties, 1, 3, 0,
       doc: /* Return a substring of STRING, without text properties.
It starts at index FROM and ends before TO.
TO may be nil or omitted; then the substring runs to the end of STRING.
If FROM is nil or omitted, the substring starts at the beginning of STRING.
If FROM or TO is negative, it counts from the end.

With one argument, just copy STRING without its properties.  */)
     (string, from, to)
     Lisp_Object string;
     register Lisp_Object from, to;
{
  int size, size_byte;
  int from_char, to_char;
  int from_byte, to_byte;

  CHECK_STRING (string);

  size = SCHARS (string);
  size_byte = SBYTES (string);

  if (NILP (from))
    from_char = from_byte = 0;
  else
    {
      CHECK_NUMBER (from);
      from_char = XINT (from);
      if (from_char < 0)
	from_char += size;

      from_byte = string_char_to_byte (string, from_char);
    }

  if (NILP (to))
    {
      to_char = size;
      to_byte = size_byte;
    }
  else
    {
      CHECK_NUMBER (to);

      to_char = XINT (to);
      if (to_char < 0)
	to_char += size;

      to_byte = string_char_to_byte (string, to_char);
    }

  if (!(0 <= from_char && from_char <= to_char && to_char <= size))
    args_out_of_range_3 (string, make_number (from_char),
			 make_number (to_char));

  return make_specified_string (SDATA (string) + from_byte,
				to_char - from_char, to_byte - from_byte,
				STRING_MULTIBYTE (string));
}

/* Extract a substring of STRING, giving start and end positions
   both in characters and in bytes.  */

Lisp_Object
substring_both (string, from, from_byte, to, to_byte)
     Lisp_Object string;
     int from, from_byte, to, to_byte;
{
  Lisp_Object res;
  int size;
  int size_byte;

  CHECK_VECTOR_OR_STRING (string);

  if (STRINGP (string))
    {
      size = SCHARS (string);
      size_byte = SBYTES (string);
    }
  else
    size = ASIZE (string);

  if (!(0 <= from && from <= to && to <= size))
    args_out_of_range_3 (string, make_number (from), make_number (to));

  if (STRINGP (string))
    {
      res = make_specified_string (SDATA (string) + from_byte,
				   to - from, to_byte - from_byte,
				   STRING_MULTIBYTE (string));
      copy_text_properties (make_number (from), make_number (to),
			    string, make_number (0), res, Qnil);
    }
  else
    res = Fvector (to - from, &AREF (string, from));

  return res;
}

DEFUN ("nthcdr", Fnthcdr, Snthcdr, 2, 2, 0,
       doc: /* Take cdr N times on LIST, return the result.  */)
     (n, list)
     Lisp_Object n;
     register Lisp_Object list;
{
  register int i, num;
  CHECK_NUMBER (n);
  num = XINT (n);
  for (i = 0; i < num && !NILP (list); i++)
    {
      QUIT;
      CHECK_LIST_CONS (list, list);
      list = XCDR (list);
    }
  return list;
}

DEFUN ("nth", Fnth, Snth, 2, 2, 0,
       doc: /* Return the Nth element of LIST.
N counts from zero.  If LIST is not that long, nil is returned.  */)
     (n, list)
     Lisp_Object n, list;
{
  return Fcar (Fnthcdr (n, list));
}

DEFUN ("elt", Felt, Selt, 2, 2, 0,
       doc: /* Return element of SEQUENCE at index N.  */)
     (sequence, n)
     register Lisp_Object sequence, n;
{
  CHECK_NUMBER (n);
  if (CONSP (sequence) || NILP (sequence))
    return Fcar (Fnthcdr (n, sequence));

  /* Faref signals a "not array" error, so check here.  */
  CHECK_ARRAY (sequence, Qsequencep);
  return Faref (sequence, n);
}

DEFUN ("member", Fmember, Smember, 2, 2, 0,
       doc: /* Return non-nil if ELT is an element of LIST.  Comparison done with `equal'.
The value is actually the tail of LIST whose car is ELT.  */)
     (elt, list)
     register Lisp_Object elt;
     Lisp_Object list;
{
  register Lisp_Object tail;
  for (tail = list; CONSP (tail); tail = XCDR (tail))
    {
      register Lisp_Object tem;
      CHECK_LIST_CONS (tail, list);
      tem = XCAR (tail);
      if (! NILP (Fequal (elt, tem)))
	return tail;
      QUIT;
    }
  return Qnil;
}

DEFUN ("memq", Fmemq, Smemq, 2, 2, 0,
       doc: /* Return non-nil if ELT is an element of LIST.  Comparison done with `eq'.
The value is actually the tail of LIST whose car is ELT.  */)
     (elt, list)
     register Lisp_Object elt, list;
{
  while (1)
    {
      if (!CONSP (list) || EQ (XCAR (list), elt))
	break;

      list = XCDR (list);
      if (!CONSP (list) || EQ (XCAR (list), elt))
	break;

      list = XCDR (list);
      if (!CONSP (list) || EQ (XCAR (list), elt))
	break;

      list = XCDR (list);
      QUIT;
    }

  CHECK_LIST (list);
  return list;
}

DEFUN ("memql", Fmemql, Smemql, 2, 2, 0,
       doc: /* Return non-nil if ELT is an element of LIST.  Comparison done with `eql'.
The value is actually the tail of LIST whose car is ELT.  */)
     (elt, list)
     register Lisp_Object elt;
     Lisp_Object list;
{
  register Lisp_Object tail;

  if (!FLOATP (elt))
    return Fmemq (elt, list);

  for (tail = list; CONSP (tail); tail = XCDR (tail))
    {
      register Lisp_Object tem;
      CHECK_LIST_CONS (tail, list);
      tem = XCAR (tail);
      if (FLOATP (tem) && internal_equal (elt, tem, 0, 0))
	return tail;
      QUIT;
    }
  return Qnil;
}

DEFUN ("assq", Fassq, Sassq, 2, 2, 0,
       doc: /* Return non-nil if KEY is `eq' to the car of an element of LIST.
The value is actually the first element of LIST whose car is KEY.
Elements of LIST that are not conses are ignored.  */)
     (key, list)
     Lisp_Object key, list;
{
  while (1)
    {
      if (!CONSP (list)
	  || (CONSP (XCAR (list))
	      && EQ (XCAR (XCAR (list)), key)))
	break;

      list = XCDR (list);
      if (!CONSP (list)
	  || (CONSP (XCAR (list))
	      && EQ (XCAR (XCAR (list)), key)))
	break;

      list = XCDR (list);
      if (!CONSP (list)
	  || (CONSP (XCAR (list))
	      && EQ (XCAR (XCAR (list)), key)))
	break;

      list = XCDR (list);
      QUIT;
    }

  return CAR (list);
}

/* Like Fassq but never report an error and do not allow quits.
   Use only on lists known never to be circular.  */

Lisp_Object
assq_no_quit (key, list)
     Lisp_Object key, list;
{
  while (CONSP (list)
	 && (!CONSP (XCAR (list))
	     || !EQ (XCAR (XCAR (list)), key)))
    list = XCDR (list);

  return CAR_SAFE (list);
}

DEFUN ("assoc", Fassoc, Sassoc, 2, 2, 0,
       doc: /* Return non-nil if KEY is `equal' to the car of an element of LIST.
The value is actually the first element of LIST whose car equals KEY.  */)
     (key, list)
     Lisp_Object key, list;
{
  Lisp_Object car;

  while (1)
    {
      if (!CONSP (list)
	  || (CONSP (XCAR (list))
	      && (car = XCAR (XCAR (list)),
		  EQ (car, key) || !NILP (Fequal (car, key)))))
	break;

      list = XCDR (list);
      if (!CONSP (list)
	  || (CONSP (XCAR (list))
	      && (car = XCAR (XCAR (list)),
		  EQ (car, key) || !NILP (Fequal (car, key)))))
	break;

      list = XCDR (list);
      if (!CONSP (list)
	  || (CONSP (XCAR (list))
	      && (car = XCAR (XCAR (list)),
		  EQ (car, key) || !NILP (Fequal (car, key)))))
	break;

      list = XCDR (list);
      QUIT;
    }

  return CAR (list);
}

/* Like Fassoc but never report an error and do not allow quits.
   Use only on lists known never to be circular.  */

Lisp_Object
assoc_no_quit (key, list)
     Lisp_Object key, list;
{
  while (CONSP (list)
	 && (!CONSP (XCAR (list))
	     || (!EQ (XCAR (XCAR (list)), key)
		 && NILP (Fequal (XCAR (XCAR (list)), key)))))
    list = XCDR (list);

  return CONSP (list) ? XCAR (list) : Qnil;
}

DEFUN ("rassq", Frassq, Srassq, 2, 2, 0,
       doc: /* Return non-nil if KEY is `eq' to the cdr of an element of LIST.
The value is actually the first element of LIST whose cdr is KEY.  */)
     (key, list)
     register Lisp_Object key;
     Lisp_Object list;
{
  while (1)
    {
      if (!CONSP (list)
	  || (CONSP (XCAR (list))
	      && EQ (XCDR (XCAR (list)), key)))
	break;

      list = XCDR (list);
      if (!CONSP (list)
	  || (CONSP (XCAR (list))
	      && EQ (XCDR (XCAR (list)), key)))
	break;

      list = XCDR (list);
      if (!CONSP (list)
	  || (CONSP (XCAR (list))
	      && EQ (XCDR (XCAR (list)), key)))
	break;

      list = XCDR (list);
      QUIT;
    }

  return CAR (list);
}

DEFUN ("rassoc", Frassoc, Srassoc, 2, 2, 0,
       doc: /* Return non-nil if KEY is `equal' to the cdr of an element of LIST.
The value is actually the first element of LIST whose cdr equals KEY.  */)
     (key, list)
     Lisp_Object key, list;
{
  Lisp_Object cdr;

  while (1)
    {
      if (!CONSP (list)
	  || (CONSP (XCAR (list))
	      && (cdr = XCDR (XCAR (list)),
		  EQ (cdr, key) || !NILP (Fequal (cdr, key)))))
	break;

      list = XCDR (list);
      if (!CONSP (list)
	  || (CONSP (XCAR (list))
	      && (cdr = XCDR (XCAR (list)),
		  EQ (cdr, key) || !NILP (Fequal (cdr, key)))))
	break;

      list = XCDR (list);
      if (!CONSP (list)
	  || (CONSP (XCAR (list))
	      && (cdr = XCDR (XCAR (list)),
		  EQ (cdr, key) || !NILP (Fequal (cdr, key)))))
	break;

      list = XCDR (list);
      QUIT;
    }

  return CAR (list);
}

DEFUN ("delq", Fdelq, Sdelq, 2, 2, 0,
       doc: /* Delete by side effect any occurrences of ELT as a member of LIST.
The modified LIST is returned.  Comparison is done with `eq'.
If the first member of LIST is ELT, there is no way to remove it by side effect;
therefore, write `(setq foo (delq element foo))'
to be sure of changing the value of `foo'.  */)
     (elt, list)
     register Lisp_Object elt;
     Lisp_Object list;
{
  register Lisp_Object tail, prev;
  register Lisp_Object tem;

  tail = list;
  prev = Qnil;
  while (!NILP (tail))
    {
      CHECK_LIST_CONS (tail, list);
      tem = XCAR (tail);
      if (EQ (elt, tem))
	{
	  if (NILP (prev))
	    list = XCDR (tail);
	  else
	    Fsetcdr (prev, XCDR (tail));
	}
      else
	prev = tail;
      tail = XCDR (tail);
      QUIT;
    }
  return list;
}

DEFUN ("delete", Fdelete, Sdelete, 2, 2, 0,
       doc: /* Delete by side effect any occurrences of ELT as a member of SEQ.
SEQ must be a list, a vector, or a string.
The modified SEQ is returned.  Comparison is done with `equal'.
If SEQ is not a list, or the first member of SEQ is ELT, deleting it
is not a side effect; it is simply using a different sequence.
Therefore, write `(setq foo (delete element foo))'
to be sure of changing the value of `foo'.  */)
     (elt, seq)
     Lisp_Object elt, seq;
{
  if (VECTORP (seq))
    {
      EMACS_INT i, n;

      for (i = n = 0; i < ASIZE (seq); ++i)
	if (NILP (Fequal (AREF (seq, i), elt)))
	  ++n;

      if (n != ASIZE (seq))
	{
	  struct Lisp_Vector *p = allocate_vector (n);

	  for (i = n = 0; i < ASIZE (seq); ++i)
	    if (NILP (Fequal (AREF (seq, i), elt)))
	      p->contents[n++] = AREF (seq, i);

	  XSETVECTOR (seq, p);
	}
    }
  else if (STRINGP (seq))
    {
      EMACS_INT i, ibyte, nchars, nbytes, cbytes;
      int c;

      for (i = nchars = nbytes = ibyte = 0;
	   i < SCHARS (seq);
	   ++i, ibyte += cbytes)
	{
	  if (STRING_MULTIBYTE (seq))
	    {
	      c = STRING_CHAR (SDATA (seq) + ibyte);
	      cbytes = CHAR_BYTES (c);
	    }
	  else
	    {
	      c = SREF (seq, i);
	      cbytes = 1;
	    }

	  if (!INTEGERP (elt) || c != XINT (elt))
	    {
	      ++nchars;
	      nbytes += cbytes;
	    }
	}

      if (nchars != SCHARS (seq))
	{
	  Lisp_Object tem;

	  tem = make_uninit_multibyte_string (nchars, nbytes);
	  if (!STRING_MULTIBYTE (seq))
	    STRING_SET_UNIBYTE (tem);

	  for (i = nchars = nbytes = ibyte = 0;
	       i < SCHARS (seq);
	       ++i, ibyte += cbytes)
	    {
	      if (STRING_MULTIBYTE (seq))
		{
		  c = STRING_CHAR (SDATA (seq) + ibyte);
		  cbytes = CHAR_BYTES (c);
		}
	      else
		{
		  c = SREF (seq, i);
		  cbytes = 1;
		}

	      if (!INTEGERP (elt) || c != XINT (elt))
		{
		  unsigned char *from = SDATA (seq) + ibyte;
		  unsigned char *to   = SDATA (tem) + nbytes;
		  EMACS_INT n;

		  ++nchars;
		  nbytes += cbytes;

		  for (n = cbytes; n--; )
		    *to++ = *from++;
		}
	    }

	  seq = tem;
	}
    }
  else
    {
      Lisp_Object tail, prev;

      for (tail = seq, prev = Qnil; CONSP (tail); tail = XCDR (tail))
	{
	  CHECK_LIST_CONS (tail, seq);

	  if (!NILP (Fequal (elt, XCAR (tail))))
	    {
	      if (NILP (prev))
		seq = XCDR (tail);
	      else
		Fsetcdr (prev, XCDR (tail));
	    }
	  else
	    prev = tail;
	  QUIT;
	}
    }

  return seq;
}

DEFUN ("nreverse", Fnreverse, Snreverse, 1, 1, 0,
       doc: /* Reverse LIST by modifying cdr pointers.
Return the reversed list.  */)
     (list)
     Lisp_Object list;
{
  register Lisp_Object prev, tail, next;

  if (NILP (list)) return list;
  prev = Qnil;
  tail = list;
  while (!NILP (tail))
    {
      QUIT;
      CHECK_LIST_CONS (tail, list);
      next = XCDR (tail);
      Fsetcdr (tail, prev);
      prev = tail;
      tail = next;
    }
  return prev;
}

DEFUN ("reverse", Freverse, Sreverse, 1, 1, 0,
       doc: /* Reverse LIST, copying.  Return the reversed list.
See also the function `nreverse', which is used more often.  */)
     (list)
     Lisp_Object list;
{
  Lisp_Object new;

  for (new = Qnil; CONSP (list); list = XCDR (list))
    {
      QUIT;
      new = Fcons (XCAR (list), new);
    }
  CHECK_LIST_END (list, list);
  return new;
}

Lisp_Object merge ();

DEFUN ("sort", Fsort, Ssort, 2, 2, 0,
       doc: /* Sort LIST, stably, comparing elements using PREDICATE.
Returns the sorted list.  LIST is modified by side effects.
PREDICATE is called with two elements of LIST, and should return non-nil
if the first element should sort before the second.  */)
     (list, predicate)
     Lisp_Object list, predicate;
{
  Lisp_Object front, back;
  register Lisp_Object len, tem;
  struct gcpro gcpro1, gcpro2;
  register int length;

  front = list;
  len = Flength (list);
  length = XINT (len);
  if (length < 2)
    return list;

  XSETINT (len, (length / 2) - 1);
  tem = Fnthcdr (len, list);
  back = Fcdr (tem);
  Fsetcdr (tem, Qnil);

  GCPRO2 (front, back);
  front = Fsort (front, predicate);
  back = Fsort (back, predicate);
  UNGCPRO;
  return merge (front, back, predicate);
}

Lisp_Object
merge (org_l1, org_l2, pred)
     Lisp_Object org_l1, org_l2;
     Lisp_Object pred;
{
  Lisp_Object value;
  register Lisp_Object tail;
  Lisp_Object tem;
  register Lisp_Object l1, l2;
  struct gcpro gcpro1, gcpro2, gcpro3, gcpro4;

  l1 = org_l1;
  l2 = org_l2;
  tail = Qnil;
  value = Qnil;

  /* It is sufficient to protect org_l1 and org_l2.
     When l1 and l2 are updated, we copy the new values
     back into the org_ vars.  */
  GCPRO4 (org_l1, org_l2, pred, value);

  while (1)
    {
      if (NILP (l1))
	{
	  UNGCPRO;
	  if (NILP (tail))
	    return l2;
	  Fsetcdr (tail, l2);
	  return value;
	}
      if (NILP (l2))
	{
	  UNGCPRO;
	  if (NILP (tail))
	    return l1;
	  Fsetcdr (tail, l1);
	  return value;
	}
      tem = call2 (pred, Fcar (l2), Fcar (l1));
      if (NILP (tem))
	{
	  tem = l1;
	  l1 = Fcdr (l1);
	  org_l1 = l1;
	}
      else
	{
	  tem = l2;
	  l2 = Fcdr (l2);
	  org_l2 = l2;
	}
      if (NILP (tail))
	value = tem;
      else
	Fsetcdr (tail, tem);
      tail = tem;
    }
}


/* This does not check for quits.  That is safe since it must terminate.  */

DEFUN ("plist-get", Fplist_get, Splist_get, 2, 2, 0,
       doc: /* Extract a value from a property list.
PLIST is a property list, which is a list of the form
\(PROP1 VALUE1 PROP2 VALUE2...).  This function returns the value
corresponding to the given PROP, or nil if PROP is not one of the
properties on the list.  This function never signals an error.  */)
     (plist, prop)
     Lisp_Object plist;
     Lisp_Object prop;
{
  Lisp_Object tail, halftail;

  /* halftail is used to detect circular lists.  */
  tail = halftail = plist;
  while (CONSP (tail) && CONSP (XCDR (tail)))
    {
      if (EQ (prop, XCAR (tail)))
	return XCAR (XCDR (tail));

      tail = XCDR (XCDR (tail));
      halftail = XCDR (halftail);
      if (EQ (tail, halftail))
	break;

#if 0 /* Unsafe version.  */
      /* This function can be called asynchronously
	 (setup_coding_system).  Don't QUIT in that case.  */
      if (!interrupt_input_blocked)
	QUIT;
#endif
    }

  return Qnil;
}

DEFUN ("get", Fget, Sget, 2, 2, 0,
       doc: /* Return the value of SYMBOL's PROPNAME property.
This is the last value stored with `(put SYMBOL PROPNAME VALUE)'.  */)
     (symbol, propname)
     Lisp_Object symbol, propname;
{
  CHECK_SYMBOL (symbol);
  return Fplist_get (XSYMBOL (symbol)->plist, propname);
}

DEFUN ("plist-put", Fplist_put, Splist_put, 3, 3, 0,
       doc: /* Change value in PLIST of PROP to VAL.
PLIST is a property list, which is a list of the form
\(PROP1 VALUE1 PROP2 VALUE2 ...).  PROP is a symbol and VAL is any object.
If PROP is already a property on the list, its value is set to VAL,
otherwise the new PROP VAL pair is added.  The new plist is returned;
use `(setq x (plist-put x prop val))' to be sure to use the new value.
The PLIST is modified by side effects.  */)
     (plist, prop, val)
     Lisp_Object plist;
     register Lisp_Object prop;
     Lisp_Object val;
{
  register Lisp_Object tail, prev;
  Lisp_Object newcell;
  prev = Qnil;
  for (tail = plist; CONSP (tail) && CONSP (XCDR (tail));
       tail = XCDR (XCDR (tail)))
    {
      if (EQ (prop, XCAR (tail)))
	{
	  Fsetcar (XCDR (tail), val);
	  return plist;
	}

      prev = tail;
      QUIT;
    }
  newcell = Fcons (prop, Fcons (val, NILP (prev) ? plist : XCDR (XCDR (prev))));
  if (NILP (prev))
    return newcell;
  else
    Fsetcdr (XCDR (prev), newcell);
  return plist;
}

DEFUN ("put", Fput, Sput, 3, 3, 0,
       doc: /* Store SYMBOL's PROPNAME property with value VALUE.
It can be retrieved with `(get SYMBOL PROPNAME)'.  */)
     (symbol, propname, value)
     Lisp_Object symbol, propname, value;
{
  CHECK_SYMBOL (symbol);
  XSYMBOL (symbol)->plist
    = Fplist_put (XSYMBOL (symbol)->plist, propname, value);
  return value;
}

DEFUN ("lax-plist-get", Flax_plist_get, Slax_plist_get, 2, 2, 0,
       doc: /* Extract a value from a property list, comparing with `equal'.
PLIST is a property list, which is a list of the form
\(PROP1 VALUE1 PROP2 VALUE2...).  This function returns the value
corresponding to the given PROP, or nil if PROP is not
one of the properties on the list.  */)
     (plist, prop)
     Lisp_Object plist;
     Lisp_Object prop;
{
  Lisp_Object tail;

  for (tail = plist;
       CONSP (tail) && CONSP (XCDR (tail));
       tail = XCDR (XCDR (tail)))
    {
      if (! NILP (Fequal (prop, XCAR (tail))))
	return XCAR (XCDR (tail));

      QUIT;
    }

  CHECK_LIST_END (tail, prop);

  return Qnil;
}

DEFUN ("lax-plist-put", Flax_plist_put, Slax_plist_put, 3, 3, 0,
       doc: /* Change value in PLIST of PROP to VAL, comparing with `equal'.
PLIST is a property list, which is a list of the form
\(PROP1 VALUE1 PROP2 VALUE2 ...).  PROP and VAL are any objects.
If PROP is already a property on the list, its value is set to VAL,
otherwise the new PROP VAL pair is added.  The new plist is returned;
use `(setq x (lax-plist-put x prop val))' to be sure to use the new value.
The PLIST is modified by side effects.  */)
     (plist, prop, val)
     Lisp_Object plist;
     register Lisp_Object prop;
     Lisp_Object val;
{
  register Lisp_Object tail, prev;
  Lisp_Object newcell;
  prev = Qnil;
  for (tail = plist; CONSP (tail) && CONSP (XCDR (tail));
       tail = XCDR (XCDR (tail)))
    {
      if (! NILP (Fequal (prop, XCAR (tail))))
	{
	  Fsetcar (XCDR (tail), val);
	  return plist;
	}

      prev = tail;
      QUIT;
    }
  newcell = Fcons (prop, Fcons (val, Qnil));
  if (NILP (prev))
    return newcell;
  else
    Fsetcdr (XCDR (prev), newcell);
  return plist;
}

DEFUN ("eql", Feql, Seql, 2, 2, 0,
       doc: /* Return t if the two args are the same Lisp object.
Floating-point numbers of equal value are `eql', but they may not be `eq'.  */)
     (obj1, obj2)
     Lisp_Object obj1, obj2;
{
  if (FLOATP (obj1))
    return internal_equal (obj1, obj2, 0, 0) ? Qt : Qnil;
  else
    return EQ (obj1, obj2) ? Qt : Qnil;
}

DEFUN ("equal", Fequal, Sequal, 2, 2, 0,
       doc: /* Return t if two Lisp objects have similar structure and contents.
They must have the same data type.
Conses are compared by comparing the cars and the cdrs.
Vectors and strings are compared element by element.
Numbers are compared by value, but integers cannot equal floats.
 (Use `=' if you want integers and floats to be able to be equal.)
Symbols must match exactly.  */)
     (o1, o2)
     register Lisp_Object o1, o2;
{
  return internal_equal (o1, o2, 0, 0) ? Qt : Qnil;
}

DEFUN ("equal-including-properties", Fequal_including_properties, Sequal_including_properties, 2, 2, 0,
       doc: /* Return t if two Lisp objects have similar structure and contents.
This is like `equal' except that it compares the text properties
of strings.  (`equal' ignores text properties.)  */)
     (o1, o2)
     register Lisp_Object o1, o2;
{
  return internal_equal (o1, o2, 0, 1) ? Qt : Qnil;
}

/* DEPTH is current depth of recursion.  Signal an error if it
   gets too deep.
   PROPS, if non-nil, means compare string text properties too.  */

static int
internal_equal (o1, o2, depth, props)
     register Lisp_Object o1, o2;
     int depth, props;
{
  if (depth > 200)
    error ("Stack overflow in equal");

 tail_recurse:
  QUIT;
  if (EQ (o1, o2))
    return 1;
  if (XTYPE (o1) != XTYPE (o2))
    return 0;

  switch (XTYPE (o1))
    {
    case Lisp_Float:
      {
	double d1, d2;

	d1 = extract_float (o1);
	d2 = extract_float (o2);
	/* If d is a NaN, then d != d. Two NaNs should be `equal' even
	   though they are not =. */
	return d1 == d2 || (d1 != d1 && d2 != d2);
      }

    case Lisp_Cons:
      if (!internal_equal (XCAR (o1), XCAR (o2), depth + 1, props))
	return 0;
      o1 = XCDR (o1);
      o2 = XCDR (o2);
      goto tail_recurse;

    case Lisp_Misc:
      if (XMISCTYPE (o1) != XMISCTYPE (o2))
	return 0;
      if (OVERLAYP (o1))
	{
	  if (!internal_equal (OVERLAY_START (o1), OVERLAY_START (o2),
			       depth + 1, props)
	      || !internal_equal (OVERLAY_END (o1), OVERLAY_END (o2),
				  depth + 1, props))
	    return 0;
	  o1 = XOVERLAY (o1)->plist;
	  o2 = XOVERLAY (o2)->plist;
	  goto tail_recurse;
	}
      if (MARKERP (o1))
	{
	  return (XMARKER (o1)->buffer == XMARKER (o2)->buffer
		  && (XMARKER (o1)->buffer == 0
		      || XMARKER (o1)->bytepos == XMARKER (o2)->bytepos));
	}
#ifdef HAVE_MACGUI
      /* Font-objects, which are subject to equality testing, may
	 contain save-values in the mac font backends.  */
      if (SAVE_VALUEP (o1))
	{
	  return (XSAVE_VALUE (o1)->dogc == XSAVE_VALUE (o2)->dogc
		  && XSAVE_VALUE (o1)->pointer == XSAVE_VALUE (o2)->pointer
		  && XSAVE_VALUE (o1)->integer == XSAVE_VALUE (o2)->integer);
	}
#endif
      break;

    case Lisp_Vectorlike:
      {
	register int i;
	EMACS_INT size = ASIZE (o1);
	/* Pseudovectors have the type encoded in the size field, so this test
	   actually checks that the objects have the same type as well as the
	   same size.  */
	if (ASIZE (o2) != size)
	  return 0;
	/* Boolvectors are compared much like strings.  */
	if (BOOL_VECTOR_P (o1))
	  {
	    int size_in_chars
	      = ((XBOOL_VECTOR (o1)->size + BOOL_VECTOR_BITS_PER_CHAR - 1)
		 / BOOL_VECTOR_BITS_PER_CHAR);

	    if (XBOOL_VECTOR (o1)->size != XBOOL_VECTOR (o2)->size)
	      return 0;
	    if (bcmp (XBOOL_VECTOR (o1)->data, XBOOL_VECTOR (o2)->data,
		      size_in_chars))
	      return 0;
	    return 1;
	  }
	if (WINDOW_CONFIGURATIONP (o1))
	  return compare_window_configurations (o1, o2, 0);

	/* Aside from them, only true vectors, char-tables, compiled
	   functions, and fonts (font-spec, font-entity, font-ojbect)
	   are sensible to compare, so eliminate the others now.  */
	if (size & PSEUDOVECTOR_FLAG)
	  {
	    if (!(size & (PVEC_COMPILED
			  | PVEC_CHAR_TABLE | PVEC_SUB_CHAR_TABLE | PVEC_FONT)))
	      return 0;
	    size &= PSEUDOVECTOR_SIZE_MASK;
	  }
	for (i = 0; i < size; i++)
	  {
	    Lisp_Object v1, v2;
	    v1 = AREF (o1, i);
	    v2 = AREF (o2, i);
	    if (!internal_equal (v1, v2, depth + 1, props))
	      return 0;
	  }
	return 1;
      }
      break;

    case Lisp_String:
      if (SCHARS (o1) != SCHARS (o2))
	return 0;
      if (SBYTES (o1) != SBYTES (o2))
	return 0;
      if (bcmp (SDATA (o1), SDATA (o2),
		SBYTES (o1)))
	return 0;
      if (props && !compare_string_intervals (o1, o2))
	return 0;
      return 1;

    default:
      break;
    }

  return 0;
}

extern Lisp_Object Fmake_char_internal ();

DEFUN ("fillarray", Ffillarray, Sfillarray, 2, 2, 0,
       doc: /* Store each element of ARRAY with ITEM.
ARRAY is a vector, string, char-table, or bool-vector.  */)
     (array, item)
     Lisp_Object array, item;
{
  register int size, index, charval;
  if (VECTORP (array))
    {
      register Lisp_Object *p = XVECTOR (array)->contents;
      size = ASIZE (array);
      for (index = 0; index < size; index++)
	p[index] = item;
    }
  else if (CHAR_TABLE_P (array))
    {
      int i;

      for (i = 0; i < (1 << CHARTAB_SIZE_BITS_0); i++)
	XCHAR_TABLE (array)->contents[i] = item;
      XCHAR_TABLE (array)->defalt = item;
    }
  else if (STRINGP (array))
    {
      register unsigned char *p = SDATA (array);
      CHECK_NUMBER (item);
      charval = XINT (item);
      size = SCHARS (array);
      if (STRING_MULTIBYTE (array))
	{
	  unsigned char str[MAX_MULTIBYTE_LENGTH];
	  int len = CHAR_STRING (charval, str);
	  int size_byte = SBYTES (array);
	  unsigned char *p1 = p, *endp = p + size_byte;
	  int i;

	  if (size != size_byte)
	    while (p1 < endp)
	      {
		int this_len = MULTIBYTE_FORM_LENGTH (p1, endp - p1);
		if (len != this_len)
		  error ("Attempt to change byte length of a string");
		p1 += this_len;
	      }
	  for (i = 0; i < size_byte; i++)
	    *p++ = str[i % len];
	}
      else
	for (index = 0; index < size; index++)
	  p[index] = charval;
    }
  else if (BOOL_VECTOR_P (array))
    {
      register unsigned char *p = XBOOL_VECTOR (array)->data;
      int size_in_chars
	= ((XBOOL_VECTOR (array)->size + BOOL_VECTOR_BITS_PER_CHAR - 1)
	   / BOOL_VECTOR_BITS_PER_CHAR);

      charval = (! NILP (item) ? -1 : 0);
      for (index = 0; index < size_in_chars - 1; index++)
	p[index] = charval;
      if (index < size_in_chars)
	{
	  /* Mask out bits beyond the vector size.  */
	  if (XBOOL_VECTOR (array)->size % BOOL_VECTOR_BITS_PER_CHAR)
	    charval &= (1 << (XBOOL_VECTOR (array)->size % BOOL_VECTOR_BITS_PER_CHAR)) - 1;
	  p[index] = charval;
	}
    }
  else
    wrong_type_argument (Qarrayp, array);
  return array;
}

DEFUN ("clear-string", Fclear_string, Sclear_string,
       1, 1, 0,
       doc: /* Clear the contents of STRING.
This makes STRING unibyte and may change its length.  */)
     (string)
     Lisp_Object string;
{
  int len;
  CHECK_STRING (string);
  len = SBYTES (string);
  bzero (SDATA (string), len);
  STRING_SET_CHARS (string, len);
  STRING_SET_UNIBYTE (string);
  return Qnil;
}

/* ARGSUSED */
Lisp_Object
nconc2 (s1, s2)
     Lisp_Object s1, s2;
{
#ifdef NO_ARG_ARRAY
  Lisp_Object args[2];
  args[0] = s1;
  args[1] = s2;
  return Fnconc (2, args);
#else
  return Fnconc (2, &s1);
#endif /* NO_ARG_ARRAY */
}

DEFUN ("nconc", Fnconc, Snconc, 0, MANY, 0,
       doc: /* Concatenate any number of lists by altering them.
Only the last argument is not altered, and need not be a list.
usage: (nconc &rest LISTS)  */)
     (nargs, args)
     int nargs;
     Lisp_Object *args;
{
  register int argnum;
  register Lisp_Object tail, tem, val;

  val = tail = Qnil;

  for (argnum = 0; argnum < nargs; argnum++)
    {
      tem = args[argnum];
      if (NILP (tem)) continue;

      if (NILP (val))
	val = tem;

      if (argnum + 1 == nargs) break;

      CHECK_LIST_CONS (tem, tem);

      while (CONSP (tem))
	{
	  tail = tem;
	  tem = XCDR (tail);
	  QUIT;
	}

      tem = args[argnum + 1];
      Fsetcdr (tail, tem);
      if (NILP (tem))
	args[argnum + 1] = tail;
    }

  return val;
}

/* This is the guts of all mapping functions.
 Apply FN to each element of SEQ, one by one,
 storing the results into elements of VALS, a C vector of Lisp_Objects.
 LENI is the length of VALS, which should also be the length of SEQ.  */

static void
mapcar1 (leni, vals, fn, seq)
     int leni;
     Lisp_Object *vals;
     Lisp_Object fn, seq;
{
  register Lisp_Object tail;
  Lisp_Object dummy;
  register int i;
  struct gcpro gcpro1, gcpro2, gcpro3;

  if (vals)
    {
      /* Don't let vals contain any garbage when GC happens.  */
      for (i = 0; i < leni; i++)
	vals[i] = Qnil;

      GCPRO3 (dummy, fn, seq);
      gcpro1.var = vals;
      gcpro1.nvars = leni;
    }
  else
    GCPRO2 (fn, seq);
  /* We need not explicitly protect `tail' because it is used only on lists, and
    1) lists are not relocated and 2) the list is marked via `seq' so will not
    be freed */

  if (VECTORP (seq))
    {
      for (i = 0; i < leni; i++)
	{
	  dummy = call1 (fn, AREF (seq, i));
	  if (vals)
	    vals[i] = dummy;
	}
    }
  else if (BOOL_VECTOR_P (seq))
    {
      for (i = 0; i < leni; i++)
	{
	  int byte;
	  byte = XBOOL_VECTOR (seq)->data[i / BOOL_VECTOR_BITS_PER_CHAR];
	  dummy = (byte & (1 << (i % BOOL_VECTOR_BITS_PER_CHAR))) ? Qt : Qnil;
	  dummy = call1 (fn, dummy);
	  if (vals)
	    vals[i] = dummy;
	}
    }
  else if (STRINGP (seq))
    {
      int i_byte;

      for (i = 0, i_byte = 0; i < leni;)
	{
	  int c;
	  int i_before = i;

	  FETCH_STRING_CHAR_ADVANCE (c, seq, i, i_byte);
	  XSETFASTINT (dummy, c);
	  dummy = call1 (fn, dummy);
	  if (vals)
	    vals[i_before] = dummy;
	}
    }
  else   /* Must be a list, since Flength did not get an error */
    {
      tail = seq;
      for (i = 0; i < leni && CONSP (tail); i++)
	{
	  dummy = call1 (fn, XCAR (tail));
	  if (vals)
	    vals[i] = dummy;
	  tail = XCDR (tail);
	}
    }

  UNGCPRO;
}

DEFUN ("mapconcat", Fmapconcat, Smapconcat, 3, 3, 0,
       doc: /* Apply FUNCTION to each element of SEQUENCE, and concat the results as strings.
In between each pair of results, stick in SEPARATOR.  Thus, " " as
SEPARATOR results in spaces between the values returned by FUNCTION.
SEQUENCE may be a list, a vector, a bool-vector, or a string.  */)
     (function, sequence, separator)
     Lisp_Object function, sequence, separator;
{
  Lisp_Object len;
  register int leni;
  int nargs;
  register Lisp_Object *args;
  register int i;
  struct gcpro gcpro1;
  Lisp_Object ret;
  USE_SAFE_ALLOCA;

  len = Flength (sequence);
  if (CHAR_TABLE_P (sequence))
    wrong_type_argument (Qlistp, sequence);
  leni = XINT (len);
  nargs = leni + leni - 1;
  if (nargs < 0) return empty_unibyte_string;

  SAFE_ALLOCA_LISP (args, nargs);

  GCPRO1 (separator);
  mapcar1 (leni, args, function, sequence);
  UNGCPRO;

  for (i = leni - 1; i > 0; i--)
    args[i + i] = args[i];

  for (i = 1; i < nargs; i += 2)
    args[i] = separator;

  ret = Fconcat (nargs, args);
  SAFE_FREE ();

  return ret;
}

DEFUN ("mapcar", Fmapcar, Smapcar, 2, 2, 0,
       doc: /* Apply FUNCTION to each element of SEQUENCE, and make a list of the results.
The result is a list just as long as SEQUENCE.
SEQUENCE may be a list, a vector, a bool-vector, or a string.  */)
     (function, sequence)
     Lisp_Object function, sequence;
{
  register Lisp_Object len;
  register int leni;
  register Lisp_Object *args;
  Lisp_Object ret;
  USE_SAFE_ALLOCA;

  len = Flength (sequence);
  if (CHAR_TABLE_P (sequence))
    wrong_type_argument (Qlistp, sequence);
  leni = XFASTINT (len);

  SAFE_ALLOCA_LISP (args, leni);

  mapcar1 (leni, args, function, sequence);

  ret = Flist (leni, args);
  SAFE_FREE ();

  return ret;
}

DEFUN ("mapc", Fmapc, Smapc, 2, 2, 0,
       doc: /* Apply FUNCTION to each element of SEQUENCE for side effects only.
Unlike `mapcar', don't accumulate the results.  Return SEQUENCE.
SEQUENCE may be a list, a vector, a bool-vector, or a string.  */)
     (function, sequence)
     Lisp_Object function, sequence;
{
  register int leni;

  leni = XFASTINT (Flength (sequence));
  if (CHAR_TABLE_P (sequence))
    wrong_type_argument (Qlistp, sequence);
  mapcar1 (leni, 0, function, sequence);

  return sequence;
}

/* Anything that calls this function must protect from GC!  */

DEFUN ("y-or-n-p", Fy_or_n_p, Sy_or_n_p, 1, 1, 0,
       doc: /* Ask user a "y or n" question.  Return t if answer is "y".
Takes one argument, which is the string to display to ask the question.
It should end in a space; `y-or-n-p' adds `(y or n) ' to it.
No confirmation of the answer is requested; a single character is enough.
Also accepts Space to mean yes, or Delete to mean no.  \(Actually, it uses
the bindings in `query-replace-map'; see the documentation of that variable
for more information.  In this case, the useful bindings are `act', `skip',
`recenter', and `quit'.\)

Under a windowing system a dialog box will be used if `last-nonmenu-event'
is nil and `use-dialog-box' is non-nil.  */)
     (prompt)
     Lisp_Object prompt;
{
  register Lisp_Object obj, key, def, map;
  register int answer;
  Lisp_Object xprompt;
  Lisp_Object args[2];
  struct gcpro gcpro1, gcpro2;
  int count = SPECPDL_INDEX ();

  specbind (Qcursor_in_echo_area, Qt);

  map = Fsymbol_value (intern ("query-replace-map"));

  CHECK_STRING (prompt);
  xprompt = prompt;
  GCPRO2 (prompt, xprompt);

#ifdef HAVE_WINDOW_SYSTEM
  if (display_hourglass_p)
    cancel_hourglass ();
#endif

  while (1)
    {

#ifdef HAVE_MENUS
      if (FRAME_WINDOW_P (SELECTED_FRAME ())
          && (NILP (last_nonmenu_event) || CONSP (last_nonmenu_event))
	  && use_dialog_box
	  && have_menus_p ())
	{
	  Lisp_Object pane, menu;
	  redisplay_preserve_echo_area (3);
	  pane = Fcons (Fcons (build_string ("Yes"), Qt),
			Fcons (Fcons (build_string ("No"), Qnil),
			       Qnil));
	  menu = Fcons (prompt, pane);
	  obj = Fx_popup_dialog (Qt, menu, Qnil);
	  answer = !NILP (obj);
	  break;
	}
#endif /* HAVE_MENUS */
      cursor_in_echo_area = 1;
      choose_minibuf_frame ();

      {
	Lisp_Object pargs[3];

	/* Colorize prompt according to `minibuffer-prompt' face.  */
	pargs[0] = build_string ("%s(y or n) ");
	pargs[1] = intern ("face");
	pargs[2] = intern ("minibuffer-prompt");
	args[0] = Fpropertize (3, pargs);
	args[1] = xprompt;
	Fmessage (2, args);
      }

      if (minibuffer_auto_raise)
	{
	  Lisp_Object mini_frame;

	  mini_frame = WINDOW_FRAME (XWINDOW (minibuf_window));

	  Fraise_frame (mini_frame);
	}

      temporarily_switch_to_single_kboard (SELECTED_FRAME ());
      obj = read_filtered_event (1, 0, 0, 0, Qnil);
      cursor_in_echo_area = 0;
      /* If we need to quit, quit with cursor_in_echo_area = 0.  */
      QUIT;

      key = Fmake_vector (make_number (1), obj);
      def = Flookup_key (map, key, Qt);

      if (EQ (def, intern ("skip")))
	{
	  answer = 0;
	  break;
	}
      else if (EQ (def, intern ("act")))
	{
	  answer = 1;
	  break;
	}
      else if (EQ (def, intern ("recenter")))
	{
	  Frecenter (Qnil);
	  xprompt = prompt;
	  continue;
	}
      else if (EQ (def, intern ("quit")))
	Vquit_flag = Qt;
      /* We want to exit this command for exit-prefix,
	 and this is the only way to do it.  */
      else if (EQ (def, intern ("exit-prefix")))
	Vquit_flag = Qt;

      QUIT;

      /* If we don't clear this, then the next call to read_char will
	 return quit_char again, and we'll enter an infinite loop.  */
      Vquit_flag = Qnil;

      Fding (Qnil);
      Fdiscard_input ();
      if (EQ (xprompt, prompt))
	{
	  args[0] = build_string ("Please answer y or n.  ");
	  args[1] = prompt;
	  xprompt = Fconcat (2, args);
	}
    }
  UNGCPRO;

  if (! noninteractive)
    {
      cursor_in_echo_area = -1;
      message_with_string (answer ? "%s(y or n) y" : "%s(y or n) n",
			   xprompt, 0);
    }

  unbind_to (count, Qnil);
  return answer ? Qt : Qnil;
}

/* This is how C code calls `yes-or-no-p' and allows the user
   to redefined it.

   Anything that calls this function must protect from GC!  */

Lisp_Object
do_yes_or_no_p (prompt)
     Lisp_Object prompt;
{
  return call1 (intern ("yes-or-no-p"), prompt);
}

/* Anything that calls this function must protect from GC!  */

DEFUN ("yes-or-no-p", Fyes_or_no_p, Syes_or_no_p, 1, 1, 0,
       doc: /* Ask user a yes-or-no question.  Return t if answer is yes.
Takes one argument, which is the string to display to ask the question.
It should end in a space; `yes-or-no-p' adds `(yes or no) ' to it.
The user must confirm the answer with RET,
and can edit it until it has been confirmed.

Under a windowing system a dialog box will be used if `last-nonmenu-event'
is nil, and `use-dialog-box' is non-nil.  */)
     (prompt)
     Lisp_Object prompt;
{
  register Lisp_Object ans;
  Lisp_Object args[2];
  struct gcpro gcpro1;

  CHECK_STRING (prompt);

#ifdef HAVE_MENUS
  if (FRAME_WINDOW_P (SELECTED_FRAME ())
      && (NILP (last_nonmenu_event) || CONSP (last_nonmenu_event))
      && use_dialog_box
      && have_menus_p ())
    {
      Lisp_Object pane, menu, obj;
      redisplay_preserve_echo_area (4);
      pane = Fcons (Fcons (build_string ("Yes"), Qt),
		    Fcons (Fcons (build_string ("No"), Qnil),
			   Qnil));
      GCPRO1 (pane);
      menu = Fcons (prompt, pane);
      obj = Fx_popup_dialog (Qt, menu, Qnil);
      UNGCPRO;
      return obj;
    }
#endif /* HAVE_MENUS */

  args[0] = prompt;
  args[1] = build_string ("(yes or no) ");
  prompt = Fconcat (2, args);

  GCPRO1 (prompt);

  while (1)
    {
      ans = Fdowncase (Fread_from_minibuffer (prompt, Qnil, Qnil, Qnil,
					      Qyes_or_no_p_history, Qnil,
					      Qnil));
      if (SCHARS (ans) == 3 && !strcmp (SDATA (ans), "yes"))
	{
	  UNGCPRO;
	  return Qt;
	}
      if (SCHARS (ans) == 2 && !strcmp (SDATA (ans), "no"))
	{
	  UNGCPRO;
	  return Qnil;
	}

      Fding (Qnil);
      Fdiscard_input ();
      message ("Please answer yes or no.");
      Fsleep_for (make_number (2), Qnil);
    }
}

DEFUN ("load-average", Fload_average, Sload_average, 0, 1, 0,
       doc: /* Return list of 1 minute, 5 minute and 15 minute load averages.

Each of the three load averages is multiplied by 100, then converted
to integer.

When USE-FLOATS is non-nil, floats will be used instead of integers.
These floats are not multiplied by 100.

If the 5-minute or 15-minute load averages are not available, return a
shortened list, containing only those averages which are available.

An error is thrown if the load average can't be obtained.  In some
cases making it work would require Emacs being installed setuid or
setgid so that it can read kernel information, and that usually isn't
advisable.  */)
     (use_floats)
     Lisp_Object use_floats;
{
  double load_ave[3];
  int loads = getloadavg (load_ave, 3);
  Lisp_Object ret = Qnil;

  if (loads < 0)
    error ("load-average not implemented for this operating system");

  while (loads-- > 0)
    {
      Lisp_Object load = (NILP (use_floats) ?
			  make_number ((int) (100.0 * load_ave[loads]))
			  : make_float (load_ave[loads]));
      ret = Fcons (load, ret);
    }

  return ret;
}

Lisp_Object Vfeatures, Qsubfeatures;
extern Lisp_Object Vafter_load_alist;

DEFUN ("featurep", Ffeaturep, Sfeaturep, 1, 2, 0,
       doc: /* Return t if FEATURE is present in this Emacs.

Use this to conditionalize execution of lisp code based on the
presence or absence of Emacs or environment extensions.
Use `provide' to declare that a feature is available.  This function
looks at the value of the variable `features'.  The optional argument
SUBFEATURE can be used to check a specific subfeature of FEATURE.  */)
     (feature, subfeature)
     Lisp_Object feature, subfeature;
{
  register Lisp_Object tem;
  CHECK_SYMBOL (feature);
  tem = Fmemq (feature, Vfeatures);
  if (!NILP (tem) && !NILP (subfeature))
    tem = Fmember (subfeature, Fget (feature, Qsubfeatures));
  return (NILP (tem)) ? Qnil : Qt;
}

DEFUN ("provide", Fprovide, Sprovide, 1, 2, 0,
       doc: /* Announce that FEATURE is a feature of the current Emacs.
The optional argument SUBFEATURES should be a list of symbols listing
particular subfeatures supported in this version of FEATURE.  */)
     (feature, subfeatures)
     Lisp_Object feature, subfeatures;
{
  register Lisp_Object tem;
  CHECK_SYMBOL (feature);
  CHECK_LIST (subfeatures);
  if (!NILP (Vautoload_queue))
    Vautoload_queue = Fcons (Fcons (make_number (0), Vfeatures),
			     Vautoload_queue);
  tem = Fmemq (feature, Vfeatures);
  if (NILP (tem))
    Vfeatures = Fcons (feature, Vfeatures);
  if (!NILP (subfeatures))
    Fput (feature, Qsubfeatures, subfeatures);
  LOADHIST_ATTACH (Fcons (Qprovide, feature));

  /* Run any load-hooks for this file.  */
  tem = Fassq (feature, Vafter_load_alist);
  if (CONSP (tem))
    Fprogn (XCDR (tem));

  return feature;
}

/* `require' and its subroutines.  */

/* List of features currently being require'd, innermost first.  */

Lisp_Object require_nesting_list;

Lisp_Object
require_unwind (old_value)
     Lisp_Object old_value;
{
  return require_nesting_list = old_value;
}

DEFUN ("require", Frequire, Srequire, 1, 3, 0,
       doc: /* If feature FEATURE is not loaded, load it from FILENAME.
If FEATURE is not a member of the list `features', then the feature
is not loaded; so load the file FILENAME.
If FILENAME is omitted, the printname of FEATURE is used as the file name,
and `load' will try to load this name appended with the suffix `.elc' or
`.el', in that order.  The name without appended suffix will not be used.
If the optional third argument NOERROR is non-nil,
then return nil if the file is not found instead of signaling an error.
Normally the return value is FEATURE.
The normal messages at start and end of loading FILENAME are suppressed.  */)
     (feature, filename, noerror)
     Lisp_Object feature, filename, noerror;
{
  register Lisp_Object tem;
  struct gcpro gcpro1, gcpro2;
  int from_file = load_in_progress;

  CHECK_SYMBOL (feature);

  /* Record the presence of `require' in this file
     even if the feature specified is already loaded.
     But not more than once in any file,
     and not when we aren't loading or reading from a file.  */
  if (!from_file)
    for (tem = Vcurrent_load_list; CONSP (tem); tem = XCDR (tem))
      if (NILP (XCDR (tem)) && STRINGP (XCAR (tem)))
	from_file = 1;

  if (from_file)
    {
      tem = Fcons (Qrequire, feature);
      if (NILP (Fmember (tem, Vcurrent_load_list)))
	LOADHIST_ATTACH (tem);
    }
  tem = Fmemq (feature, Vfeatures);

  if (NILP (tem))
    {
      int count = SPECPDL_INDEX ();
      int nesting = 0;

      /* This is to make sure that loadup.el gives a clear picture
	 of what files are preloaded and when.  */
      if (! NILP (Vpurify_flag))
	error ("(require %s) while preparing to dump",
	       SDATA (SYMBOL_NAME (feature)));

      /* A certain amount of recursive `require' is legitimate,
	 but if we require the same feature recursively 3 times,
	 signal an error.  */
      tem = require_nesting_list;
      while (! NILP (tem))
	{
	  if (! NILP (Fequal (feature, XCAR (tem))))
	    nesting++;
	  tem = XCDR (tem);
	}
      if (nesting > 3)
	error ("Recursive `require' for feature `%s'",
	       SDATA (SYMBOL_NAME (feature)));

      /* Update the list for any nested `require's that occur.  */
      record_unwind_protect (require_unwind, require_nesting_list);
      require_nesting_list = Fcons (feature, require_nesting_list);

      /* Value saved here is to be restored into Vautoload_queue */
      record_unwind_protect (un_autoload, Vautoload_queue);
      Vautoload_queue = Qt;

      /* Load the file.  */
      GCPRO2 (feature, filename);
      tem = Fload (NILP (filename) ? Fsymbol_name (feature) : filename,
		   noerror, Qt, Qnil, (NILP (filename) ? Qt : Qnil));
      UNGCPRO;

      /* If load failed entirely, return nil.  */
      if (NILP (tem))
	return unbind_to (count, Qnil);

      tem = Fmemq (feature, Vfeatures);
      if (NILP (tem))
	error ("Required feature `%s' was not provided",
	       SDATA (SYMBOL_NAME (feature)));

      /* Once loading finishes, don't undo it.  */
      Vautoload_queue = Qt;
      feature = unbind_to (count, feature);
    }

  return feature;
}

/* Primitives for work of the "widget" library.
   In an ideal world, this section would not have been necessary.
   However, lisp function calls being as slow as they are, it turns
   out that some functions in the widget library (wid-edit.el) are the
   bottleneck of Widget operation.  Here is their translation to C,
   for the sole reason of efficiency.  */

DEFUN ("plist-member", Fplist_member, Splist_member, 2, 2, 0,
       doc: /* Return non-nil if PLIST has the property PROP.
PLIST is a property list, which is a list of the form
\(PROP1 VALUE1 PROP2 VALUE2 ...\).  PROP is a symbol.
Unlike `plist-get', this allows you to distinguish between a missing
property and a property with the value nil.
The value is actually the tail of PLIST whose car is PROP.  */)
     (plist, prop)
     Lisp_Object plist, prop;
{
  while (CONSP (plist) && !EQ (XCAR (plist), prop))
    {
      QUIT;
      plist = XCDR (plist);
      plist = CDR (plist);
    }
  return plist;
}

DEFUN ("widget-put", Fwidget_put, Swidget_put, 3, 3, 0,
       doc: /* In WIDGET, set PROPERTY to VALUE.
The value can later be retrieved with `widget-get'.  */)
     (widget, property, value)
     Lisp_Object widget, property, value;
{
  CHECK_CONS (widget);
  XSETCDR (widget, Fplist_put (XCDR (widget), property, value));
  return value;
}

DEFUN ("widget-get", Fwidget_get, Swidget_get, 2, 2, 0,
       doc: /* In WIDGET, get the value of PROPERTY.
The value could either be specified when the widget was created, or
later with `widget-put'.  */)
     (widget, property)
     Lisp_Object widget, property;
{
  Lisp_Object tmp;

  while (1)
    {
      if (NILP (widget))
	return Qnil;
      CHECK_CONS (widget);
      tmp = Fplist_member (XCDR (widget), property);
      if (CONSP (tmp))
	{
	  tmp = XCDR (tmp);
	  return CAR (tmp);
	}
      tmp = XCAR (widget);
      if (NILP (tmp))
	return Qnil;
      widget = Fget (tmp, Qwidget_type);
    }
}

DEFUN ("widget-apply", Fwidget_apply, Swidget_apply, 2, MANY, 0,
       doc: /* Apply the value of WIDGET's PROPERTY to the widget itself.
ARGS are passed as extra arguments to the function.
usage: (widget-apply WIDGET PROPERTY &rest ARGS)  */)
     (nargs, args)
     int nargs;
     Lisp_Object *args;
{
  /* This function can GC. */
  Lisp_Object newargs[3];
  struct gcpro gcpro1, gcpro2;
  Lisp_Object result;

  newargs[0] = Fwidget_get (args[0], args[1]);
  newargs[1] = args[0];
  newargs[2] = Flist (nargs - 2, args + 2);
  GCPRO2 (newargs[0], newargs[2]);
  result = Fapply (3, newargs);
  UNGCPRO;
  return result;
}

#ifdef HAVE_LANGINFO_CODESET
#include <langinfo.h>
#endif

DEFUN ("locale-info", Flocale_info, Slocale_info, 1, 1, 0,
       doc: /* Access locale data ITEM for the current C locale, if available.
ITEM should be one of the following:

`codeset', returning the character set as a string (locale item CODESET);

`days', returning a 7-element vector of day names (locale items DAY_n);

`months', returning a 12-element vector of month names (locale items MON_n);

`paper', returning a list (WIDTH HEIGHT) for the default paper size,
  both measured in milimeters (locale items PAPER_WIDTH, PAPER_HEIGHT).

If the system can't provide such information through a call to
`nl_langinfo', or if ITEM isn't from the list above, return nil.

See also Info node `(libc)Locales'.

The data read from the system are decoded using `locale-coding-system'.  */)
     (item)
     Lisp_Object item;
{
  char *str = NULL;
#ifdef HAVE_LANGINFO_CODESET
  Lisp_Object val;
  if (EQ (item, Qcodeset))
    {
      str = nl_langinfo (CODESET);
      return build_string (str);
    }
#ifdef DAY_1
  else if (EQ (item, Qdays))	/* e.g. for calendar-day-name-array */
    {
      Lisp_Object v = Fmake_vector (make_number (7), Qnil);
      const int days[7] = {DAY_1, DAY_2, DAY_3, DAY_4, DAY_5, DAY_6, DAY_7};
      int i;
      struct gcpro gcpro1;
      GCPRO1 (v);
      synchronize_system_time_locale ();
      for (i = 0; i < 7; i++)
	{
	  str = nl_langinfo (days[i]);
	  val = make_unibyte_string (str, strlen (str));
	  /* Fixme: Is this coding system necessarily right, even if
	     it is consistent with CODESET?  If not, what to do?  */
	  Faset (v, make_number (i),
		 code_convert_string_norecord (val, Vlocale_coding_system,
					       0));
	}
      UNGCPRO;
      return v;
    }
#endif	/* DAY_1 */
#ifdef MON_1
  else if (EQ (item, Qmonths))	/* e.g. for calendar-month-name-array */
    {
      Lisp_Object v = Fmake_vector (make_number (12), Qnil);
      const int months[12] = {MON_1, MON_2, MON_3, MON_4, MON_5, MON_6, MON_7,
			      MON_8, MON_9, MON_10, MON_11, MON_12};
      int i;
      struct gcpro gcpro1;
      GCPRO1 (v);
      synchronize_system_time_locale ();
      for (i = 0; i < 12; i++)
	{
	  str = nl_langinfo (months[i]);
	  val = make_unibyte_string (str, strlen (str));
	  Faset (v, make_number (i),
		 code_convert_string_norecord (val, Vlocale_coding_system, 0));
	}
      UNGCPRO;
      return v;
    }
#endif	/* MON_1 */
/* LC_PAPER stuff isn't defined as accessible in glibc as of 2.3.1,
   but is in the locale files.  This could be used by ps-print.  */
#ifdef PAPER_WIDTH
  else if (EQ (item, Qpaper))
    {
      return list2 (make_number (nl_langinfo (PAPER_WIDTH)),
		    make_number (nl_langinfo (PAPER_HEIGHT)));
    }
#endif	/* PAPER_WIDTH */
#endif	/* HAVE_LANGINFO_CODESET*/
  return Qnil;
}

/* base64 encode/decode functions (RFC 2045).
   Based on code from GNU recode. */

#define MIME_LINE_LENGTH 76

#define IS_ASCII(Character) \
  ((Character) < 128)
#define IS_BASE64(Character) \
  (IS_ASCII (Character) && base64_char_to_value[Character] >= 0)
#define IS_BASE64_IGNORABLE(Character) \
  ((Character) == ' ' || (Character) == '\t' || (Character) == '\n' \
   || (Character) == '\f' || (Character) == '\r')

/* Used by base64_decode_1 to retrieve a non-base64-ignorable
   character or return retval if there are no characters left to
   process. */
#define READ_QUADRUPLET_BYTE(retval)	\
  do					\
    {					\
      if (i == length)			\
	{				\
	  if (nchars_return)		\
	    *nchars_return = nchars;	\
	  return (retval);		\
	}				\
      c = from[i++];			\
    }					\
  while (IS_BASE64_IGNORABLE (c))

/* Table of characters coding the 64 values.  */
static const char base64_value_to_char[64] =
{
  'A', 'B', 'C', 'D', 'E', 'F', 'G', 'H', 'I', 'J',	/*  0- 9 */
  'K', 'L', 'M', 'N', 'O', 'P', 'Q', 'R', 'S', 'T',	/* 10-19 */
  'U', 'V', 'W', 'X', 'Y', 'Z', 'a', 'b', 'c', 'd',	/* 20-29 */
  'e', 'f', 'g', 'h', 'i', 'j', 'k', 'l', 'm', 'n',	/* 30-39 */
  'o', 'p', 'q', 'r', 's', 't', 'u', 'v', 'w', 'x',	/* 40-49 */
  'y', 'z', '0', '1', '2', '3', '4', '5', '6', '7',	/* 50-59 */
  '8', '9', '+', '/'					/* 60-63 */
};

/* Table of base64 values for first 128 characters.  */
static const short base64_char_to_value[128] =
{
  -1,  -1,  -1,  -1,  -1,  -1,  -1,  -1,  -1,  -1,	/*   0-  9 */
  -1,  -1,  -1,  -1,  -1,  -1,  -1,  -1,  -1,  -1,	/*  10- 19 */
  -1,  -1,  -1,  -1,  -1,  -1,  -1,  -1,  -1,  -1,	/*  20- 29 */
  -1,  -1,  -1,  -1,  -1,  -1,  -1,  -1,  -1,  -1,	/*  30- 39 */
  -1,  -1,  -1,  62,  -1,  -1,  -1,  63,  52,  53,	/*  40- 49 */
  54,  55,  56,  57,  58,  59,  60,  61,  -1,  -1,	/*  50- 59 */
  -1,  -1,  -1,  -1,  -1,  0,   1,   2,   3,   4,	/*  60- 69 */
  5,   6,   7,   8,   9,   10,  11,  12,  13,  14,	/*  70- 79 */
  15,  16,  17,  18,  19,  20,  21,  22,  23,  24,	/*  80- 89 */
  25,  -1,  -1,  -1,  -1,  -1,  -1,  26,  27,  28,	/*  90- 99 */
  29,  30,  31,  32,  33,  34,  35,  36,  37,  38,	/* 100-109 */
  39,  40,  41,  42,  43,  44,  45,  46,  47,  48,	/* 110-119 */
  49,  50,  51,  -1,  -1,  -1,  -1,  -1			/* 120-127 */
};

/* The following diagram shows the logical steps by which three octets
   get transformed into four base64 characters.

		 .--------.  .--------.  .--------.
		 |aaaaaabb|  |bbbbcccc|  |ccdddddd|
		 `--------'  `--------'  `--------'
                    6   2      4   4       2   6
	       .--------+--------+--------+--------.
	       |00aaaaaa|00bbbbbb|00cccccc|00dddddd|
	       `--------+--------+--------+--------'

	       .--------+--------+--------+--------.
	       |AAAAAAAA|BBBBBBBB|CCCCCCCC|DDDDDDDD|
	       `--------+--------+--------+--------'

   The octets are divided into 6 bit chunks, which are then encoded into
   base64 characters.  */


static int base64_encode_1 P_ ((const char *, char *, int, int, int));
static int base64_decode_1 P_ ((const char *, char *, int, int, int *));

DEFUN ("base64-encode-region", Fbase64_encode_region, Sbase64_encode_region,
       2, 3, "r",
       doc: /* Base64-encode the region between BEG and END.
Return the length of the encoded text.
Optional third argument NO-LINE-BREAK means do not break long lines
into shorter lines.  */)
     (beg, end, no_line_break)
     Lisp_Object beg, end, no_line_break;
{
  char *encoded;
  int allength, length;
  int ibeg, iend, encoded_length;
  int old_pos = PT;
  USE_SAFE_ALLOCA;

  validate_region (&beg, &end);

  ibeg = CHAR_TO_BYTE (XFASTINT (beg));
  iend = CHAR_TO_BYTE (XFASTINT (end));
  move_gap_both (XFASTINT (beg), ibeg);

  /* We need to allocate enough room for encoding the text.
     We need 33 1/3% more space, plus a newline every 76
     characters, and then we round up. */
  length = iend - ibeg;
  allength = length + length/3 + 1;
  allength += allength / MIME_LINE_LENGTH + 1 + 6;

  SAFE_ALLOCA (encoded, char *, allength);
  encoded_length = base64_encode_1 (BYTE_POS_ADDR (ibeg), encoded, length,
				    NILP (no_line_break),
				    !NILP (current_buffer->enable_multibyte_characters));
  if (encoded_length > allength)
    abort ();

  if (encoded_length < 0)
    {
      /* The encoding wasn't possible. */
      SAFE_FREE ();
      error ("Multibyte character in data for base64 encoding");
    }

  /* Now we have encoded the region, so we insert the new contents
     and delete the old.  (Insert first in order to preserve markers.)  */
  SET_PT_BOTH (XFASTINT (beg), ibeg);
  insert (encoded, encoded_length);
  SAFE_FREE ();
  del_range_byte (ibeg + encoded_length, iend + encoded_length, 1);

  /* If point was outside of the region, restore it exactly; else just
     move to the beginning of the region.  */
  if (old_pos >= XFASTINT (end))
    old_pos += encoded_length - (XFASTINT (end) - XFASTINT (beg));
  else if (old_pos > XFASTINT (beg))
    old_pos = XFASTINT (beg);
  SET_PT (old_pos);

  /* We return the length of the encoded text. */
  return make_number (encoded_length);
}

DEFUN ("base64-encode-string", Fbase64_encode_string, Sbase64_encode_string,
       1, 2, 0,
       doc: /* Base64-encode STRING and return the result.
Optional second argument NO-LINE-BREAK means do not break long lines
into shorter lines.  */)
     (string, no_line_break)
     Lisp_Object string, no_line_break;
{
  int allength, length, encoded_length;
  char *encoded;
  Lisp_Object encoded_string;
  USE_SAFE_ALLOCA;

  CHECK_STRING (string);

  /* We need to allocate enough room for encoding the text.
     We need 33 1/3% more space, plus a newline every 76
     characters, and then we round up. */
  length = SBYTES (string);
  allength = length + length/3 + 1;
  allength += allength / MIME_LINE_LENGTH + 1 + 6;

  /* We need to allocate enough room for decoding the text. */
  SAFE_ALLOCA (encoded, char *, allength);

  encoded_length = base64_encode_1 (SDATA (string),
				    encoded, length, NILP (no_line_break),
				    STRING_MULTIBYTE (string));
  if (encoded_length > allength)
    abort ();

  if (encoded_length < 0)
    {
      /* The encoding wasn't possible. */
      SAFE_FREE ();
      error ("Multibyte character in data for base64 encoding");
    }

  encoded_string = make_unibyte_string (encoded, encoded_length);
  SAFE_FREE ();

  return encoded_string;
}

static int
base64_encode_1 (from, to, length, line_break, multibyte)
     const char *from;
     char *to;
     int length;
     int line_break;
     int multibyte;
{
  int counter = 0, i = 0;
  char *e = to;
  int c;
  unsigned int value;
  int bytes;

  while (i < length)
    {
      if (multibyte)
	{
	  c = STRING_CHAR_AND_LENGTH (from + i, bytes);
	  if (CHAR_BYTE8_P (c))
	    c = CHAR_TO_BYTE8 (c);
	  else if (c >= 256)
	    return -1;
	  i += bytes;
	}
      else
	c = from[i++];

      /* Wrap line every 76 characters.  */

      if (line_break)
	{
	  if (counter < MIME_LINE_LENGTH / 4)
	    counter++;
	  else
	    {
	      *e++ = '\n';
	      counter = 1;
	    }
	}

      /* Process first byte of a triplet.  */

      *e++ = base64_value_to_char[0x3f & c >> 2];
      value = (0x03 & c) << 4;

      /* Process second byte of a triplet.  */

      if (i == length)
	{
	  *e++ = base64_value_to_char[value];
	  *e++ = '=';
	  *e++ = '=';
	  break;
	}

      if (multibyte)
	{
	  c = STRING_CHAR_AND_LENGTH (from + i, bytes);
	  if (CHAR_BYTE8_P (c))
	    c = CHAR_TO_BYTE8 (c);
	  else if (c >= 256)
	    return -1;
	  i += bytes;
	}
      else
	c = from[i++];

      *e++ = base64_value_to_char[value | (0x0f & c >> 4)];
      value = (0x0f & c) << 2;

      /* Process third byte of a triplet.  */

      if (i == length)
	{
	  *e++ = base64_value_to_char[value];
	  *e++ = '=';
	  break;
	}

      if (multibyte)
	{
	  c = STRING_CHAR_AND_LENGTH (from + i, bytes);
	  if (CHAR_BYTE8_P (c))
	    c = CHAR_TO_BYTE8 (c);
	  else if (c >= 256)
	    return -1;
	  i += bytes;
	}
      else
	c = from[i++];

      *e++ = base64_value_to_char[value | (0x03 & c >> 6)];
      *e++ = base64_value_to_char[0x3f & c];
    }

  return e - to;
}


DEFUN ("base64-decode-region", Fbase64_decode_region, Sbase64_decode_region,
       2, 2, "r",
       doc: /* Base64-decode the region between BEG and END.
Return the length of the decoded text.
If the region can't be decoded, signal an error and don't modify the buffer.  */)
     (beg, end)
     Lisp_Object beg, end;
{
  int ibeg, iend, length, allength;
  char *decoded;
  int old_pos = PT;
  int decoded_length;
  int inserted_chars;
  int multibyte = !NILP (current_buffer->enable_multibyte_characters);
  USE_SAFE_ALLOCA;

  validate_region (&beg, &end);

  ibeg = CHAR_TO_BYTE (XFASTINT (beg));
  iend = CHAR_TO_BYTE (XFASTINT (end));

  length = iend - ibeg;

  /* We need to allocate enough room for decoding the text.  If we are
     working on a multibyte buffer, each decoded code may occupy at
     most two bytes.  */
  allength = multibyte ? length * 2 : length;
  SAFE_ALLOCA (decoded, char *, allength);

  move_gap_both (XFASTINT (beg), ibeg);
  decoded_length = base64_decode_1 (BYTE_POS_ADDR (ibeg), decoded, length,
				    multibyte, &inserted_chars);
  if (decoded_length > allength)
    abort ();

  if (decoded_length < 0)
    {
      /* The decoding wasn't possible. */
      SAFE_FREE ();
      error ("Invalid base64 data");
    }

  /* Now we have decoded the region, so we insert the new contents
     and delete the old.  (Insert first in order to preserve markers.)  */
  TEMP_SET_PT_BOTH (XFASTINT (beg), ibeg);
  insert_1_both (decoded, inserted_chars, decoded_length, 0, 1, 0);
  SAFE_FREE ();

  /* Delete the original text.  */
  del_range_both (PT, PT_BYTE, XFASTINT (end) + inserted_chars,
		  iend + decoded_length, 1);

  /* If point was outside of the region, restore it exactly; else just
     move to the beginning of the region.  */
  if (old_pos >= XFASTINT (end))
    old_pos += inserted_chars - (XFASTINT (end) - XFASTINT (beg));
  else if (old_pos > XFASTINT (beg))
    old_pos = XFASTINT (beg);
  SET_PT (old_pos > ZV ? ZV : old_pos);

  return make_number (inserted_chars);
}

DEFUN ("base64-decode-string", Fbase64_decode_string, Sbase64_decode_string,
       1, 1, 0,
       doc: /* Base64-decode STRING and return the result.  */)
     (string)
     Lisp_Object string;
{
  char *decoded;
  int length, decoded_length;
  Lisp_Object decoded_string;
  USE_SAFE_ALLOCA;

  CHECK_STRING (string);

  length = SBYTES (string);
  /* We need to allocate enough room for decoding the text. */
  SAFE_ALLOCA (decoded, char *, length);

  /* The decoded result should be unibyte. */
  decoded_length = base64_decode_1 (SDATA (string), decoded, length,
				    0, NULL);
  if (decoded_length > length)
    abort ();
  else if (decoded_length >= 0)
    decoded_string = make_unibyte_string (decoded, decoded_length);
  else
    decoded_string = Qnil;

  SAFE_FREE ();
  if (!STRINGP (decoded_string))
    error ("Invalid base64 data");

  return decoded_string;
}

/* Base64-decode the data at FROM of LENGHT bytes into TO.  If
   MULTIBYTE is nonzero, the decoded result should be in multibyte
   form.  If NCHARS_RETRUN is not NULL, store the number of produced
   characters in *NCHARS_RETURN.  */

static int
base64_decode_1 (from, to, length, multibyte, nchars_return)
     const char *from;
     char *to;
     int length;
     int multibyte;
     int *nchars_return;
{
  int i = 0;
  char *e = to;
  unsigned char c;
  unsigned long value;
  int nchars = 0;

  while (1)
    {
      /* Process first byte of a quadruplet. */

      READ_QUADRUPLET_BYTE (e-to);

      if (!IS_BASE64 (c))
	return -1;
      value = base64_char_to_value[c] << 18;

      /* Process second byte of a quadruplet.  */

      READ_QUADRUPLET_BYTE (-1);

      if (!IS_BASE64 (c))
	return -1;
      value |= base64_char_to_value[c] << 12;

      c = (unsigned char) (value >> 16);
      if (multibyte && c >= 128)
	e += BYTE8_STRING (c, e);
      else
	*e++ = c;
      nchars++;

      /* Process third byte of a quadruplet.  */

      READ_QUADRUPLET_BYTE (-1);

      if (c == '=')
	{
	  READ_QUADRUPLET_BYTE (-1);

	  if (c != '=')
	    return -1;
	  continue;
	}

      if (!IS_BASE64 (c))
	return -1;
      value |= base64_char_to_value[c] << 6;

      c = (unsigned char) (0xff & value >> 8);
      if (multibyte && c >= 128)
	e += BYTE8_STRING (c, e);
      else
	*e++ = c;
      nchars++;

      /* Process fourth byte of a quadruplet.  */

      READ_QUADRUPLET_BYTE (-1);

      if (c == '=')
	continue;

      if (!IS_BASE64 (c))
	return -1;
      value |= base64_char_to_value[c];

      c = (unsigned char) (0xff & value);
      if (multibyte && c >= 128)
	e += BYTE8_STRING (c, e);
      else
	*e++ = c;
      nchars++;
    }
}



/***********************************************************************
 *****                                                             *****
 *****			     Hash Tables                           *****
 *****                                                             *****
 ***********************************************************************/

/* Implemented by gerd@gnu.org.  This hash table implementation was
   inspired by CMUCL hash tables.  */

/* Ideas:

   1. For small tables, association lists are probably faster than
   hash tables because they have lower overhead.

   For uses of hash tables where the O(1) behavior of table
   operations is not a requirement, it might therefore be a good idea
   not to hash.  Instead, we could just do a linear search in the
   key_and_value vector of the hash table.  This could be done
   if a `:linear-search t' argument is given to make-hash-table.  */


/* The list of all weak hash tables.  Don't staticpro this one.  */

struct Lisp_Hash_Table *weak_hash_tables;

/* Various symbols.  */

Lisp_Object Qhash_table_p, Qeq, Qeql, Qequal, Qkey, Qvalue;
Lisp_Object QCtest, QCsize, QCrehash_size, QCrehash_threshold, QCweakness;
Lisp_Object Qhash_table_test, Qkey_or_value, Qkey_and_value;

/* Function prototypes.  */

static struct Lisp_Hash_Table *check_hash_table P_ ((Lisp_Object));
static int get_key_arg P_ ((Lisp_Object, int, Lisp_Object *, char *));
static void maybe_resize_hash_table P_ ((struct Lisp_Hash_Table *));
static int cmpfn_eql P_ ((struct Lisp_Hash_Table *, Lisp_Object, unsigned,
			  Lisp_Object, unsigned));
static int cmpfn_equal P_ ((struct Lisp_Hash_Table *, Lisp_Object, unsigned,
			    Lisp_Object, unsigned));
static int cmpfn_user_defined P_ ((struct Lisp_Hash_Table *, Lisp_Object,
				   unsigned, Lisp_Object, unsigned));
static unsigned hashfn_eq P_ ((struct Lisp_Hash_Table *, Lisp_Object));
static unsigned hashfn_eql P_ ((struct Lisp_Hash_Table *, Lisp_Object));
static unsigned hashfn_equal P_ ((struct Lisp_Hash_Table *, Lisp_Object));
static unsigned hashfn_user_defined P_ ((struct Lisp_Hash_Table *,
					 Lisp_Object));
static unsigned sxhash_string P_ ((unsigned char *, int));
static unsigned sxhash_list P_ ((Lisp_Object, int));
static unsigned sxhash_vector P_ ((Lisp_Object, int));
static unsigned sxhash_bool_vector P_ ((Lisp_Object));
static int sweep_weak_table P_ ((struct Lisp_Hash_Table *, int));



/***********************************************************************
			       Utilities
 ***********************************************************************/

/* If OBJ is a Lisp hash table, return a pointer to its struct
   Lisp_Hash_Table.  Otherwise, signal an error.  */

static struct Lisp_Hash_Table *
check_hash_table (obj)
     Lisp_Object obj;
{
  CHECK_HASH_TABLE (obj);
  return XHASH_TABLE (obj);
}


/* Value is the next integer I >= N, N >= 0 which is "almost" a prime
   number.  */

int
next_almost_prime (n)
     int n;
{
  if (n % 2 == 0)
    n += 1;
  if (n % 3 == 0)
    n += 2;
  if (n % 7 == 0)
    n += 4;
  return n;
}


/* Find KEY in ARGS which has size NARGS.  Don't consider indices for
   which USED[I] is non-zero.  If found at index I in ARGS, set
   USED[I] and USED[I + 1] to 1, and return I + 1.  Otherwise return
   -1.  This function is used to extract a keyword/argument pair from
   a DEFUN parameter list.  */

static int
get_key_arg (key, nargs, args, used)
     Lisp_Object key;
     int nargs;
     Lisp_Object *args;
     char *used;
{
  int i;

  for (i = 0; i < nargs - 1; ++i)
    if (!used[i] && EQ (args[i], key))
      break;

  if (i >= nargs - 1)
    i = -1;
  else
    {
      used[i++] = 1;
      used[i] = 1;
    }

  return i;
}


/* Return a Lisp vector which has the same contents as VEC but has
   size NEW_SIZE, NEW_SIZE >= VEC->size.  Entries in the resulting
   vector that are not copied from VEC are set to INIT.  */

Lisp_Object
larger_vector (vec, new_size, init)
     Lisp_Object vec;
     int new_size;
     Lisp_Object init;
{
  struct Lisp_Vector *v;
  int i, old_size;

  xassert (VECTORP (vec));
  old_size = ASIZE (vec);
  xassert (new_size >= old_size);

  v = allocate_vector (new_size);
  bcopy (XVECTOR (vec)->contents, v->contents,
	 old_size * sizeof *v->contents);
  for (i = old_size; i < new_size; ++i)
    v->contents[i] = init;
  XSETVECTOR (vec, v);
  return vec;
}


/***********************************************************************
			 Low-level Functions
 ***********************************************************************/

/* Compare KEY1 which has hash code HASH1 and KEY2 with hash code
   HASH2 in hash table H using `eql'.  Value is non-zero if KEY1 and
   KEY2 are the same.  */

static int
cmpfn_eql (h, key1, hash1, key2, hash2)
     struct Lisp_Hash_Table *h;
     Lisp_Object key1, key2;
     unsigned hash1, hash2;
{
  return (FLOATP (key1)
	  && FLOATP (key2)
	  && XFLOAT_DATA (key1) == XFLOAT_DATA (key2));
}


/* Compare KEY1 which has hash code HASH1 and KEY2 with hash code
   HASH2 in hash table H using `equal'.  Value is non-zero if KEY1 and
   KEY2 are the same.  */

static int
cmpfn_equal (h, key1, hash1, key2, hash2)
     struct Lisp_Hash_Table *h;
     Lisp_Object key1, key2;
     unsigned hash1, hash2;
{
  return hash1 == hash2 && !NILP (Fequal (key1, key2));
}


/* Compare KEY1 which has hash code HASH1, and KEY2 with hash code
   HASH2 in hash table H using H->user_cmp_function.  Value is non-zero
   if KEY1 and KEY2 are the same.  */

static int
cmpfn_user_defined (h, key1, hash1, key2, hash2)
     struct Lisp_Hash_Table *h;
     Lisp_Object key1, key2;
     unsigned hash1, hash2;
{
  if (hash1 == hash2)
    {
      Lisp_Object args[3];

      args[0] = h->user_cmp_function;
      args[1] = key1;
      args[2] = key2;
      return !NILP (Ffuncall (3, args));
    }
  else
    return 0;
}


/* Value is a hash code for KEY for use in hash table H which uses
   `eq' to compare keys.  The hash code returned is guaranteed to fit
   in a Lisp integer.  */

static unsigned
hashfn_eq (h, key)
     struct Lisp_Hash_Table *h;
     Lisp_Object key;
{
  unsigned hash = XUINT (key) ^ XTYPE (key);
  xassert ((hash & ~INTMASK) == 0);
  return hash;
}


/* Value is a hash code for KEY for use in hash table H which uses
   `eql' to compare keys.  The hash code returned is guaranteed to fit
   in a Lisp integer.  */

static unsigned
hashfn_eql (h, key)
     struct Lisp_Hash_Table *h;
     Lisp_Object key;
{
  unsigned hash;
  if (FLOATP (key))
    hash = sxhash (key, 0);
  else
    hash = XUINT (key) ^ XTYPE (key);
  xassert ((hash & ~INTMASK) == 0);
  return hash;
}


/* Value is a hash code for KEY for use in hash table H which uses
   `equal' to compare keys.  The hash code returned is guaranteed to fit
   in a Lisp integer.  */

static unsigned
hashfn_equal (h, key)
     struct Lisp_Hash_Table *h;
     Lisp_Object key;
{
  unsigned hash = sxhash (key, 0);
  xassert ((hash & ~INTMASK) == 0);
  return hash;
}


/* Value is a hash code for KEY for use in hash table H which uses as
   user-defined function to compare keys.  The hash code returned is
   guaranteed to fit in a Lisp integer.  */

static unsigned
hashfn_user_defined (h, key)
     struct Lisp_Hash_Table *h;
     Lisp_Object key;
{
  Lisp_Object args[2], hash;

  args[0] = h->user_hash_function;
  args[1] = key;
  hash = Ffuncall (2, args);
  if (!INTEGERP (hash))
    signal_error ("Invalid hash code returned from user-supplied hash function", hash);
  return XUINT (hash);
}


/* Create and initialize a new hash table.

   TEST specifies the test the hash table will use to compare keys.
   It must be either one of the predefined tests `eq', `eql' or
   `equal' or a symbol denoting a user-defined test named TEST with
   test and hash functions USER_TEST and USER_HASH.

   Give the table initial capacity SIZE, SIZE >= 0, an integer.

   If REHASH_SIZE is an integer, it must be > 0, and this hash table's
   new size when it becomes full is computed by adding REHASH_SIZE to
   its old size.  If REHASH_SIZE is a float, it must be > 1.0, and the
   table's new size is computed by multiplying its old size with
   REHASH_SIZE.

   REHASH_THRESHOLD must be a float <= 1.0, and > 0.  The table will
   be resized when the ratio of (number of entries in the table) /
   (table size) is >= REHASH_THRESHOLD.

   WEAK specifies the weakness of the table.  If non-nil, it must be
   one of the symbols `key', `value', `key-or-value', or `key-and-value'.  */

Lisp_Object
make_hash_table (test, size, rehash_size, rehash_threshold, weak,
		 user_test, user_hash)
     Lisp_Object test, size, rehash_size, rehash_threshold, weak;
     Lisp_Object user_test, user_hash;
{
  struct Lisp_Hash_Table *h;
  Lisp_Object table;
  int index_size, i, sz;

  /* Preconditions.  */
  xassert (SYMBOLP (test));
  xassert (INTEGERP (size) && XINT (size) >= 0);
  xassert ((INTEGERP (rehash_size) && XINT (rehash_size) > 0)
	   || (FLOATP (rehash_size) && XFLOATINT (rehash_size) > 1.0));
  xassert (FLOATP (rehash_threshold)
	   && XFLOATINT (rehash_threshold) > 0
	   && XFLOATINT (rehash_threshold) <= 1.0);

  if (XFASTINT (size) == 0)
    size = make_number (1);

  /* Allocate a table and initialize it.  */
  h = allocate_hash_table ();

  /* Initialize hash table slots.  */
  sz = XFASTINT (size);

  h->test = test;
  if (EQ (test, Qeql))
    {
      h->cmpfn = cmpfn_eql;
      h->hashfn = hashfn_eql;
    }
  else if (EQ (test, Qeq))
    {
      h->cmpfn = NULL;
      h->hashfn = hashfn_eq;
    }
  else if (EQ (test, Qequal))
    {
      h->cmpfn = cmpfn_equal;
      h->hashfn = hashfn_equal;
    }
  else
    {
      h->user_cmp_function = user_test;
      h->user_hash_function = user_hash;
      h->cmpfn = cmpfn_user_defined;
      h->hashfn = hashfn_user_defined;
    }

  h->weak = weak;
  h->rehash_threshold = rehash_threshold;
  h->rehash_size = rehash_size;
  h->count = 0;
  h->key_and_value = Fmake_vector (make_number (2 * sz), Qnil);
  h->hash = Fmake_vector (size, Qnil);
  h->next = Fmake_vector (size, Qnil);
  /* Cast to int here avoids losing with gcc 2.95 on Tru64/Alpha...  */
  index_size = next_almost_prime ((int) (sz / XFLOATINT (rehash_threshold)));
  h->index = Fmake_vector (make_number (index_size), Qnil);

  /* Set up the free list.  */
  for (i = 0; i < sz - 1; ++i)
    HASH_NEXT (h, i) = make_number (i + 1);
  h->next_free = make_number (0);

  XSET_HASH_TABLE (table, h);
  xassert (HASH_TABLE_P (table));
  xassert (XHASH_TABLE (table) == h);

  /* Maybe add this hash table to the list of all weak hash tables.  */
  if (NILP (h->weak))
    h->next_weak = NULL;
  else
    {
      h->next_weak = weak_hash_tables;
      weak_hash_tables = h;
    }

  return table;
}


/* Return a copy of hash table H1.  Keys and values are not copied,
   only the table itself is.  */

Lisp_Object
copy_hash_table (h1)
     struct Lisp_Hash_Table *h1;
{
  Lisp_Object table;
  struct Lisp_Hash_Table *h2;
  struct Lisp_Vector *next;

  h2 = allocate_hash_table ();
  next = h2->header.next.vector;
  bcopy (h1, h2, sizeof *h2);
  h2->header.next.vector = next;
  h2->key_and_value = Fcopy_sequence (h1->key_and_value);
  h2->hash = Fcopy_sequence (h1->hash);
  h2->next = Fcopy_sequence (h1->next);
  h2->index = Fcopy_sequence (h1->index);
  XSET_HASH_TABLE (table, h2);

  /* Maybe add this hash table to the list of all weak hash tables.  */
  if (!NILP (h2->weak))
    {
      h2->next_weak = weak_hash_tables;
      weak_hash_tables = h2;
    }

  return table;
}


/* Resize hash table H if it's too full.  If H cannot be resized
   because it's already too large, throw an error.  */

static INLINE void
maybe_resize_hash_table (h)
     struct Lisp_Hash_Table *h;
{
  if (NILP (h->next_free))
    {
      int old_size = HASH_TABLE_SIZE (h);
      int i, new_size, index_size;
      EMACS_INT nsize;

      if (INTEGERP (h->rehash_size))
	new_size = old_size + XFASTINT (h->rehash_size);
      else
	new_size = old_size * XFLOATINT (h->rehash_size);
      new_size = max (old_size + 1, new_size);
      index_size = next_almost_prime ((int)
				      (new_size
				       / XFLOATINT (h->rehash_threshold)));
      /* Assignment to EMACS_INT stops GCC whining about limited range
	 of data type.  */
      nsize = max (index_size, 2 * new_size);
      if (nsize > MOST_POSITIVE_FIXNUM)
	error ("Hash table too large to resize");

      h->key_and_value = larger_vector (h->key_and_value, 2 * new_size, Qnil);
      h->next = larger_vector (h->next, new_size, Qnil);
      h->hash = larger_vector (h->hash, new_size, Qnil);
      h->index = Fmake_vector (make_number (index_size), Qnil);

      /* Update the free list.  Do it so that new entries are added at
         the end of the free list.  This makes some operations like
         maphash faster.  */
      for (i = old_size; i < new_size - 1; ++i)
	HASH_NEXT (h, i) = make_number (i + 1);

      if (!NILP (h->next_free))
	{
	  Lisp_Object last, next;

	  last = h->next_free;
	  while (next = HASH_NEXT (h, XFASTINT (last)),
		 !NILP (next))
	    last = next;

	  HASH_NEXT (h, XFASTINT (last)) = make_number (old_size);
	}
      else
	XSETFASTINT (h->next_free, old_size);

      /* Rehash.  */
      for (i = 0; i < old_size; ++i)
	if (!NILP (HASH_HASH (h, i)))
	  {
	    unsigned hash_code = XUINT (HASH_HASH (h, i));
	    int start_of_bucket = hash_code % ASIZE (h->index);
	    HASH_NEXT (h, i) = HASH_INDEX (h, start_of_bucket);
	    HASH_INDEX (h, start_of_bucket) = make_number (i);
	  }
    }
}


/* Lookup KEY in hash table H.  If HASH is non-null, return in *HASH
   the hash code of KEY.  Value is the index of the entry in H
   matching KEY, or -1 if not found.  */

int
hash_lookup (h, key, hash)
     struct Lisp_Hash_Table *h;
     Lisp_Object key;
     unsigned *hash;
{
  unsigned hash_code;
  int start_of_bucket;
  Lisp_Object idx;

  hash_code = h->hashfn (h, key);
  if (hash)
    *hash = hash_code;

  start_of_bucket = hash_code % ASIZE (h->index);
  idx = HASH_INDEX (h, start_of_bucket);

  /* We need not gcpro idx since it's either an integer or nil.  */
  while (!NILP (idx))
    {
      int i = XFASTINT (idx);
      if (EQ (key, HASH_KEY (h, i))
	  || (h->cmpfn
	      && h->cmpfn (h, key, hash_code,
			   HASH_KEY (h, i), XUINT (HASH_HASH (h, i)))))
	break;
      idx = HASH_NEXT (h, i);
    }

  return NILP (idx) ? -1 : XFASTINT (idx);
}


/* Put an entry into hash table H that associates KEY with VALUE.
   HASH is a previously computed hash code of KEY.
   Value is the index of the entry in H matching KEY.  */

int
hash_put (h, key, value, hash)
     struct Lisp_Hash_Table *h;
     Lisp_Object key, value;
     unsigned hash;
{
  int start_of_bucket, i;

  xassert ((hash & ~INTMASK) == 0);

  /* Increment count after resizing because resizing may fail.  */
  maybe_resize_hash_table (h);
  h->count++;

  /* Store key/value in the key_and_value vector.  */
  i = XFASTINT (h->next_free);
  h->next_free = HASH_NEXT (h, i);
  HASH_KEY (h, i) = key;
  HASH_VALUE (h, i) = value;

  /* Remember its hash code.  */
  HASH_HASH (h, i) = make_number (hash);

  /* Add new entry to its collision chain.  */
  start_of_bucket = hash % ASIZE (h->index);
  HASH_NEXT (h, i) = HASH_INDEX (h, start_of_bucket);
  HASH_INDEX (h, start_of_bucket) = make_number (i);
  return i;
}


/* Remove the entry matching KEY from hash table H, if there is one.  */

static void
hash_remove_from_table (h, key)
     struct Lisp_Hash_Table *h;
     Lisp_Object key;
{
  unsigned hash_code;
  int start_of_bucket;
  Lisp_Object idx, prev;

  hash_code = h->hashfn (h, key);
  start_of_bucket = hash_code % ASIZE (h->index);
  idx = HASH_INDEX (h, start_of_bucket);
  prev = Qnil;

  /* We need not gcpro idx, prev since they're either integers or nil.  */
  while (!NILP (idx))
    {
      int i = XFASTINT (idx);

      if (EQ (key, HASH_KEY (h, i))
	  || (h->cmpfn
	      && h->cmpfn (h, key, hash_code,
			   HASH_KEY (h, i), XUINT (HASH_HASH (h, i)))))
	{
	  /* Take entry out of collision chain.  */
	  if (NILP (prev))
	    HASH_INDEX (h, start_of_bucket) = HASH_NEXT (h, i);
	  else
	    HASH_NEXT (h, XFASTINT (prev)) = HASH_NEXT (h, i);

	  /* Clear slots in key_and_value and add the slots to
	     the free list.  */
	  HASH_KEY (h, i) = HASH_VALUE (h, i) = HASH_HASH (h, i) = Qnil;
	  HASH_NEXT (h, i) = h->next_free;
	  h->next_free = make_number (i);
	  h->count--;
	  xassert (h->count >= 0);
	  break;
	}
      else
	{
	  prev = idx;
	  idx = HASH_NEXT (h, i);
	}
    }
}


/* Clear hash table H.  */

void
hash_clear (h)
     struct Lisp_Hash_Table *h;
{
  if (h->count > 0)
    {
      int i, size = HASH_TABLE_SIZE (h);

      for (i = 0; i < size; ++i)
	{
	  HASH_NEXT (h, i) = i < size - 1 ? make_number (i + 1) : Qnil;
	  HASH_KEY (h, i) = Qnil;
	  HASH_VALUE (h, i) = Qnil;
	  HASH_HASH (h, i) = Qnil;
	}

      for (i = 0; i < ASIZE (h->index); ++i)
	ASET (h->index, i, Qnil);

      h->next_free = make_number (0);
      h->count = 0;
    }
}



/************************************************************************
			   Weak Hash Tables
 ************************************************************************/

void
init_weak_hash_tables ()
{
  weak_hash_tables = NULL;
}

/* Sweep weak hash table H.  REMOVE_ENTRIES_P non-zero means remove
   entries from the table that don't survive the current GC.
   REMOVE_ENTRIES_P zero means mark entries that are in use.  Value is
   non-zero if anything was marked.  */

static int
sweep_weak_table (h, remove_entries_p)
     struct Lisp_Hash_Table *h;
     int remove_entries_p;
{
  int bucket, n, marked;

  n = ASIZE (h->index) & ~ARRAY_MARK_FLAG;
  marked = 0;

  for (bucket = 0; bucket < n; ++bucket)
    {
      Lisp_Object idx, next, prev;

      /* Follow collision chain, removing entries that
	 don't survive this garbage collection.  */
      prev = Qnil;
      for (idx = HASH_INDEX (h, bucket); !NILP (idx); idx = next)
	{
	  int i = XFASTINT (idx);
	  int key_known_to_survive_p = survives_gc_p (HASH_KEY (h, i));
	  int value_known_to_survive_p = survives_gc_p (HASH_VALUE (h, i));
	  int remove_p;

	  if (EQ (h->weak, Qkey))
	    remove_p = !key_known_to_survive_p;
	  else if (EQ (h->weak, Qvalue))
	    remove_p = !value_known_to_survive_p;
	  else if (EQ (h->weak, Qkey_or_value))
	    remove_p = !(key_known_to_survive_p || value_known_to_survive_p);
	  else if (EQ (h->weak, Qkey_and_value))
	    remove_p = !(key_known_to_survive_p && value_known_to_survive_p);
	  else
	    abort ();

	  next = HASH_NEXT (h, i);

	  if (remove_entries_p)
	    {
	      if (remove_p)
		{
		  /* Take out of collision chain.  */
		  if (NILP (prev))
		    HASH_INDEX (h, bucket) = next;
		  else
		    HASH_NEXT (h, XFASTINT (prev)) = next;

		  /* Add to free list.  */
		  HASH_NEXT (h, i) = h->next_free;
		  h->next_free = idx;

		  /* Clear key, value, and hash.  */
		  HASH_KEY (h, i) = HASH_VALUE (h, i) = Qnil;
		  HASH_HASH (h, i) = Qnil;

		  h->count--;
		}
	      else
		{
		  prev = idx;
		}
	    }
	  else
	    {
	      if (!remove_p)
		{
		  /* Make sure key and value survive.  */
		  if (!key_known_to_survive_p)
		    {
		      mark_object (HASH_KEY (h, i));
		      marked = 1;
		    }

		  if (!value_known_to_survive_p)
		    {
		      mark_object (HASH_VALUE (h, i));
		      marked = 1;
		    }
		}
	    }
	}
    }

  return marked;
}

/* Remove elements from weak hash tables that don't survive the
   current garbage collection.  Remove weak tables that don't survive
   from Vweak_hash_tables.  Called from gc_sweep.  */

void
sweep_weak_hash_tables ()
{
  struct Lisp_Hash_Table *h, *used, *next;
  int marked;

  /* Mark all keys and values that are in use.  Keep on marking until
     there is no more change.  This is necessary for cases like
     value-weak table A containing an entry X -> Y, where Y is used in a
     key-weak table B, Z -> Y.  If B comes after A in the list of weak
     tables, X -> Y might be removed from A, although when looking at B
     one finds that it shouldn't.  */
  do
    {
      marked = 0;
      for (h = weak_hash_tables; h; h = h->next_weak)
	{
	  if (h->header.size & ARRAY_MARK_FLAG)
	    marked |= sweep_weak_table (h, 0);
	}
    }
  while (marked);

  /* Remove tables and entries that aren't used.  */
  for (h = weak_hash_tables, used = NULL; h; h = next)
    {
      next = h->next_weak;

      if (h->header.size & ARRAY_MARK_FLAG)
	{
	  /* TABLE is marked as used.  Sweep its contents.  */
	  if (h->count > 0)
	    sweep_weak_table (h, 1);

	  /* Add table to the list of used weak hash tables.  */
	  h->next_weak = used;
	  used = h;
	}
    }

  weak_hash_tables = used;
}



/***********************************************************************
			Hash Code Computation
 ***********************************************************************/

/* Maximum depth up to which to dive into Lisp structures.  */

#define SXHASH_MAX_DEPTH 3

/* Maximum length up to which to take list and vector elements into
   account.  */

#define SXHASH_MAX_LEN   7

/* Combine two integers X and Y for hashing.  */

#define SXHASH_COMBINE(X, Y)						\
     ((((unsigned)(X) << 4) + (((unsigned)(X) >> 24) & 0x0fffffff))	\
      + (unsigned)(Y))


/* Return a hash for string PTR which has length LEN.  The hash
   code returned is guaranteed to fit in a Lisp integer.  */

static unsigned
sxhash_string (ptr, len)
     unsigned char *ptr;
     int len;
{
  unsigned char *p = ptr;
  unsigned char *end = p + len;
  unsigned char c;
  unsigned hash = 0;

  while (p != end)
    {
      c = *p++;
      if (c >= 0140)
	c -= 40;
      hash = ((hash << 4) + (hash >> 28) + c);
    }

  return hash & INTMASK;
}


/* Return a hash for list LIST.  DEPTH is the current depth in the
   list.  We don't recurse deeper than SXHASH_MAX_DEPTH in it.  */

static unsigned
sxhash_list (list, depth)
     Lisp_Object list;
     int depth;
{
  unsigned hash = 0;
  int i;

  if (depth < SXHASH_MAX_DEPTH)
    for (i = 0;
	 CONSP (list) && i < SXHASH_MAX_LEN;
	 list = XCDR (list), ++i)
      {
	unsigned hash2 = sxhash (XCAR (list), depth + 1);
	hash = SXHASH_COMBINE (hash, hash2);
      }

  if (!NILP (list))
    {
      unsigned hash2 = sxhash (list, depth + 1);
      hash = SXHASH_COMBINE (hash, hash2);
    }

  return hash;
}


/* Return a hash for vector VECTOR.  DEPTH is the current depth in
   the Lisp structure.  */

static unsigned
sxhash_vector (vec, depth)
     Lisp_Object vec;
     int depth;
{
  unsigned hash = ASIZE (vec);
  int i, n;

  n = min (SXHASH_MAX_LEN, ASIZE (vec));
  for (i = 0; i < n; ++i)
    {
      unsigned hash2 = sxhash (AREF (vec, i), depth + 1);
      hash = SXHASH_COMBINE (hash, hash2);
    }

  return hash;
}


/* Return a hash for bool-vector VECTOR.  */

static unsigned
sxhash_bool_vector (vec)
     Lisp_Object vec;
{
  unsigned hash = XBOOL_VECTOR (vec)->size;
  int i, n;

  n = min (SXHASH_MAX_LEN, XBOOL_VECTOR (vec)->header.size);
  for (i = 0; i < n; ++i)
    hash = SXHASH_COMBINE (hash, XBOOL_VECTOR (vec)->data[i]);

  return hash;
}


/* Return a hash code for OBJ.  DEPTH is the current depth in the Lisp
   structure.  Value is an unsigned integer clipped to INTMASK.  */

unsigned
sxhash (obj, depth)
     Lisp_Object obj;
     int depth;
{
  unsigned hash;

  if (depth > SXHASH_MAX_DEPTH)
    return 0;

  switch (XTYPE (obj))
    {
    case_Lisp_Int:
      hash = XUINT (obj);
      break;

    case Lisp_Misc:
      hash = XUINT (obj);
      break;

    case Lisp_Symbol:
      obj = SYMBOL_NAME (obj);
      /* Fall through.  */

    case Lisp_String:
      hash = sxhash_string (SDATA (obj), SCHARS (obj));
      break;

      /* This can be everything from a vector to an overlay.  */
    case Lisp_Vectorlike:
      if (VECTORP (obj))
	/* According to the CL HyperSpec, two arrays are equal only if
	   they are `eq', except for strings and bit-vectors.  In
	   Emacs, this works differently.  We have to compare element
	   by element.  */
	hash = sxhash_vector (obj, depth);
      else if (BOOL_VECTOR_P (obj))
	hash = sxhash_bool_vector (obj);
      else
	/* Others are `equal' if they are `eq', so let's take their
	   address as hash.  */
	hash = XUINT (obj);
      break;

    case Lisp_Cons:
      hash = sxhash_list (obj, depth);
      break;

    case Lisp_Float:
      {
	double val = XFLOAT_DATA (obj);
	unsigned char *p = (unsigned char *) &val;
	unsigned char *e = p + sizeof val;
	for (hash = 0; p < e; ++p)
	  hash = SXHASH_COMBINE (hash, *p);
	break;
      }

    default:
      abort ();
    }

  return hash & INTMASK;
}



/***********************************************************************
			    Lisp Interface
 ***********************************************************************/


DEFUN ("sxhash", Fsxhash, Ssxhash, 1, 1, 0,
       doc: /* Compute a hash code for OBJ and return it as integer.  */)
     (obj)
     Lisp_Object obj;
{
  unsigned hash = sxhash (obj, 0);
  return make_number (hash);
}


DEFUN ("make-hash-table", Fmake_hash_table, Smake_hash_table, 0, MANY, 0,
       doc: /* Create and return a new hash table.

Arguments are specified as keyword/argument pairs.  The following
arguments are defined:

:test TEST -- TEST must be a symbol that specifies how to compare
keys.  Default is `eql'.  Predefined are the tests `eq', `eql', and
`equal'.  User-supplied test and hash functions can be specified via
`define-hash-table-test'.

:size SIZE -- A hint as to how many elements will be put in the table.
Default is 65.

:rehash-size REHASH-SIZE - Indicates how to expand the table when it
fills up.  If REHASH-SIZE is an integer, add that many space.  If it
is a float, it must be > 1.0, and the new size is computed by
multiplying the old size with that factor.  Default is 1.5.

:rehash-threshold THRESHOLD -- THRESHOLD must a float > 0, and <= 1.0.
Resize the hash table when the ratio (number of entries / table size)
is greater or equal than THRESHOLD.  Default is 0.8.

:weakness WEAK -- WEAK must be one of nil, t, `key', `value',
`key-or-value', or `key-and-value'.  If WEAK is not nil, the table
returned is a weak table.  Key/value pairs are removed from a weak
hash table when there are no non-weak references pointing to their
key, value, one of key or value, or both key and value, depending on
WEAK.  WEAK t is equivalent to `key-and-value'.  Default value of WEAK
is nil.

usage: (make-hash-table &rest KEYWORD-ARGS)  */)
     (nargs, args)
     int nargs;
     Lisp_Object *args;
{
  Lisp_Object test, size, rehash_size, rehash_threshold, weak;
  Lisp_Object user_test, user_hash;
  char *used;
  int i;

  /* The vector `used' is used to keep track of arguments that
     have been consumed.  */
  used = (char *) alloca (nargs * sizeof *used);
  bzero (used, nargs * sizeof *used);

  /* See if there's a `:test TEST' among the arguments.  */
  i = get_key_arg (QCtest, nargs, args, used);
  test = i < 0 ? Qeql : args[i];
  if (!EQ (test, Qeq) && !EQ (test, Qeql) && !EQ (test, Qequal))
    {
      /* See if it is a user-defined test.  */
      Lisp_Object prop;

      prop = Fget (test, Qhash_table_test);
      if (!CONSP (prop) || !CONSP (XCDR (prop)))
	signal_error ("Invalid hash table test", test);
      user_test = XCAR (prop);
      user_hash = XCAR (XCDR (prop));
    }
  else
    user_test = user_hash = Qnil;

  /* See if there's a `:size SIZE' argument.  */
  i = get_key_arg (QCsize, nargs, args, used);
  size = i < 0 ? Qnil : args[i];
  if (NILP (size))
    size = make_number (DEFAULT_HASH_SIZE);
  else if (!INTEGERP (size) || XINT (size) < 0)
    signal_error ("Invalid hash table size", size);

  /* Look for `:rehash-size SIZE'.  */
  i = get_key_arg (QCrehash_size, nargs, args, used);
  rehash_size = i < 0 ? make_float (DEFAULT_REHASH_SIZE) : args[i];
  if (!NUMBERP (rehash_size)
      || (INTEGERP (rehash_size) && XINT (rehash_size) <= 0)
      || XFLOATINT (rehash_size) <= 1.0)
    signal_error ("Invalid hash table rehash size", rehash_size);

  /* Look for `:rehash-threshold THRESHOLD'.  */
  i = get_key_arg (QCrehash_threshold, nargs, args, used);
  rehash_threshold = i < 0 ? make_float (DEFAULT_REHASH_THRESHOLD) : args[i];
  if (!FLOATP (rehash_threshold)
      || XFLOATINT (rehash_threshold) <= 0.0
      || XFLOATINT (rehash_threshold) > 1.0)
    signal_error ("Invalid hash table rehash threshold", rehash_threshold);

  /* Look for `:weakness WEAK'.  */
  i = get_key_arg (QCweakness, nargs, args, used);
  weak = i < 0 ? Qnil : args[i];
  if (EQ (weak, Qt))
    weak = Qkey_and_value;
  if (!NILP (weak)
      && !EQ (weak, Qkey)
      && !EQ (weak, Qvalue)
      && !EQ (weak, Qkey_or_value)
      && !EQ (weak, Qkey_and_value))
    signal_error ("Invalid hash table weakness", weak);

  /* Now, all args should have been used up, or there's a problem.  */
  for (i = 0; i < nargs; ++i)
    if (!used[i])
      signal_error ("Invalid argument list", args[i]);

  return make_hash_table (test, size, rehash_size, rehash_threshold, weak,
			  user_test, user_hash);
}


DEFUN ("copy-hash-table", Fcopy_hash_table, Scopy_hash_table, 1, 1, 0,
       doc: /* Return a copy of hash table TABLE.  */)
     (table)
     Lisp_Object table;
{
  return copy_hash_table (check_hash_table (table));
}


DEFUN ("hash-table-count", Fhash_table_count, Shash_table_count, 1, 1, 0,
       doc: /* Return the number of elements in TABLE.  */)
     (table)
     Lisp_Object table;
{
  return make_number (check_hash_table (table)->count);
}


DEFUN ("hash-table-rehash-size", Fhash_table_rehash_size,
       Shash_table_rehash_size, 1, 1, 0,
       doc: /* Return the current rehash size of TABLE.  */)
     (table)
     Lisp_Object table;
{
  return check_hash_table (table)->rehash_size;
}


DEFUN ("hash-table-rehash-threshold", Fhash_table_rehash_threshold,
       Shash_table_rehash_threshold, 1, 1, 0,
       doc: /* Return the current rehash threshold of TABLE.  */)
     (table)
     Lisp_Object table;
{
  return check_hash_table (table)->rehash_threshold;
}


DEFUN ("hash-table-size", Fhash_table_size, Shash_table_size, 1, 1, 0,
       doc: /* Return the size of TABLE.
The size can be used as an argument to `make-hash-table' to create
a hash table than can hold as many elements as TABLE holds
without need for resizing.  */)
     (table)
       Lisp_Object table;
{
  struct Lisp_Hash_Table *h = check_hash_table (table);
  return make_number (HASH_TABLE_SIZE (h));
}


DEFUN ("hash-table-test", Fhash_table_test, Shash_table_test, 1, 1, 0,
       doc: /* Return the test TABLE uses.  */)
     (table)
     Lisp_Object table;
{
  return check_hash_table (table)->test;
}


DEFUN ("hash-table-weakness", Fhash_table_weakness, Shash_table_weakness,
       1, 1, 0,
       doc: /* Return the weakness of TABLE.  */)
     (table)
     Lisp_Object table;
{
  return check_hash_table (table)->weak;
}


DEFUN ("hash-table-p", Fhash_table_p, Shash_table_p, 1, 1, 0,
       doc: /* Return t if OBJ is a Lisp hash table object.  */)
     (obj)
     Lisp_Object obj;
{
  return HASH_TABLE_P (obj) ? Qt : Qnil;
}


DEFUN ("clrhash", Fclrhash, Sclrhash, 1, 1, 0,
       doc: /* Clear hash table TABLE and return it.  */)
     (table)
     Lisp_Object table;
{
  hash_clear (check_hash_table (table));
  /* Be compatible with XEmacs.  */
  return table;
}


DEFUN ("gethash", Fgethash, Sgethash, 2, 3, 0,
       doc: /* Look up KEY in TABLE and return its associated value.
If KEY is not found, return DFLT which defaults to nil.  */)
     (key, table, dflt)
     Lisp_Object key, table, dflt;
{
  struct Lisp_Hash_Table *h = check_hash_table (table);
  int i = hash_lookup (h, key, NULL);
  return i >= 0 ? HASH_VALUE (h, i) : dflt;
}


DEFUN ("puthash", Fputhash, Sputhash, 3, 3, 0,
       doc: /* Associate KEY with VALUE in hash table TABLE.
If KEY is already present in table, replace its current value with
VALUE.  */)
     (key, value, table)
     Lisp_Object key, value, table;
{
  struct Lisp_Hash_Table *h = check_hash_table (table);
  int i;
  unsigned hash;

  i = hash_lookup (h, key, &hash);
  if (i >= 0)
    HASH_VALUE (h, i) = value;
  else
    hash_put (h, key, value, hash);

  return value;
}


DEFUN ("remhash", Fremhash, Sremhash, 2, 2, 0,
       doc: /* Remove KEY from TABLE.  */)
     (key, table)
     Lisp_Object key, table;
{
  struct Lisp_Hash_Table *h = check_hash_table (table);
  hash_remove_from_table (h, key);
  return Qnil;
}


DEFUN ("maphash", Fmaphash, Smaphash, 2, 2, 0,
       doc: /* Call FUNCTION for all entries in hash table TABLE.
FUNCTION is called with two arguments, KEY and VALUE.  */)
     (function, table)
     Lisp_Object function, table;
{
  struct Lisp_Hash_Table *h = check_hash_table (table);
  Lisp_Object args[3];
  int i;

  for (i = 0; i < HASH_TABLE_SIZE (h); ++i)
    if (!NILP (HASH_HASH (h, i)))
      {
	args[0] = function;
	args[1] = HASH_KEY (h, i);
	args[2] = HASH_VALUE (h, i);
	Ffuncall (3, args);
      }

  return Qnil;
}


DEFUN ("define-hash-table-test", Fdefine_hash_table_test,
       Sdefine_hash_table_test, 3, 3, 0,
       doc: /* Define a new hash table test with name NAME, a symbol.

In hash tables created with NAME specified as test, use TEST to
compare keys, and HASH for computing hash codes of keys.

TEST must be a function taking two arguments and returning non-nil if
both arguments are the same.  HASH must be a function taking one
argument and return an integer that is the hash code of the argument.
Hash code computation should use the whole value range of integers,
including negative integers.  */)
     (name, test, hash)
     Lisp_Object name, test, hash;
{
  return Fput (name, Qhash_table_test, list2 (test, hash));
}



/************************************************************************
				 MD5
 ************************************************************************/

#include "md5.h"

DEFUN ("md5", Fmd5, Smd5, 1, 5, 0,
       doc: /* Return MD5 message digest of OBJECT, a buffer or string.

A message digest is a cryptographic checksum of a document, and the
algorithm to calculate it is defined in RFC 1321.

The two optional arguments START and END are character positions
specifying for which part of OBJECT the message digest should be
computed.  If nil or omitted, the digest is computed for the whole
OBJECT.

The MD5 message digest is computed from the result of encoding the
text in a coding system, not directly from the internal Emacs form of
the text.  The optional fourth argument CODING-SYSTEM specifies which
coding system to encode the text with.  It should be the same coding
system that you used or will use when actually writing the text into a
file.

If CODING-SYSTEM is nil or omitted, the default depends on OBJECT.  If
OBJECT is a buffer, the default for CODING-SYSTEM is whatever coding
system would be chosen by default for writing this text into a file.

If OBJECT is a string, the most preferred coding system (see the
command `prefer-coding-system') is used.

If NOERROR is non-nil, silently assume the `raw-text' coding if the
guesswork fails.  Normally, an error is signaled in such case.  */)
     (object, start, end, coding_system, noerror)
     Lisp_Object object, start, end, coding_system, noerror;
{
  unsigned char digest[16];
  unsigned char value[33];
  int i;
  int size;
  int size_byte = 0;
  int start_char = 0, end_char = 0;
  int start_byte = 0, end_byte = 0;
  register int b, e;
  register struct buffer *bp;
  int temp;

  if (STRINGP (object))
    {
      if (NILP (coding_system))
	{
	  /* Decide the coding-system to encode the data with.  */

	  if (STRING_MULTIBYTE (object))
	    /* use default, we can't guess correct value */
	    coding_system = preferred_coding_system ();
	  else
	    coding_system = Qraw_text;
	}

      if (NILP (Fcoding_system_p (coding_system)))
	{
	  /* Invalid coding system.  */

	  if (!NILP (noerror))
	    coding_system = Qraw_text;
	  else
	    xsignal1 (Qcoding_system_error, coding_system);
	}

      if (STRING_MULTIBYTE (object))
	object = code_convert_string (object, coding_system, Qnil, 1, 0, 1);

      size = SCHARS (object);
      size_byte = SBYTES (object);

      if (!NILP (start))
	{
	  CHECK_NUMBER (start);

	  start_char = XINT (start);

	  if (start_char < 0)
	    start_char += size;

	  start_byte = string_char_to_byte (object, start_char);
	}

      if (NILP (end))
	{
	  end_char = size;
	  end_byte = size_byte;
	}
      else
	{
	  CHECK_NUMBER (end);

	  end_char = XINT (end);

	  if (end_char < 0)
	    end_char += size;

	  end_byte = string_char_to_byte (object, end_char);
	}

      if (!(0 <= start_char && start_char <= end_char && end_char <= size))
	args_out_of_range_3 (object, make_number (start_char),
			     make_number (end_char));
    }
  else
    {
      struct buffer *prev = current_buffer;

      record_unwind_protect (Fset_buffer, Fcurrent_buffer ());

      CHECK_BUFFER (object);

      bp = XBUFFER (object);
      if (bp != current_buffer)
	set_buffer_internal (bp);

      if (NILP (start))
	b = BEGV;
      else
	{
	  CHECK_NUMBER_COERCE_MARKER (start);
	  b = XINT (start);
	}

      if (NILP (end))
	e = ZV;
      else
	{
	  CHECK_NUMBER_COERCE_MARKER (end);
	  e = XINT (end);
	}

      if (b > e)
	temp = b, b = e, e = temp;

      if (!(BEGV <= b && e <= ZV))
	args_out_of_range (start, end);

      if (NILP (coding_system))
	{
	  /* Decide the coding-system to encode the data with.
	     See fileio.c:Fwrite-region */

	  if (!NILP (Vcoding_system_for_write))
	    coding_system = Vcoding_system_for_write;
	  else
	    {
	      int force_raw_text = 0;

	      coding_system = XBUFFER (object)->buffer_file_coding_system;
	      if (NILP (coding_system)
		  || NILP (Flocal_variable_p (Qbuffer_file_coding_system, Qnil)))
		{
		  coding_system = Qnil;
		  if (NILP (current_buffer->enable_multibyte_characters))
		    force_raw_text = 1;
		}

	      if (NILP (coding_system) && !NILP (Fbuffer_file_name(object)))
		{
		  /* Check file-coding-system-alist.  */
		  Lisp_Object args[4], val;

		  args[0] = Qwrite_region; args[1] = start; args[2] = end;
		  args[3] = Fbuffer_file_name(object);
		  val = Ffind_operation_coding_system (4, args);
		  if (CONSP (val) && !NILP (XCDR (val)))
		    coding_system = XCDR (val);
		}

	      if (NILP (coding_system)
		  && !NILP (XBUFFER (object)->buffer_file_coding_system))
		{
		  /* If we still have not decided a coding system, use the
		     default value of buffer-file-coding-system.  */
		  coding_system = XBUFFER (object)->buffer_file_coding_system;
		}

	      if (!force_raw_text
		  && !NILP (Ffboundp (Vselect_safe_coding_system_function)))
		/* Confirm that VAL can surely encode the current region.  */
		coding_system = call4 (Vselect_safe_coding_system_function,
				       make_number (b), make_number (e),
				       coding_system, Qnil);

	      if (force_raw_text)
		coding_system = Qraw_text;
	    }

	  if (NILP (Fcoding_system_p (coding_system)))
	    {
	      /* Invalid coding system.  */

	      if (!NILP (noerror))
		coding_system = Qraw_text;
	      else
		xsignal1 (Qcoding_system_error, coding_system);
	    }
	}

      object = make_buffer_string (b, e, 0);
      if (prev != current_buffer)
	set_buffer_internal (prev);
      /* Discard the unwind protect for recovering the current
	 buffer.  */
      specpdl_ptr--;

      if (STRING_MULTIBYTE (object))
	object = code_convert_string (object, coding_system, Qnil, 1, 0, 0);
    }

  md5_buffer (SDATA (object) + start_byte,
	      SBYTES (object) - (size_byte - end_byte),
	      digest);

  for (i = 0; i < 16; i++)
    sprintf (&value[2 * i], "%02x", digest[i]);
  value[32] = '\0';

  return make_string (value, 32);
}


void
syms_of_fns ()
{
  /* Hash table stuff.  */
  Qhash_table_p = intern_c_string ("hash-table-p");
  staticpro (&Qhash_table_p);
  Qeq = intern_c_string ("eq");
  staticpro (&Qeq);
  Qeql = intern_c_string ("eql");
  staticpro (&Qeql);
  Qequal = intern_c_string ("equal");
  staticpro (&Qequal);
  QCtest = intern_c_string (":test");
  staticpro (&QCtest);
  QCsize = intern_c_string (":size");
  staticpro (&QCsize);
  QCrehash_size = intern_c_string (":rehash-size");
  staticpro (&QCrehash_size);
  QCrehash_threshold = intern_c_string (":rehash-threshold");
  staticpro (&QCrehash_threshold);
  QCweakness = intern_c_string (":weakness");
  staticpro (&QCweakness);
  Qkey = intern_c_string ("key");
  staticpro (&Qkey);
  Qvalue = intern_c_string ("value");
  staticpro (&Qvalue);
  Qhash_table_test = intern_c_string ("hash-table-test");
  staticpro (&Qhash_table_test);
  Qkey_or_value = intern_c_string ("key-or-value");
  staticpro (&Qkey_or_value);
  Qkey_and_value = intern_c_string ("key-and-value");
  staticpro (&Qkey_and_value);

  defsubr (&Ssxhash);
  defsubr (&Smake_hash_table);
  defsubr (&Scopy_hash_table);
  defsubr (&Shash_table_count);
  defsubr (&Shash_table_rehash_size);
  defsubr (&Shash_table_rehash_threshold);
  defsubr (&Shash_table_size);
  defsubr (&Shash_table_test);
  defsubr (&Shash_table_weakness);
  defsubr (&Shash_table_p);
  defsubr (&Sclrhash);
  defsubr (&Sgethash);
  defsubr (&Sputhash);
  defsubr (&Sremhash);
  defsubr (&Smaphash);
  defsubr (&Sdefine_hash_table_test);

  Qstring_lessp = intern_c_string ("string-lessp");
  staticpro (&Qstring_lessp);
  Qprovide = intern_c_string ("provide");
  staticpro (&Qprovide);
  Qrequire = intern_c_string ("require");
  staticpro (&Qrequire);
  Qyes_or_no_p_history = intern_c_string ("yes-or-no-p-history");
  staticpro (&Qyes_or_no_p_history);
  Qcursor_in_echo_area = intern_c_string ("cursor-in-echo-area");
  staticpro (&Qcursor_in_echo_area);
  Qwidget_type = intern_c_string ("widget-type");
  staticpro (&Qwidget_type);

  staticpro (&string_char_byte_cache_string);
  string_char_byte_cache_string = Qnil;

  require_nesting_list = Qnil;
  staticpro (&require_nesting_list);

  Fset (Qyes_or_no_p_history, Qnil);

  DEFVAR_LISP ("features", &Vfeatures,
    doc: /* A list of symbols which are the features of the executing Emacs.
Used by `featurep' and `require', and altered by `provide'.  */);
  Vfeatures = Fcons (intern_c_string ("emacs"), Qnil);
  Qsubfeatures = intern_c_string ("subfeatures");
  staticpro (&Qsubfeatures);

#ifdef HAVE_LANGINFO_CODESET
  Qcodeset = intern_c_string ("codeset");
  staticpro (&Qcodeset);
  Qdays = intern_c_string ("days");
  staticpro (&Qdays);
  Qmonths = intern_c_string ("months");
  staticpro (&Qmonths);
  Qpaper = intern_c_string ("paper");
  staticpro (&Qpaper);
#endif	/* HAVE_LANGINFO_CODESET */

  DEFVAR_BOOL ("use-dialog-box", &use_dialog_box,
    doc: /* *Non-nil means mouse commands use dialog boxes to ask questions.
This applies to `y-or-n-p' and `yes-or-no-p' questions asked by commands
invoked by mouse clicks and mouse menu items.

On some platforms, file selection dialogs are also enabled if this is
non-nil.  */);
  use_dialog_box = 1;

  DEFVAR_BOOL ("use-file-dialog", &use_file_dialog,
    doc: /* *Non-nil means mouse commands use a file dialog to ask for files.
This applies to commands from menus and tool bar buttons even when
they are initiated from the keyboard.  If `use-dialog-box' is nil,
that disables the use of a file dialog, regardless of the value of
this variable.  */);
  use_file_dialog = 1;

  defsubr (&Sidentity);
  defsubr (&Srandom);
  defsubr (&Slength);
  defsubr (&Ssafe_length);
  defsubr (&Sstring_bytes);
  defsubr (&Sstring_equal);
  defsubr (&Scompare_strings);
  defsubr (&Sstring_lessp);
  defsubr (&Sappend);
  defsubr (&Sconcat);
  defsubr (&Svconcat);
  defsubr (&Scopy_sequence);
  defsubr (&Sstring_make_multibyte);
  defsubr (&Sstring_make_unibyte);
  defsubr (&Sstring_as_multibyte);
  defsubr (&Sstring_as_unibyte);
  defsubr (&Sstring_to_multibyte);
  defsubr (&Sstring_to_unibyte);
  defsubr (&Scopy_alist);
  defsubr (&Ssubstring);
  defsubr (&Ssubstring_no_properties);
  defsubr (&Snthcdr);
  defsubr (&Snth);
  defsubr (&Selt);
  defsubr (&Smember);
  defsubr (&Smemq);
  defsubr (&Smemql);
  defsubr (&Sassq);
  defsubr (&Sassoc);
  defsubr (&Srassq);
  defsubr (&Srassoc);
  defsubr (&Sdelq);
  defsubr (&Sdelete);
  defsubr (&Snreverse);
  defsubr (&Sreverse);
  defsubr (&Ssort);
  defsubr (&Splist_get);
  defsubr (&Sget);
  defsubr (&Splist_put);
  defsubr (&Sput);
  defsubr (&Slax_plist_get);
  defsubr (&Slax_plist_put);
  defsubr (&Seql);
  defsubr (&Sequal);
  defsubr (&Sequal_including_properties);
  defsubr (&Sfillarray);
  defsubr (&Sclear_string);
  defsubr (&Snconc);
  defsubr (&Smapcar);
  defsubr (&Smapc);
  defsubr (&Smapconcat);
  defsubr (&Sy_or_n_p);
  defsubr (&Syes_or_no_p);
  defsubr (&Sload_average);
  defsubr (&Sfeaturep);
  defsubr (&Srequire);
  defsubr (&Sprovide);
  defsubr (&Splist_member);
  defsubr (&Swidget_put);
  defsubr (&Swidget_get);
  defsubr (&Swidget_apply);
  defsubr (&Sbase64_encode_region);
  defsubr (&Sbase64_decode_region);
  defsubr (&Sbase64_encode_string);
  defsubr (&Sbase64_decode_string);
  defsubr (&Smd5);
  defsubr (&Slocale_info);
}


void
init_fns ()
{
}

/* arch-tag: 787f8219-5b74-46bd-8469-7e1cc475fa31
   (do not change this comment) */<|MERGE_RESOLUTION|>--- conflicted
+++ resolved
@@ -27,19 +27,6 @@
 #include <time.h>
 #include <setjmp.h>
 
-<<<<<<< HEAD
-#ifndef HAVE_MACGUI
-/* On Mac OS, defining this conflicts with precompiled headers.  */
-
-/* Note on some machines this defines `vector' as a typedef,
-   so make sure we don't use that name in this file.  */
-#undef vector
-#define vector *****
-
-#endif  /* ! HAVE_MACGUI */
-
-=======
->>>>>>> 61591580
 #include "lisp.h"
 #include "commands.h"
 #include "character.h"
