--- conflicted
+++ resolved
@@ -4128,21 +4128,13 @@
 {
   void *po;
   struct mem_node *m;
-<<<<<<< HEAD
-=======
 
   if (INTEGERP (obj))
     return;
 
   po = (void *) XPNTR (obj);
   m = mem_find (po);
->>>>>>> 9c62cd04
-
-  if (INTEGERP (obj))
-    return;
-
-  po = (void *) XPNTR (obj);
-  m = mem_find (po);
+
   if (m != MEM_NIL)
     {
       int mark_p = 0;
