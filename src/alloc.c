--- conflicted
+++ resolved
@@ -5523,8 +5523,6 @@
 
 #ifdef HAVE_WINDOW_SYSTEM
 
-#ifndef HAVE_MACGUI
-
 /* Remove unmarked font-spec and font-entity objects from ENTRY, which is
    (DRIVER-TYPE NUM-FRAMES FONT-CACHE-DATA ...), and return changed entry.  */
 
@@ -5591,8 +5589,6 @@
   return entry;
 }
 
-#endif /* not HAVE_MACGUI */
-
 /* Compact font caches on all terminals and mark
    everything which is still here after compaction.  */
 
@@ -5604,23 +5600,17 @@
   for (t = terminal_list; t; t = t->next_terminal)
     {
       Lisp_Object cache = TERMINAL_FONT_CACHE (t);
-<<<<<<< HEAD
-#ifndef HAVE_MACGUI
-      if (CONSP (cache))
-=======
       /* Inhibit compacting the caches if the user so wishes.  Some of
 	 the users don't mind a larger memory footprint, but do mind
 	 slower redisplay.  */
       if (!inhibit_compacting_font_caches
 	  && CONSP (cache))
->>>>>>> 5e921112
 	{
 	  Lisp_Object entry;
 
 	  for (entry = XCDR (cache); CONSP (entry); entry = XCDR (entry))
 	    XSETCAR (entry, compact_font_cache_entry (XCAR (entry)));
 	}
-#endif /* not HAVE_MACGUI */
       mark_object (cache);
     }
 }
