--- conflicted
+++ resolved
@@ -470,13 +470,8 @@
   (eassert (XTYPE (XIL ((intptr_t) (ptr))) == 0), /* Check alignment.  */  \
    XIL ((type) | (intptr_t) (ptr)))
 
-<<<<<<< HEAD
-#define XPNTR(a) ((intptr_t) ((a) & ~TYPEMASK))
-#define XUNTAG(a, type) ((uintptr_t) (a) - (type))
-=======
 #define XPNTR(a) ((intptr_t) (XLI (a) & ~TYPEMASK))
 #define XUNTAG(a, type) ((intptr_t) (XLI (a) - (type)))
->>>>>>> ea0d348b
 
 #else  /* not USE_LSB_TAG */
 
@@ -509,7 +504,6 @@
 #else
 #define XPNTR(a) ((uintptr_t) (XLI (a) & VALMASK))
 #endif
-#define XUNTAG(a, type) XPNTR (a)
 
 #endif /* not USE_LSB_TAG */
 
@@ -555,22 +549,6 @@
 
 /* Extract a value or address from a Lisp_Object.  */
 
-<<<<<<< HEAD
-#define XCONS(a) (eassert (CONSP(a)), \
-		  (struct Lisp_Cons *) XUNTAG (a, Lisp_Cons))
-#define XVECTOR(a) (eassert (VECTORLIKEP(a)), \
-		    (struct Lisp_Vector *) XUNTAG (a, Lisp_Vectorlike))
-#define XSTRING(a) (eassert (STRINGP(a)), \
-		    (struct Lisp_String *) XUNTAG (a, Lisp_String))
-#define XSYMBOL(a) (eassert (SYMBOLP(a)), \
-		    (struct Lisp_Symbol *) XUNTAG (a, Lisp_Symbol))
-#define XFLOAT(a) (eassert (FLOATP(a)), \
-		   (struct Lisp_Float *) XUNTAG (a, Lisp_Float))
-
-/* Misc types.  */
-
-#define XMISC(a)   ((union Lisp_Misc *) XUNTAG (a, Lisp_Misc))
-=======
 #define XCONS(a)   (eassert (CONSP (a)), \
 		    (struct Lisp_Cons *) XUNTAG (a, Lisp_Cons))
 #define XVECTOR(a) (eassert (VECTORLIKEP (a)), \
@@ -585,7 +563,6 @@
 /* Misc types.  */
 
 #define XMISC(a)	((union Lisp_Misc *) XUNTAG (a, Lisp_Misc))
->>>>>>> ea0d348b
 #define XMISCANY(a)	(eassert (MISCP (a)), &(XMISC (a)->u_any))
 #define XMISCTYPE(a)   (XMISCANY (a)->type)
 #define XMARKER(a)	(eassert (MARKERP (a)), &(XMISC (a)->u_marker))
@@ -605,17 +582,6 @@
 
 /* Pseudovector types.  */
 
-<<<<<<< HEAD
-#define XPROCESS(a) (eassert (PROCESSP(a)), \
-		     (struct Lisp_Process *) XUNTAG (a, Lisp_Vectorlike))
-#define XWINDOW(a) (eassert (WINDOWP(a)), \
-		    (struct window *) XUNTAG (a, Lisp_Vectorlike))
-#define XTERMINAL(a) (eassert (TERMINALP(a)), \
-		      (struct terminal *) XUNTAG (a, Lisp_Vectorlike))
-#define XSUBR(a) (eassert (SUBRP(a)), \
-		  (struct Lisp_Subr *) XUNTAG (a, Lisp_Vectorlike))
-#define XBUFFER(a) (eassert (BUFFERP(a)), \
-=======
 #define XPROCESS(a) (eassert (PROCESSP (a)), \
 		     (struct Lisp_Process *) XUNTAG (a, Lisp_Vectorlike))
 #define XWINDOW(a) (eassert (WINDOWP (a)), \
@@ -625,22 +591,15 @@
 #define XSUBR(a) (eassert (SUBRP (a)), \
 		  (struct Lisp_Subr *) XUNTAG (a, Lisp_Vectorlike))
 #define XBUFFER(a) (eassert (BUFFERP (a)), \
->>>>>>> ea0d348b
 		    (struct buffer *) XUNTAG (a, Lisp_Vectorlike))
 #define XCHAR_TABLE(a) (eassert (CHAR_TABLE_P (a)), \
 			(struct Lisp_Char_Table *) XUNTAG (a, Lisp_Vectorlike))
 #define XSUB_CHAR_TABLE(a) (eassert (SUB_CHAR_TABLE_P (a)), \
-<<<<<<< HEAD
-			    (struct Lisp_Sub_Char_Table *) XUNTAG (a, Lisp_Vectorlike))
-#define XBOOL_VECTOR(a) (eassert (BOOL_VECTOR_P (a)), \
-			 (struct Lisp_Bool_Vector *) XUNTAG (a, Lisp_Vectorlike))
-=======
 			    ((struct Lisp_Sub_Char_Table *) \
 			     XUNTAG (a, Lisp_Vectorlike)))
 #define XBOOL_VECTOR(a) (eassert (BOOL_VECTOR_P (a)), \
 			 ((struct Lisp_Bool_Vector *) \
 			  XUNTAG (a, Lisp_Vectorlike)))
->>>>>>> ea0d348b
 
 /* Construct a Lisp_Object from a value or address.  */
 
@@ -668,17 +627,11 @@
 
 /* The cast to struct vectorlike_header * avoids aliasing issues.  */
 #define XSETPSEUDOVECTOR(a, b, code) \
-<<<<<<< HEAD
-  XSETTYPED_PSEUDOVECTOR(a, b,       \
-			 ((struct vectorlike_header *) XUNTAG (a, Lisp_Vectorlike))->size, \
-			 code)
-=======
   XSETTYPED_PSEUDOVECTOR (a, b,					\
 			  (((struct vectorlike_header *)	\
 			    XUNTAG (a, Lisp_Vectorlike))	\
 			   ->size),				\
 			  code)
->>>>>>> ea0d348b
 #define XSETTYPED_PSEUDOVECTOR(a, b, size, code)			\
   (XSETVECTOR (a, b),							\
    eassert ((size & (PSEUDOVECTOR_FLAG | PVEC_TYPE_MASK))		\
@@ -1746,14 +1699,14 @@
    : RANGED_INTEGERP (0, x, TYPE_MAXIMUM (type)))
 
 #define INTEGERP(x) (LISP_INT_TAG_P (XTYPE ((x))))
-#ifdef USE_LSB_TAG    /* Below usually gives shorter instructions.  */
-#define SYMBOLP(x) (XTYPE (XUNTAG (x, Lisp_Symbol)) == 0)
-#define MISCP(x) (XTYPE (XUNTAG (x, Lisp_Misc)) == 0)
-#define VECTORLIKEP(x) (XTYPE (XUNTAG (x, Lisp_Vectorlike)) == 0)
-#define STRINGP(x) (XTYPE (XUNTAG (x, Lisp_String)) == 0)
-#define CONSP(x) (XTYPE (XUNTAG (x, Lisp_Cons)) == 0)
-
-#define FLOATP(x) (XTYPE (XUNTAG (x, Lisp_Float)) == 0)
+#ifdef USE_LSB_TAG /* Below usually gives shorter instructions.  */
+#define SYMBOLP(x) (XTYPE (XIL (XUNTAG (x, Lisp_Symbol))) == 0)
+#define MISCP(x) (XTYPE (XIL (XUNTAG (x, Lisp_Misc))) == 0)
+#define VECTORLIKEP(x) (XTYPE (XIL (XUNTAG (x, Lisp_Vectorlike))) == 0)
+#define STRINGP(x) (XTYPE (XIL (XUNTAG (x, Lisp_String))) == 0)
+#define CONSP(x) (XTYPE (XIL (XUNTAG (x, Lisp_Cons))) == 0)
+
+#define FLOATP(x) (XTYPE (XIL (XUNTAG (x, Lisp_Float))) == 0)
 #else
 #define SYMBOLP(x) (XTYPE ((x)) == Lisp_Symbol)
 #define MISCP(x) (XTYPE ((x)) == Lisp_Misc)
@@ -1787,13 +1740,7 @@
    code is CODE.  */
 #define TYPED_PSEUDOVECTORP(x, t, code)				\
   (VECTORLIKEP (x)						\
-<<<<<<< HEAD
-   && (((((struct t *) XUNTAG (x, Lisp_Vectorlike))->size	\
-	 & (PSEUDOVECTOR_FLAG | (code))))			\
-       == (PSEUDOVECTOR_FLAG | (code))))
-=======
    && PSEUDOVECTOR_TYPEP ((struct t *) XUNTAG (x, Lisp_Vectorlike), code))
->>>>>>> ea0d348b
 
 /* Test for specific pseudovector types.  */
 #define WINDOW_CONFIGURATIONP(x) PSEUDOVECTORP (x, PVEC_WINDOW_CONFIGURATION)
@@ -3661,12 +3608,6 @@
 extern char *x_get_keysym_name (int);
 #endif /* HAVE_WINDOW_SYSTEM */
 
-<<<<<<< HEAD
-#ifdef MSDOS
-/* Defined in msdos.c */
-EXFUN (Fmsdos_downcase_filename, 1);
-#endif
-
 #ifdef HAVE_MACGUI
 /* Defined in macfns.c */
 extern void syms_of_macfns (void);
@@ -3681,12 +3622,13 @@
 extern void syms_of_macmenu (void);
 
 /* Defined in mac.c */
+extern const char *mac_etc_directory;
+extern const char *mac_exec_path;
+extern const char *mac_load_path;
 extern void syms_of_mac (void);
 extern void init_mac_osx_environment (void);
 #endif /* HAVE_MACGUI */
 
-=======
->>>>>>> ea0d348b
 #ifdef HAVE_LIBXML2
 /* Defined in xml.c.  */
 extern void syms_of_xml (void);
