<<<<<<< HEAD
2011-04-16  Paul Eggert  <eggert@cs.ucla.edu>

	* s/sol2-6.h, s/unixware.h (PTY_TTY_NAME_SPRINTF): Protoize decl.

	* process.c (keyboard_bit_set): Define only if SIGIO.
	(send_process_trap): Mark it with NO_RETURN if it doesn't return.
	(send_process): Repair possible setjmp clobbering.

	* s/usg5-4-common.h (SETUP_SLAVE_PTY): Don't pass extra arg to 'fatal'.

	* eval.c: Include <stdio.h>, for vsnprintf on non-GNU/Linux hosts.

	* data.c (arith_error): Mark with NO_RETURN if it doesn't return.

	* alloc.c (bytes_used_when_full, SPARE_MEMORY, BYTES_USED):
	Define only if needed.

	* sysdep.c (_FILE_OFFSET_BITS): Make this hack even uglier
	by pacifying GCC about it.  Maybe it's time to retire it?
	* xfaces.c (USG, __TIMEVAL__): Likewise.

	* dispextern.h (struct redisplay_interface): Rename param
	to avoid shadowing.
	* termhooks.h (struct terminal): Likewise.
	* xterm.c (xembed_send_message): Likewise.

	* insdel.c (make_gap_smaller): Define only if
	USE_MMAP_FOR_BUFFERS || REL_ALLOC || DOUG_LEA_MALLOC.

	* keyboard.c (read_char): Make a var volatile so longjmp won't clobber
	it.

	* emacs.c (MAX_HEAP_BSS_DIFF, my_edata): Move to where they're used,
	so that we aren't warned about unused symbols.

	* xfns.c (Fx_file_dialog): Rename local to avoid shadowing.

	* xdisp.c (x_produce_glyphs): Avoid possibly-uninitialized
	var (Bug#8512).

	* xfns.c (x_real_positions): Mark locals as initialized.

	* xmenu.c (xmenu_show): Don't use uninitialized vars.

	* xterm.c: Fix problems found by static analysis with other toolkits.
	(toolkit_scroll_bar_interaction): Define and use only if USE_X_TOOLKIT.
	(x_dispatch_event): Declare static if USE_GTK, and
	define if USE_GTK || USE_X_TOOLKIT.
	(SET_SAVED_BUTTON_EVENT): Define only if USE_X_TOOLKIT || USE_GTK.
	* xterm.h (x_dispatch_event): Extern only if USE_X_TOOLKIT.
	* xterm.c, xterm.h (x_mouse_leave): Bring this function back, but only if
	defined HAVE_MENUS && !defined USE_X_TOOLKIT && !defined USE_GTK.

	* xmenu.c (menu_help_callback): Pointer type fixes.
	Use const pointers when pointing at readonly data.  Avoid pointer
	signedness clashes.
	(FALSE): Remove unused macro.
	(update_frame_menubar): Remove unused decl.

	* xfns.c (Fx_hide_tip): Move locals to avoid shadowing.

	* menu.c (push_submenu_start, push_submenu_end): Do not define unless
	USE_X_TOOLKIT || USE_GTK || HAVE_NS || defined HAVE_NTGUI.
	(single_menu_item): Rename local to avoid shadowing.

	* keyboard.c (make_lispy_event): Remove unused local var.

	* frame.c, frame.h (x_get_resource_string): Bring this back, but
	only if HAVE_X_WINDOWS && !USE_X_TOOLKIT.

	* bitmaps: Change bitmaps from unsigned char back to the X11
	compatible char.  Avoid the old compiler warnings about
	out-of-range initializers by using, for example, '\xab' rather
	than 0xab.

	* xgselect.c (xgselect_initialize): Check vs interface
	even if ! (defined (USE_GTK) || defined (HAVE_GCONF)).

	* xmenu.c (xmenu_show): Rename parm to avoid shadowing.

	* xterm.c (x_create_toolkit_scroll_bar): Use const * for pointers
	to read-only memory.

	* fns.c (vector): Remove; this old hack is no longer needed.

	* xsmfns.c (create_client_leader_window): Rename shadowing arg.
	Remove unused var.
	(gdk_x11_set_sm_client_id) [!USE_GTK]: Don't define.

	* xrdb.c (x_load_resources): Omit unused local.

	* xfns.c (free_frame_menubar, atof): Remove duplicate decls.
	(x_window): Rename locals to avoid shadowing.
	(USG): Use the kludged USG macro, to pacify gcc.

	* xterm.c (x_alloc_nearest_color_for_widget): Remove; unused.
	(x_term_init): Remove local to avoid shadowing.

	* xfns.c, xterm.c (_XEditResCheckMessages): Protoize decl.

	* xdisp.c, dispextern.h (set_vertical_scroll_bar): Now extern if
	USE_TOOLKIT_SCROLL_BARS && !USE_GTK, as xterm.c needs it then.
=======
2011-04-16  Eli Zaretskii  <eliz@gnu.org>

	* gnutls.c (Fgnutls_boot): Don't pass Lisp_Object to `error'.

	Fix regex.c, syntax.c and friends for buffers > 2GB.
	* syntax.h (struct gl_state_s): Declare character position members
	EMACS_INT.

	* syntax.c (update_syntax_table): Declare 2nd argument EMACS_INT.

	* textprop.c (verify_interval_modification, interval_of): Declare
	arguments EMACS_INT.

	* intervals.c (adjust_intervals_for_insertion): Declare arguments
	EMACS_INT.

	* intervals.h (CHECK_TOTAL_LENGTH): Cast to EMACS_INT, not `int'.

	* indent.c (Fvertical_motion): Local variable it_start is now
	EMACS_INT.

	* regex.c (re_match, re_match_2, re_match_2_internal)
	(bcmp_translate, regcomp, regexec, print_double_string)
	(group_in_compile_stack, re_search, re_search_2, regex_compile)
	(re_compile_pattern, re_exec): Declare arguments and local
	variables `size_t' and `ssize_t' and return values `regoff_t', as
	appropriate.
	(POP_FAILURE_REG_OR_COUNT) <pfreg>: Declare `long'.
	(CHECK_INFINITE_LOOP) <failure>: Declare `ssize_t'.
	<compile_stack_type>: `size' and `avail' are now `size_t'.

	* regex.h <regoff_t>: Use ssize_t, not int.
	(re_search, re_search_2, re_match, re_match_2): Arguments that
	specify buffer/string position and length are now ssize_t and
	size_t.  Return type is regoff_t.

2011-04-16  Ben Key  <bkey76@gmail.com>

	* nsfont.m: Fixed bugs in ns_get_family and
	ns_descriptor_to_entity that were caused by using free to
	deallocate memory blocks that were allocated by xmalloc (via
	xstrdup).  This caused Emacs to crash when compiled with
	XMALLOC_OVERRUN_CHECK defined (when Emacs was configured with
	--enable-checking=xmallocoverrun).  xfree is now used to
	deallocate these memory blocks.
>>>>>>> c4354cb4

2011-04-15  Paul Eggert  <eggert@cs.ucla.edu>

	* sysdep.c (emacs_read): Remove unnecessary check vs MAX_RW_COUNT.

	emacs_write: Accept and return EMACS_INT for sizes.
	See http://lists.gnu.org/archive/html/emacs-devel/2011-04/msg00514.html
	et seq.
	* gnutls.c, gnutls.h (emacs_gnutls_read, emacs_gnutls_write):
	Accept and return EMACS_INT.
	(emacs_gnutls_write): Return the number of bytes written on
	partial writes.
	* sysdep.c, lisp.h (emacs_read, emacs_write): Likewise.
	(emacs_read, emacs_write): Remove check for negative size, as the
	Emacs source code has been audited now.
	* sysdep.c (MAX_RW_COUNT): New macro, to work around kernel bugs.
	(emacs_read, emacs_write): Use it.
	* process.c (send_process): Adjust to the new signatures of
	emacs_write and emacs_gnutls_write.  Do not attempt to store
	a byte offset into an 'int'; it might overflow.
	See http://lists.gnu.org/archive/html/emacs-devel/2011-04/msg00483.html

	* sound.c: Don't assume sizes fit in 'int'.
	(struct sound_device.period_size, alsa_period_size):
	Return EMACS_INT, not int.
	(struct sound_device.write, vox_write, alsa_write):
	Accept EMACS_INT, not int.
	(wav_play, au_play): Use EMACS_INT to store sizes and to
	record read return values.

2011-04-15  Ben Key  <bkey76@gmail.com>

	* keyboard.c (Qundefined): Don't declare static since it is used
	in nsfns.m.
	* xfaces.c (Qbold, Qexpanded, Qitalic, Qcondensed): Don't declare
	static since they are used in nsfont.m.

2011-04-15  Stefan Monnier  <monnier@iro.umontreal.ca>

	* process.c (Qprocessp): Don't declare static.
	* lisp.h (Qprocessp): Declare again.

2011-04-15  Juanma Barranquero  <lekktu@gmail.com>

	* font.c (Qopentype): Don't make static (used from w32uniscribe.c).

2011-04-14  Paul Eggert  <eggert@cs.ucla.edu>

	Improve C-level modularity by making more things 'static'.

	Don't publish debugger-only interfaces to other modules.
	* lisp.h (safe_debug_print, debug_output_compilation_hack):
	(verify_bytepos, count_markers): Move decls to the only modules
	that need them.
	* region-cache.h (pp_cache): Likewise.
	* window.h (check_all_windows): Likewise.
	* marker.c, print.c, region-cache.c, window.c: Decls moved here.

	* sysdep.c (croak): Now static, if
	defined TIOCNOTTY || defined USG5 || defined CYGWIN.
	* syssignal.h (croak): Declare only if not static.

	* alloc.c (refill_memory_reserve): Now static if
	!defined REL_ALLOC || defined SYSTEM_MALLOC.
	* lisp.h (refill_memory_reserve): Declare only if not static.

	* xsettings.c, xsettings.h (xsettings_get_system_normal_font):
	Define only if USE_LUCID.

	* xrdb.c (x_customization_string, x_rm_string): Now static.

	* xmenu.c (x_menu_wait_for_event): Export only if USE_MOTIF.
	* xterm.h (x_menu_wait_for_event): Declare only if USE_MOTIF.

	* xdisp.c (draw_row_with_mouse_face): Now static.
	* dispextern.h (draw_row_with_mouse_fave): Remove decl.

	* window.h (check_all_windows): Mark externally visible.

	* window.c (window_deletion_count): Now static.

	* undo.c: Make symbols static if they're not exported.
	(last_undo_buffer, last_boundary_position, pending_boundary):
	Now static.

	* textprop.c (interval_insert_behind_hooks): Now static.
	(interval_insert_in_front_hooks): Likewise.

	* term.c: Make symbols static if they're not exported.
	(tty_turn_off_highlight, get_tty_terminal, max_frame_cols):
	(max_frame_lines, tty_set_terminal_modes):
	(tty_reset_terminal_modes, tty_turn_off_highlight):
	(get_tty_terminal): Now static.
	(term_mouse_moveto): Do not define if HAVE_WINDOW_SYSTEM.
	* termhooks.h (term_mouse_moveto): Do not declare if
	HAVE_WINDOW_SYSTEM.
	* dispextern.h (tty_set_terminal_modes, tty_reset_terminal_modes):
	(tty_turn_off_highlight, get_tty_terminal): Remove decls.

	* sysdep.c: Make symbols static if they're not exported.
	(emacs_get_tty, emacs_set_tty, old_fcntl_flags, old_fcntl_owner):
	Now static.
	(sigprocmask_set, full_mask): Remove; unused.
	(wait_debugging): Mark as visible.
	* syssignal.h (SIGFULLMASK, full_mask): Remove decls.
	* systty.h (emacs_get_tty, emacs_set_tty): Remove decls.

	* syntax.c (syntax_temp): Define only if !__GNUC__.

	* sound.c (current_sound_device, current_sound): Now static.

	* search.c (searchbufs, searchbuf_head): Now static.

	* scroll.c (scroll_cost): Remove; unused.
	* dispextern.h (scroll_cost): Remove decl.

	* region-cache.h (pp_cache): Mark as externally visible.

	* process.c: Make symbols static if they're not exported.
	(process_tick, update_tick, create_process, chan_process):
	(Vprocess_alist, proc_buffered_char, datagram_access):
	(fd_callback_data, send_process_frame, process_sent_to): Now static.
	(deactivate_process): Mark defn as static, as well as decl.
	* lisp.h (create_process): Remove decl.
	* process.h (chan_process, Vprocess_alist): Remove decls.

	* print.c: Make symbols static if they're not exported.
	(print_depth, new_backquote_output, being_printed, print_buffer):
	(print_buffer_size, print_buffer_pos, print_buffer_pos_byte):
	(print_interval, print_number_index, initial_stderr_stream):
	Now static.
	* lisp.h (Fprinc): Remove decl.
	(debug_output_compilation_hack): Mark as externally visible.

	* sysdep.c (croak): Move decl from here to syssignal.h.
	* syssignal.h (croak): Put it here, so the API can be checked when
	'croak' is called from dissociate_if_controlling_tty.

	* minibuf.c: Make symbols static if they're not exported.
	(minibuf_save_list, choose_minibuf_frame): Now static.
	* lisp.h (choose_minibuf_frame): Remove decl.

	* lisp.h (verify_bytepos, count_markers): Mark as externally visible.

	* lread.c: Make symbols static if they're not exported.
	(read_objects, initial_obarray, oblookup_last_bucket_number):
	Now static.
	(make_symbol): Remove; unused.
	* lisp.h (initial_obarray, make_symbol): Remove decls.

	* keyboard.c: Make symbols static if they're not exported.
	(single_kboard, recent_keys_index, total_keys, recent_keys):
	(this_command_key_count_reset, raw_keybuf, raw_keybuf_count):
	(this_single_command_key_start, echoing, last_auto_save):
	(read_key_sequence_cmd, dribble, recursive_edit_unwind):
	(command_loop, echo_now, keyboard_init_hook, help_char_p):
	(quit_throw_to_read_char, command_loop_2, top_level_1, poll_timer):
	(Vlispy_mouse_stem, double_click_count):
	Now static.
	(force_auto_save_soon): Define only if SIGDANGER.
	(ignore_mouse_drag_p): Now static if
	!defined HAVE_WINDOW_SYSTEM || defined USE_GTK || defined HAVE_NS.
	(print_help): Remove; unused.
	(stop_character, last_timer_event): Mark as externally visible.
	* keyboard.h (ignore_mouse_drag_p): Declare only if
	defined HAVE_WINDOW_SYSTEM && !defined USE_GTK && !defined HAVE_NS.
	(echo_now, help_char_p, quit_throw_to_read_char): Remove decls.
	* lisp.h (echoing): Remove decl.
	(force_auto_save_soon): Declare only if SIGDANGER.
	* xdisp.c (redisplay_window): Simplify code, to make it more
	obvious that ignore_mouse_drag_p is not accessed if !defined
	USE_GTK && !defined HAVE_NS.

	* intervals.c: Make symbols static if they're not exported.
	(merge_properties_sticky, merge_interval_right, delete_interval):
	Now static.
	* intervals.h (merge_interval_right, delete_interval): Remove decls.

	* insdel.c: Make symbols static if they're not exported.
	However, leave prepare_to_modify_buffer alone.  It's never
	called from outside this function, but that appears to be a bug.
	(combine_after_change_list, combine_after_change_buffer):
	(adjust_after_replace, signal_before_change): Now static.
	(adjust_after_replace_noundo): Remove; unused.
	* lisp.h (adjust_after_replace, adjust_after_replace_noundo):
	(signal_before_change): Remove decls.

	* indent.c (val_compute_motion, val_vmotion): Now static.

	* image.c: Make symbols static if they're not exported.
	* dispextern.h (x_create_bitmap_from_xpm_data): Do not declare
	if USE_GTK.
	* image.c (x_create_bitmap_from_xpm_data): Do not define if USE_GTK.
	(xpm_color_cache, ct_table, ct_colors_allocated): Now static.

	* fringe.c (standard_bitmaps): Now static.
	(max_used_fringe_bitmap): Now static, unless HAVE_NS.

	* frame.c: Make symbols static if they're not exported.
	(x_report_frame_params, make_terminal_frame): Now static.
	(get_frame_param): Now static, unless HAVE_NS.
	(x_fullscreen_adjust): Define if WINDOWSNT, not if HAVE_WINDOW_SYSTEM.
	(x_get_resource_string): Remove; not used.
	* frame.h (make_terminal_frame, x_report_frame_params):
	(x_get_resource_string); Remove decls.
	(x_fullscreen_adjust): Declare only if WINDOWSNT.
	* lisp.h (get_frame_param): Declare only if HAVE_NS.

	* font.c, fontset.c: Make symbols static if they're not exported.
	* dispextern.h (FACE_SUITABLE_FOR_ASCII_CHAR_P): New macro.
	(FACE_SUITABLE_FOR_CHAR_P): Use it.
	* font.c (font_close_object): Now static.
	* font.h (font_close_object): Remove.
	* fontset.c (FONTSET_OBJLIST): Remove.
	(free_realized_fontset) #if-0 the body, which does nothing.
	(face_suitable_for_char_p): #if-0, as it's never called.
	* fontset.h (face_suitable_for_char_p): Remove decl.
	* xfaces.c (face_at_string_position): Use
	FACE_SUITABLE_FOR_ASCII_CHAR_P, not FACE_SUITABLE_FOR_CHAR_P,
	since 0 is always ASCII.

	* fns.c (weak_hash_tables): Now static.

	* fileio.c: Make symbols static if they're not exported.
	(auto_saving, auto_save_mode_bits, auto_save_error_occurred):
	(Vwrite_region_annotation_buffers): Now static.

	* eval.c: Make symbols static if they're not exported.
	(backtrace_list, lisp_eval_depth, when_entered_debugger): Now static.
	* lisp.h (backtrace_list): Remove decl.

	* emacs.c: Make symbols static if they're not exported.
	(malloc_state_ptr, malloc_using_checking, syms_of_emacs):
	(fatal_error_code, fatal_error_signal_hook, standard_args):
	Now static.
	(fatal_error_signal): Now static, unless FLOAT_CATCH_SIGKILL.
	(DEFINE_DUMMY_FUNCTION): Mark function as externally visible.
	(__CTOR_LIST__, __DTOR_LIST__): Now externally visible.
	* lisp.h (fatal_error_signal_hook): Remove decl.
	(fatal_error_signal): Declare only if FLOAT_CATCH_SIGKILL.

	* editfns.c: Move a (normally-unused) function to its only use.
	* editfns.c, lisp.h (get_operating_system_release): Remove.
	* process.c (init_process) [DARWIN_OS]: Do it inline, as it is not
	worth the hassle of breaking this out.

	* xterm.c: Make symbols static if they're not exported.
	(x_raise_frame, x_lower_frame, x_wm_set_window_state):
	(x_wm_set_icon_pixmap, x_initialize, XTread_socket_fake_io_error):
	(x_destroy_window, x_delete_display):
	Now static.
	(x_dispatch_event): Now static if ! (USE_MOTIF || USE_X_TOOLKIT).
	(x_mouse_leave): Remove; unused.
	* xterm.h (x_display_info_for_name, x_raise_frame, x_lower_frame):
	(x_destroy_window, x_wm_set_window_state, x_wm_set_icon_pixmap):
	(x_delete_display, x_initialize, x_set_border_pixel, x_screen_planes):
	Remove decls.
	(x_mouse_leave): Declare only if WINDOWSNT.
	(x_dispatch_event): Declare only if USE_MOTIF or USE_X_TOOLKIT.
	(xic_create_fontsetname): Declare only if HAVE_X_WINDOWS &&
	USE_X_TOOLKIT.

	* ftxfont.c: Make symbols static if they're not exported.
	(ftxfont_driver): Export only if !defined HAVE_XFT && def8ined
	HAVE_FREETYPE.
	* font.h (ftxfont_driver): Likewise.

	* xfns.c: Make symbols static if they're not exported.
	(x_last_font_name, x_display_info_for_name):
	(x_set_foreground_color, x_set_background_color, x_set_mouse_color):
	(x_set_cursor_color, x_set_border_pixel, x_set_border_color):
	(x_set_cursor_type, x_set_icon_type, x_set_icon_name):
	(x_set_scroll_bar_foreground, x_set_scroll_bar_background):
	(x_explicitly_set_name, x_set_title, xic_defaut_fontset, tip_timer):
	(last_show_tip_args): Now static.
	(xic_defaut_fontset, xic_create_fontsetname): Define only if
	defined HAVE_X_WINDOWS && defined USE_X_TOOLKIT
	(x_screen_planes): Remove; unused.
	* dispextern.h (x_screen_planes): Remove decl.

	* dispnew.c: Make symbols static if they're not exported.
	* dispextern.h (redraw_garbaged_frames, scrolling):
	(increment_row_positions): Remove.
	* dispnew.c (new_glyph_matrix, increment_row_positions, scrolling):
	(delayed_size_change, glyph_matrix_count, glyph_pool_count):
	Now static.
	(redraw_garbaged_frames): Remove; unused.

	* xfaces.c: Make symbols static if they're not exported.
	* dispextern.h (ascii_face_of_lisp_face, free_realized_face):
	Remove decls.
	* xterm.h (defined_color): Remove decls.
	(x_free_dpy_colors): Declare only if USE_X_TOOLKIT.
	* xfaces.c (tty_suppress_bold_inverse_default_colors_p):
	(menu_face_changed_default, defined_color, free_realized_face):
	(x_free_dpy_colors): Define only if USE_X_TOOLKIT.
	(ascii_face_of_lisp_face): Remove; unused.

	* xdisp.c: Make symbols static if they're not exported.
	* dispextern.h (scratch_glyph_row, window_box_edges):
	(glyph_to_pixel_coords, set_cursor_from_row):
	(get_next_display_element, set_iterator_to_next):
	(highlight_trailing_whitespace, frame_to_window_pixel_xy):
	(show_mouse_face): Remove decls
	* frame.h (message_buf_print): Likewise.
	* lisp.h (pop_message, set_message, check_point_in_composition):
	Likewise.
	* xterm.h (set_vertical_scroll_bar): Likewise.
	* xdisp.c (list_of_error, Vmessage_stack, line_number_displayed):
	(message_buf_print, scratch_glyph_row, displayed_buffer):
	(set_iterator_to_next, pop_message, set_message, set_cursor_from_row):
	(get_next_display_element, show_mouse_face, window_box_edges):
	(frame_to_window_pixel_xy, check_point_in_composition):
	(set_vertical_scroll_bar, highlight_trailing_whitespace): Now static.
	(glyph_to_pixel_coords): Remove; unused.

	* dired.c (file_name_completion): Now static.

	* dbusbind.c (xd_in_read_queued_messages): Now static.

	* lisp.h (circular_list_error, FOREACH): Remove; unused.
	* data.c (circular_list_error): Remove.

	* commands.h (last_point_position, last_point_position_buffer):
	(last_point_position_window): Remove decls.
	* keyboard.c: Make these variables static.

	* coding.h (coding, code_convert_region, encode_coding_gap): Remove
	decls.
	* coding.c (Vsjis_coding_system, Vbig5_coding_system):
	(iso_code_class, detect_coding, code_convert_region): Now static.
	(encode_coding_gap): Remove; unused.

	* chartab.c (chartab_chars, chartab_bits): Now static.

	* charset.h (charset_iso_8859_1): Remove decl.
	* charset.c (charset_iso_8859_1, charset_emacs, map_charset_for_dump):
	Now static.

	* ccl.h (check_ccl_update, Vccl_program_table): Remove decls.
	* ccl.c (Vccl_program_table): Now static.
	(check_ccl_update): Remove; unused.

	* category.c (SET_CATEGORY_SET, set_category_set): Move here.
	* category.h: ... from here.
	* category.c (check_category_table, set_category_set): Now static.

	* casetab.c (Vascii_upcase_table, Vascii_eqv_table): Now static.
	* lisp.h: Remove these decls.

	* buffer.c (buffer_count): Remove unused var.

	* bidi.c (bidi_dump_cached_states): Mark as externally visible,
	so that it's not optimized away.
	(bidi_ignore_explicit_marks_for_paragraph_level): Likewise.
	* dispextern.h (bidi_dump_cached_states): Remove, since it's
	exported only to the debugger.

	* atimer.c (alarm_signal_handler, run_all_atimers): Now static.
	* atimer.h (run_all_atimers): Removed; not exported.

	font.c: Make copy_font_spec and merge_font_spec ordinary C functions.
	* font.c (copy_font_spec): Rename from Fcopy_font_spec, since it
	was inaccessible from Lisp.
	(merge_font_spec): Likewise, renaming from Fmerge_font_spec.
	* font.c, font.h, fontset.c, xfaces.c, xfont.c: Change all uses.

	alloc.c: Import and export fewer symbols, and remove unused items.
	* lisp.h (suppress_checking, die): Declare only if ENABLE_CHECKING
	is defined.
	(suppress_checking): Add EXTERNALLY_VISIBLE attribute, so that
	it's not optimized away by whole-program optimization.
	(message_enable_multibyte, free_misc): Remove.
	(catchlist, handlerlist, mark_backtrace):
	Declare only if BYTE_MARK_STACK.
	(mark_byte_stack): Likewise, fixing a ifdef-vs-if typo.
	* alloc.c (pure): Export only if VIRT_ADDR_VARIES is defined.
	(message_enable_multibyte): Remove decl.
	(free_misc, interval_free_list, float_block, float_block_index):
	(n_float_blocks, float_free_list, cons_block, cons_block_index):
	(cons_free_list, last_marked_index):
	Now static.
	(suppress_checking, die): Define only if ENABLE_CHECKING is defined.
	* eval.c (catchlist, handlerlist): Export only if BYTE_MARK_STACK.
	(mark_backtrace): Define only if BYTE_MARK_STACK.
	* xdisp.c (message_enable_multibyte): Now static.

	Declare Lisp_Object Q* variables to be 'static' if not exproted.
	This makes it easier for human readers (and static analyzers)
	to see whether these variables are used from other modules.
	* alloc.c, buffer.c, bytecode.c, callint.c, casetab.c, category.c:
	* ccl.c, character.c, charset.c, cmds.c, coding.c, composite.c:
	* data.c, dbusbind.c, dired.c, editfns.c, eval.c, fileio.c, fns.c:
	* font.c, frame.c, fringe.c, ftfont.c, image.c, keyboard.c, keymap.c:
	* lread.c, macros.c, minibuf.c, print.c, process.c, search.c:
	* sound.c, syntax.c, textprop.c, window.c, xdisp.c, xfaces.c, xfns.c:
	* xmenu.c, xselect.c:
	Declare Q* vars static if they are not used in other modules.
	* ccl.h, character.h, charset.h, coding.h, composite.h, font.h:
	* frame.h, intervals.h, keyboard.h, lisp.h, process.h, syntax.h:
	Remove decls of unexported vars.
	* keyboard.h (EVENT_HEAD_UNMODIFIED): Remove now-unused macro.

	* lisp.h (DEFINE_FUNC): Make sname 'static'.

	Make Emacs functions such as Fatom 'static' by default.
	This makes it easier for human readers (and static analyzers)
	to see whether these functions can be called from other modules.
	DEFUN now defines a static function.  To make the function external
	so that it can be used in other C modules, use the new macro DEFUE.
	* lisp.h (Funibyte_char_to_multibyte, Fsyntax_table_p):
	(Finit_image_library):
	(Feval_region, Fbacktrace, Ffetch_bytecode, Fswitch_to_buffer):
	(Ffile_executable_p, Fmake_symbolic_link, Fcommand_execute):
	(Fget_process, Fdocumentation_property, Fbyte_code, Ffile_attributes):
	Remove decls, since these functions are now static.
	(Funintern, Fget_internal_run_time): New decls, since these functions
	were already external.

	* alloc.c, buffer.c, callint.c, callproc.c, casefiddle.c, casetab.c:
	* ccl.c, character.c, chartab.c, cmds.c, coding.c, data.c, dispnew.c:
	* doc.c, editfns.c, emacs.c, eval.c, fileio.c, filelock.c, floatfns.c:
	* fns.c, font.c, fontset.c, frame.c, image.c, indent.c:
	* keyboard.c, keymap.c, lread.c:
	* macros.c, marker.c, menu.c, minibuf.c, print.c, process.c, search.c:
	* syntax.c, term.c, terminal.c, textprop.c, undo.c:
	* window.c, xdisp.c, xfaces.c, xfns.c, xmenu.c, xsettings.c:
	Mark functions with DEFUE instead of DEFUN,
	if they are used in other modules.
	* buffer.c (Fset_buffer_major_mode, Fdelete_overlay): New forward
	decls for now-static functions.
	* buffer.h (Fdelete_overlay): Remove decl.
	* callproc.c (Fgetenv_internal): Mark as internal.
	* composite.c (Fremove_list_of_text_properties): Remove decl.
	(Fcomposition_get_gstring): New forward static decl.
	* composite.h (Fcomposite_get_gstring): Remove decl.
	* dired.c (Ffile_attributes): New forward static decl.
	* doc.c (Fdocumntation_property): New forward static decl.
	* eval.c (Ffetch_bytecode): New forward static decl.
	(Funintern): Remove extern decl; now in .h file where it belongs.
	* fileio.c (Fmake_symbolic_link): New forward static decl.
	* image.c (Finit_image_library): New forward static decl.
	* insdel.c (Fcombine_after_change_execute): Make forward decl static.
	* intervals.h (Fprevious_property_change):
	(Fremove_list_of_text_properties): Remove decls.
	* keyboard.c (Fthis_command_keys): Remove decl.
	(Fcommand_execute): New forward static decl.
	* keymap.c (Flookup_key): New forward static decl.
	(Fcopy_keymap): Now static.
	* keymap.h (Flookup_key): Remove decl.
	* process.c (Fget_process): New forward static decl.
	(Fprocess_datagram_address): Mark as internal.
	* syntax.c (Fsyntax_table_p): New forward static decl.
	(skip_chars): Remove duplicate decl.
	* textprop.c (Fprevious_property_change): New forward static decl.
	* window.c (Fset_window_fringes, Fset_window_scroll_bars):
	Now internal.
	(Fset_window_margins, Fset_window_vscroll): New forward static decls.
	* window.h (Fset_window_vscroll, Fset_window_margins): Remove decls.

	* editfns.c (Fformat): Remove unreachable code.

2011-04-14  Andreas Schwab  <schwab@linux-m68k.org>

	* fileio.c (Finsert_file_contents): Fix typo in 2005-05-13
	change.  (Bug#8496)

2011-04-13  Eli Zaretskii  <eliz@gnu.org>

	* xdisp.c (handle_invisible_prop): Don't call bidi_paragraph_init
	when at ZV.  (Bug#8487)

2011-04-12  Andreas Schwab  <schwab@linux-m68k.org>

	* charset.c (Fclear_charset_maps): Use xfree instead of free.
	(Bug#8437)
	* keyboard.c (parse_tool_bar_item): Likewise.
	* sound.c (sound_cleanup, alsa_close): Likewise.
	* termcap.c (tgetent): Likewise.
	* xfns.c (x_default_font_parameter): Likewise.
	* xsettings.c (read_and_apply_settings): Likewise.

	* alloc.c (overrun_check_malloc, overrun_check_realloc)
	(overrun_check_free): Protoize.

2011-04-12  Paul Eggert  <eggert@cs.ucla.edu>

	* sysdep.c (emacs_read, emacs_write): Check for negative sizes
	since callers should never pass a negative size.
	Change the signature to match that of plain 'read' and 'write'; see
	<http://lists.gnu.org/archive/html/emacs-devel/2011-04/msg00397.html>.
	* lisp.h: Update prototypes of emacs_write and emacs_read.

2011-04-11  Eli Zaretskii  <eliz@gnu.org>

	* xdisp.c (redisplay_window): Don't try to determine the character
	position of the scroll margin if the window start point w->startp
	is outside the buffer's accessible region.  (Bug#8468)

2011-04-10  Eli Zaretskii  <eliz@gnu.org>

	Fix write-region and its subroutines for buffers > 2GB.
	* fileio.c (a_write, e_write): Modify declaration of arguments and
	local variables to support buffers larger than 2GB.
	(Fcopy_file): Use EMACS_INT for return value of emacs_read.

	* sysdep.c (emacs_write, emacs_read): Use ssize_t for last
	argument, local variables, and return value.

	* lisp.h: Update prototypes of emacs_write and emacs_read.

	* sound.c (vox_write): Use ssize_t for return value of emacs_write.

2011-04-10  Paul Eggert  <eggert@cs.ucla.edu>

	* xdisp.c (vmessage): Use memchr, not strnlen, which some hosts lack.

	Fix more problems found by GCC 4.6.0's static checks.

	* xdisp.c (vmessage): Use a better test for character truncation.

	* charset.c (load_charset_map): <, not <=, for optimization,
	and to avoid potential problems with integer overflow.
	* chartab.c (sub_char_table_set_range, char_table_set_range): Likewise.
	* casetab.c (set_identity, shuffle): Likewise.
	* editfns.c (Fformat): Likewise.
	* syntax.c (skip_chars): Likewise.

	* xmenu.c (set_frame_menubar): Allocate smaller local vectors.
	This also lets GCC 4.6.0 generate slightly better loop code.

	* callint.c (Fcall_interactively): <, not <=, for optimization.
	(Fcall_interactively): Count the number of arguments produced,
	not the number of arguments given.  This is simpler and lets GCC
	4.6.0 generate slightly better code.

	* ftfont.c: Distingish more carefully between FcChar8 and char.
	The previous code passed unsigned char * to a functions like
	strlen and xstrcasecmp that expect char *, which does not
	conform to the C standard.
	(get_adstyle_property, ftfont_pattern_entity): Use FcChar8 for
	arguments to FcPatternGetString, and explicitly cast FcChar8 * to
	char * when the C standard requires it.

	* keyboard.c (read_char): Remove unused var.

	* eval.c: Port to Windows vsnprintf (Bug#8435).
	Include <limits.h>.
	(SIZE_MAX): Define if the headers do not.
	(verror): Do not give up if vsnprintf returns a negative count.
	Instead, grow the buffer.  This ports to Windows vsnprintf, which
	does not conform to C99.  Problem reported by Eli Zaretskii.
	Also, simplify the allocation scheme, by avoiding the need for
	calling realloc, and removing the ALLOCATED variable.

	* eval.c (verror): Initial buffer size is 4000 (not 200) bytes.

	Remove invocations of doprnt, as Emacs now uses vsnprintf.
	But keep the doprint source code for now, as we might revamp it
	and use it again (Bug#8435).
	* lisp.h (doprnt): Remove.
	* Makefile.in (base_obj): Remove doprnt.o.
	* deps.mk (doprnt.o): Remove.

	error: Print 32- and 64-bit integers portably (Bug#8435).
	Without this change, on typical 64-bit hosts error ("...%d...", N)
	was used to print both 32- and 64-bit integers N, which relied on
	undefined behavior.
	* lisp.h, src/m/amdx86-64.h, src/m/ia64.h, src/m/ibms390x.h (pEd):
	New macro.
	* lisp.h (error, verror): Mark as printf-like functions.
	* eval.c (verror): Use vsnprintf, not doprnt, to do the real work.
	Report overflow in size calculations when allocating printf buffer.
	Do not truncate output string at its first null byte.
	* xdisp.c (vmessage): Use vsnprintf, not doprnt, to do the real work.
	Truncate the output at a character boundary, since vsnprintf does not
	do that.
	* charset.c (check_iso_charset_parameter): Convert internal
	character to string before calling 'error', since %c now has the
	printf meaning.
	* coding.c (Fdecode_sjis_char, Fdecode_big5_char): Avoid int
	overflow when computing char to be passed to 'error'.  Do not
	pass Lisp_Object to 'error'; pass the integer instead.
	* nsfns.m (Fns_do_applescript): Use int, not long, since it's
	formatted with plain %d.

	* eval.c (internal_lisp_condition_case): Don't pass spurious arg.

	* keyboard.c (access_keymap_keyremap): Print func name, not garbage.

	* coding.c (Fdecode_sjis_char): Don't assume CODE fits in int.

	* xterm.c (x_catch_errors): Remove duplicate declaration.

	* term.c (maybe_fatal): Mark its 3rd arg as a printf format, too.

	* xdisp.c, lisp.h (message_nolog): Remove; unused.

2011-04-10  Jim Meyering  <meyering@redhat.com>

	use ssize_t and size_t for read- and write-like emacs_gnutls_* functions
	* gnutls.c (emacs_gnutls_read): Adjust signature to be more read-like:
	return ssize_t not "int", and use size_t as the buffer length.
	(emacs_gnutls_write): Likewise, and make the buffer pointer "const".
	* gnutls.h: Update declarations.
	* process.c (read_process_output): Use ssize_t, to match.
	(send_process): Likewise.

2011-04-09  Chong Yidong  <cyd@stupidchicken.com>

	* image.c (Fimagemagick_types): Doc fix, and comment cleanup.

2011-04-09  Chong Yidong  <cyd@stupidchicken.com>

	* ftfont.c (get_adstyle_property, ftfont_pattern_entity): Use
	unsigned char, to match FcChar8 type definition.

	* xterm.c (handle_one_xevent):
	* xmenu.c (create_and_show_popup_menu):
	* xselect.c (x_decline_selection_request)
	(x_reply_selection_request): Avoid type-punned deref of X events.

2011-04-09  Eli Zaretskii  <eliz@gnu.org>

	Fix some uses of `int' instead of EMACS_INT.
	* search.c (string_match_1, fast_string_match)
	(fast_c_string_match_ignore_case, fast_string_match_ignore_case)
	(scan_buffer, find_next_newline_no_quit)
	(find_before_next_newline, search_command, Freplace_match)
	(Fmatch_data): Make some `int' variables be EMACS_INT.

	* xdisp.c (display_count_lines): 3rd argument and return value now
	EMACS_INT.  All callers changed.
	(pint2hrstr): Last argument is now EMACS_INT.

	* coding.c (detect_coding_utf_8, detect_coding_emacs_mule)
	(detect_coding_iso_2022, detect_coding_sjis, detect_coding_big5)
	(detect_coding_ccl, detect_coding_charset, decode_coding_utf_8)
	(decode_coding_utf_16, decode_coding_emacs_mule)
	(decode_coding_iso_2022, decode_coding_sjis, decode_coding_big5)
	(decode_coding_ccl, decode_coding_charset)
	<consumed_chars, consumed_chars_base>: Declare EMACS_INT.
	(decode_coding_iso_2022, decode_coding_emacs_mule)
	(decode_coding_sjis, decode_coding_big5, decode_coding_charset)
	<char_offset, last_offset>: Declare EMACS_INT.
	(encode_coding_utf_8, encode_coding_utf_16)
	(encode_coding_emacs_mule, encode_invocation_designation)
	(encode_designation_at_bol, encode_coding_iso_2022)
	(encode_coding_sjis, encode_coding_big5, encode_coding_ccl)
	(encode_coding_raw_text, encode_coding_charset) <produced_chars>:
	Declare EMACS_INT.
	(ASSURE_DESTINATION): Declare more_bytes EMACS_INT.
	(encode_invocation_designation): Last argument P_NCHARS is now
	EMACS_INT.
	(decode_eol): Declare pos_byte, pos, and pos_end EMACS_INT.
	(produce_chars): from_nchars and to_nchars are now EMACS_INT.

	* coding.h (struct coding_system) <head_ascii>: Declare EMACS_INT.
	All users changed.

	* ccl.c (Fccl_execute_on_string): Declare some variables
	EMACS_INT.

2011-04-08  Samuel Thibault  <sthibault@debian.org>  (tiny change)

	* term.c (init_tty): Fix incorrect ifdef placement (Bug#8450).

2011-03-19  Christoph Scholtes  <cschol2112@googlemail.com>

	* process.c (Fformat_network_address): Doc fix.

2011-04-08  T.V. Raman  <tv.raman.tv@gmail.com>  (tiny change)

	* xml.c (parse_region): Avoid creating spurious whiespace nodes.

2011-04-08  Chong Yidong  <cyd@stupidchicken.com>

	* keyboard.c (read_char): Call Lisp function help-form-show,
	instead of using internal_with_output_to_temp_buffer.
	(Qhelp_form_show): New var.
	(syms_of_keyboard): Use DEFSYM macro.

	* print.c (internal_with_output_to_temp_buffer): Function deleted.

	* lisp.h (internal_with_output_to_temp_buffer): Remove prototype.

2011-04-06  Chong Yidong  <cyd@stupidchicken.com>

	* process.c (Flist_processes): Removed to Lisp.
	(list_processes_1): Deleted.

2011-04-06  Eli Zaretskii  <eliz@gnu.org>

	* msdos.c (careadlinkat, careadlinkatcwd): MS-DOS replacements.

	* w32.c (careadlinkat, careadlinkatcwd): New always-fail stubs.

2011-04-06  Paul Eggert  <eggert@cs.ucla.edu>

	Fix more problems found by GCC 4.6.0's static checks.

	* xmenu.c (Fx_popup_dialog): Don't assume string is free of formats.

	* menu.c (Fx_popup_menu): Don't assume error_name lacks printf formats.

	* lisp.h (message, message_nolog, fatal): Mark as printf-like.

	* xdisp.c (vmessage): Mark as a printf-like function.

	* term.c (vfatal, maybe_fatal): Mark as printf-like functions.

	* sound.c (sound_warning): Don't crash if arg contains a printf format.

	* image.c (tiff_error_handler, tiff_warning_handler): Mark as
	printf-like functions.
	(tiff_load): Add casts to remove these marks before passing them
	to system-supplied API.

	* eval.c (Fsignal): Remove excess argument to 'fatal'.

	* coding.c (EMIT_ONE_BYTE, EMIT_TWO_BYTES): Use unsigned, not int.
	This avoids several warnings with gcc -Wstrict-overflow.
	(DECODE_COMPOSITION_RULE): If the rule is invalid, goto invalid_code
	directly, rather than having caller test rule sign.  This avoids
	some unnecessary tests.
	* composite.h (COMPOSITION_ENCODE_RULE_VALID): New macro.
	(COMPOSITION_ENCODE_RULE): Arguments now must be valid.  This
	affects only one use, in DECODE_COMPOSITION_RULE, which is changed.

	* xfont.c (xfont_text_extents): Remove var that was set but not used.
	(xfont_open): Avoid unnecessary tests.

	* composite.c (composition_gstring_put_cache): Use unsigned integer.

	* composite.h, composite.c (composition_gstring_put_cache):
	Use EMACS_INT, not int, for length.

	* composite.h (COMPOSITION_DECODE_REFS): New macro,
	breaking out part of COMPOSITION_DECODE_RULE.
	(COMPOSITION_DECODE_RULE): Use it.
	* composite.c (get_composition_id): Remove unused local vars,
	by using the new macro.

	* textprop.c (set_text_properties_1): Change while to do-while,
	since the condition is always true at first.

	* intervals.c (graft_intervals_into_buffer): Mark var as used.
	(interval_deletion_adjustment): Return unsigned value.
	All uses changed.

	* process.c (list_processes_1, create_pty, read_process_output):
	(exec_sentinel): Remove vars that were set but not used.
	(create_pty): Remove unnecessary "volatile"s.
	(Fnetwork_interface_info): Avoid possibility of int overflow.
	(read_process_output): Do adaptive read buffering even if carryover.
	(read_process_output): Simplify nbytes computation if buffered.

	* bytecode.c (exec_byte_code): Rename local to avoid shadowing.

	* syntax.c (scan_words): Remove var that was set but not used.
	(update_syntax_table): Use unsigned instead of int.

	* lread.c (lisp_file_lexically_bound_p): Use ints rather than endptrs.
	(lisp_file_lexically_bound_p, read1): Use unsigned instead of int.
	(safe_to_load_p): Make the end-of-loop test the inverse of the in-loop.

	* print.c (print_error_message): Avoid int overflow.

	* font.c (font_list_entities): Redo for clarity,
	so that reader need not know FONT_DPI_INDEX + 1 == FONT_SPACING_INDEX.

	* font.c (font_find_for_lface, Ffont_get_glyphs): Remove unused vars.
	(font_score): Avoid potential overflow in diff calculation.

	* fns.c (substring_both): Remove var that is set but not used.
	(sxhash): Redo loop for clarity and to avoid wraparound warning.

	* eval.c (funcall_lambda): Rename local to avoid shadowing.

	* alloc.c (mark_object_loop_halt, mark_object): Use size_t, not int.
	Otherwise, GCC 4.6.0 optimizes the loop check away since the check
	can always succeed if overflow has undefined behavior.

	* search.c (boyer_moore, wordify): Remove vars set but not used.
	(wordify): Omit three unnecessary tests.

	* indent.c (MULTIBYTE_BYTES_WIDTH): Don't compute wide_column.
	All callers changed.  This avoids the need for an unused var.

	* casefiddle.c (casify_region): Remove var that is set but not used.

	* dired.c (file_name_completion): Remove var that is set but not used.

	* fileio.c (Finsert_file_contents): Make EOF condition clearer.

	* fileio.c (Finsert_file_contents): Avoid signed integer overflow.
	(Finsert_file_contents): Remove unnecessary code checking fd.

	* minibuf.c (read_minibuf_noninteractive): Use size_t for sizes.
	Check for integer overflow on size calculations.

	* buffer.c (Fprevious_overlay_change): Remove var that is set
	but not used.

	* keyboard.c (menu_bar_items, read_char_minibuf_menu_prompt):
	Remove vars that are set but not used.
	(timer_check_2): Don't assume timer-list and idle-timer-list are lists.
	(timer_check_2): Mark vars as initialized.

	* gtkutil.c (xg_get_file_with_chooser): Mark var as initialized.

	* image.c (lookup_image): Remove var that is set but not used.
	(xbm_load): Use parse_p, for gcc -Werror=unused-but-set-variable.

	* fontset.c (Finternal_char_font, Ffontset_info): Remove vars
	that are set but not used.

	* xfns.c (make_invisible_cursor): Don't return garbage
	if XCreateBitmapFromData fails (Bug#8410).

	* xselect.c (x_get_local_selection, x_handle_property_notify):
	Remove vars that are set but not used.

	* xfns.c (x_create_tip_frame): Remove var that is set but not used.
	(make_invisible_cursor): Initialize a possibly-uninitialized variable.

	* xterm.c (x_scroll_bar_to_input_event) [!USE_GTK]:
	Remove var that is set but not used.
	(scroll_bar_windows_size): Now size_t, not int.
	(x_send_scroll_bar_event): Use size_t, not int, for sizes.
	Check for overflow.

	* xfaces.c (realize_named_face): Remove vars that are set but not used.
	(map_tty_color) [!defined MSDOS]: Likewise.

	* term.c (tty_write_glyphs): Use size_t; this avoids overflow warning.

	* coding.c: Remove vars that are set but not used.
	(DECODE_COMPOSITION_RULE): Remove 2nd arg, which is unused.
	All callers changed.
	(decode_coding_utf_8, decode_coding_utf_16 decode_coding_emacs_mule):
	(decode_coding_iso_2022, encode_coding_sjis, encode_coding_big5):
	(decode_coding_charset): Remove vars that are set but not used.

	* bytecode.c (Fbyte_code) [!defined BYTE_CODE_SAFE]: Remove var
	that is set but not used.

	* print.c (print_object): Remove var that is set but not used.

	Replace 2 copies of readlink code with 1 gnulib version (Bug#8401).
	The gnulib version avoids calling malloc in the usual case,
	and on 64-bit hosts doesn't have some arbitrary 32-bit limits.
	* fileio.c (Ffile_symlink_p): Use emacs_readlink.
	* filelock.c (current_lock_owner): Likewise.
	* lisp.h (READLINK_BUFSIZE, emacs_readlink): New function.
	* sysdep.c: Include allocator.h, careadlinkat.h.
	(emacs_no_realloc_allocator): New static constant.
	(emacs_readlink): New function.
	* deps.mk (sysdep.o): Depend on ../lib/allocator.h and on
	../lib/careadlinkat.h.

2011-04-04  Stefan Monnier  <monnier@iro.umontreal.ca>

	* keyboard.c (safe_run_hook_funcall): Fix last change (don't stop at the
	first non-nil return value).

2011-04-03  Jan Djärv  <jan.h.d@swipnet.se>

	* nsterm.m (ns_update_auto_hide_menu_bar): Define MAC_OS_X_VERSION_10_6
	if not defined (Bug#8403).

2011-04-02  Juanma Barranquero  <lekktu@gmail.com>

	* xdisp.c (display_count_lines): Remove parameter `start',
	unused since 1998-01-01T02:27:27Z!rms@gnu.org.  All callers changed.
	(get_char_face_and_encoding): Remove parameter `multibyte_p',
	unused since 2008-05-14T01:40:23Z!handa@m17n.org.  All callers changed.
	(fill_stretch_glyph_string): Remove parameters `row' and `area',
	unused at least since Kim's GUI unification at 2003-03-16T20:45:46Z!storm@cua.dk
	and thereabouts.  All callers changed.
	(get_per_char_metric): Remove parameter `f', unused since
	2008-05-14T01:40:23Z!handa@m17n.org.  All callers changed.

2011-04-02  Jim Meyering  <meyering@redhat.com>

	do not dereference NULL upon failed strdup
	* nsfont.m (ns_descriptor_to_entity): Use xstrdup, not strdup.
	(ns_get_family): Likewise.

2011-04-02  Juanma Barranquero  <lekktu@gmail.com>

	* eval.c (unwind_to_catch) [DEBUG_GCPRO]: Remove redundant assignment.

2011-04-02  Jan Djärv  <jan.h.d@swipnet.se>

	* nsterm.m (ns_update_auto_hide_menu_bar): Only for OSX 10.6 or
	later (Bug#8403).

2011-04-01  Stefan Monnier  <monnier@iro.umontreal.ca>

	Add lexical binding.

	* window.c (Ftemp_output_buffer_show): New fun.
	(Fsave_window_excursion):
	* print.c (Fwith_output_to_temp_buffer): Move to subr.el.

	* lread.c (lisp_file_lexically_bound_p): New function.
	(Fload): Bind Qlexical_binding.
	(readevalloop): Remove `evalfun' arg.
	Bind Qinternal_interpreter_environment.
	(Feval_buffer): Bind Qlexical_binding.
	(defvar_int, defvar_bool, defvar_lisp_nopro, defvar_kboard):
	Mark as dynamic.
	(syms_of_lread): Declare `lexical-binding'.

	* lisp.h (struct Lisp_Symbol): New field `declared_special'.

	* keyboard.c (eval_dyn): New fun.
	(menu_item_eval_property): Use it.

	* image.c (parse_image_spec): Use Ffunctionp.

	* fns.c (concat, mapcar1): Accept byte-code-functions.

	* eval.c (Fsetq): Handle lexical vars.
	(Fdefun, Fdefmacro, Ffunction): Make closures when needed.
	(Fdefconst, Fdefvaralias, Fdefvar): Mark as dynamic.
	(FletX, Flet): Obey lexical binding.
	(Fcommandp): Handle closures.
	(Feval): New `lexical' arg.
	(eval_sub): New function extracted from Feval.  Use it almost
	everywhere where Feval was used.  Look up vars in lexical env.
	Handle closures.
	(Ffunctionp): Move from subr.el.
	(Ffuncall): Handle closures.
	(apply_lambda): Remove `eval_flags'.
	(funcall_lambda): Handle closures and new byte-code-functions.
	(Fspecial_variable_p): New function.
	(syms_of_eval): Initialize the Vinternal_interpreter_environment var,
	but without exporting it to Lisp.

	* doc.c (Fdocumentation, store_function_docstring):
	* data.c (Finteractive_form): Handle closures.

	* callint.c (Fcall_interactively): Preserve lexical-binding mode for
	interactive spec.

	* bytecode.c (Bstack_ref, Bstack_set, Bstack_set2, BdiscardN): New
	byte-codes.
	(exec_byte_code): New function extracted from Fbyte_code to handle new
	calling convention for byte-code-functions.  Add new byte-codes.

	* buffer.c (defvar_per_buffer): Set new `declared_special' field.

	* alloc.c (Fmake_symbol): Init new `declared_special' field.

2011-03-31  Juanma Barranquero  <lekktu@gmail.com>

	* xdisp.c (redisplay_internal): Fix prototype.

2011-03-31  Eli Zaretskii  <eliz@gnu.org>

	* xdisp.c (SCROLL_LIMIT): New macro.
	(try_scrolling): Use it when setting scroll_limit.  Limit
	scrolling to 100 screen lines.
	(redisplay_window): Even when falling back on "recentering",
	position point in the window according to scroll-conservatively,
	scroll-margin, and scroll-*-aggressively variables.  (Bug#6671)

	(try_scrolling): When point is above the window, allow searching
	as far as scroll_max, or one screenful, to compute vertical
	distance from PT to the scroll margin position.  This prevents
	try_scrolling from unnecessarily failing when
	scroll-conservatively is set to a value slightly larger than the
	window height.  Clean up the case of PT below the margin at bottom
	of window: scroll_max can no longer be INT_MAX.  When aggressive
	scrolling is in use, don't let point enter the opposite scroll
	margin as result of the scroll.
	(syms_of_xdisp) <scroll-conservatively>: Document the
	threshold of 100 lines for never-recentering scrolling.

2011-03-31  Juanma Barranquero  <lekktu@gmail.com>

	* dispextern.h (move_it_by_lines):
	* xdisp.c (move_it_by_lines): Remove parameter `need_y_p', unused
	since 2000-12-29T14:24:09Z!gerd@gnu.org.  All callers changed.
	(message_log_check_duplicate): Remove parameters `prev_bol' and
	`this_bol', unused since 1998-01-01T02:27:27Z!rms@gnu.org.  All callers changed.
	(redisplay_internal): Remove parameter `preserve_echo_area',
	unused since 1999-07-21T21:43:52Z!gerd@gnu.org.  All callers changed.

	* indent.c (Fvertical_motion):
	* window.c (window_scroll_pixel_based, Frecenter):
	Don't pass `need_y_p' to `move_it_by_lines'.

2011-03-30  Stefan Monnier  <monnier@iro.umontreal.ca>

	* eval.c (struct backtrace): Don't cheat with negative numbers, but do
	steal a few bits to be more compact.
	(interactive_p, Fbacktrace, Fbacktrace_frame, mark_backtrace):
	Remove unneeded casts.

	* bytecode.c (Fbyte_code): CAR and CDR can GC.

2011-03-30  Zachary Kanfer  <zkanfer@gmail.com>  (tiny change)

	* keyboard.c (Fexecute_extended_command): Do log the "suggest key
	binding" message (bug#7967).

2011-03-30  Paul Eggert  <eggert@cs.ucla.edu>

	Fix more problems found by GCC 4.6.0's static checks.

	* unexelf.c (unexec) [! (defined _SYSTYPE_SYSV || defined __sgi)]:
	Remove unused local var.

	* editfns.c (Fmessage_box): Remove unused local var.

	* xdisp.c (try_window_reusing_current_matrix, x_produce_glyphs):
	(note_mode_line_or_margin_highlight, note_mouse_highlight):
	Omit unused local vars.
	* window.c (shrink_windows): Omit unused local var.
	* menu.c (digest_single_submenu): Omit unused local var.
	* dispnew.c (update_window) [PERIODIC_PREEMPTION_CHECKING]:
	Omit unused local var.

	* keyboard.c (parse_modifiers_uncached, parse_modifiers):
	Don't assume string length fits in int.
	(keyremap_step, read_key_sequence): Use size_t for sizes.
	(read_key_sequence): Don't check last_real_key_start redundantly.

	* callproc.c (Fcall_process, Fcall_process_region): Use SAFE_ALLOCA
	instead of alloca (Bug#8344).

	* eval.c (Fbacktrace): Don't assume nargs fits in int.
	(Fbacktrace_frame): Don't assume nframes fits in int.

	* syntax.c (scan_sexps_forward): Avoid pointer wraparound.

	* xterm.c (x_make_frame_visible, same_x_server): Redo to avoid overflow
	concerns.

	* term.c (produce_glyphless_glyph): Remove unnecessary test.

	* cm.c (calccost): Turn while-do into do-while, for clarity.

	* keyboard.c (syms_of_keyboard): Use the same style as later
	in this function when indexing through an array.  This also
	works around GCC bug 48267.

	* image.c (tiff_load): Fix off-by-one image count (Bug#8336).

	* xselect.c (x_check_property_data): Return correct size (Bug#8335).

	* chartab.c (sub_char_table_ref_and_range): Redo for slight
	efficiency gain, and to bypass a gcc -Wstrict-overflow warning.

	* keyboard.c, keyboard.h (num_input_events): Now size_t.
	This avoids undefined behavior on integer overflow, and is a bit
	more convenient anyway since it is compared to a size_t variable.

	Variadic C functions now count arguments with size_t, not int.
	This avoids an unnecessary limitation on 64-bit machines, which
	caused (substring ...) to crash on large vectors (Bug#8344).
	* lisp.h (struct Lisp_Subr.function.aMANY): Now takes size_t, not int.
	(DEFUN_ARGS_MANY, internal_condition_case_n, safe_call): Likewise.
	All variadic functions and their callers changed accordingly.
	(struct gcpro.nvars): Now size_t, not int.  All uses changed.
	* data.c (arith_driver, float_arith_driver): Likewise.
	* editfns.c (general_insert_function): Likewise.
	* eval.c (struct backtrace.nargs, interactive_p)
	(internal_condition_case_n, run_hook_with_args, apply_lambda)
	(funcall_lambda, mark_backtrace): Likewise.
	* fns.c (concat): Likewise.
	* frame.c (x_set_frame_parameters): Likewise.
	* fns.c (get_key_arg): Now accepts and returns size_t, and returns
	0 if not found, not -1.  All callers changed.

	* alloc.c (garbage_collect): Don't assume stack size fits in int.
	(stack_copy_size): Now size_t, not int.
	(stack_copy, stack_copy_size): Define only if MAX_SAVE_STACK > 0.

2011-03-28  Juanma Barranquero  <lekktu@gmail.com>

	* coding.c (encode_designation_at_bol): Remove parameter `charbuf_end',
	unused since 2002-03-01T01:17:24Z!handa@m17n.org and 2008-02-01T16:01:31Z!miles@gnu.org.
	All callers changed.

	* lisp.h (multibyte_char_to_unibyte):
	* character.c (multibyte_char_to_unibyte): Remove parameter `rev_tbl',
	unused since 2002-03-01T01:16:34Z!handa@m17n.org and 2008-02-01T16:01:31Z!miles@gnu.org.
	* character.h (CHAR_TO_BYTE8):
	* cmds.c (internal_self_insert):
	* editfns.c (general_insert_function):
	* keymap.c (push_key_description):
	* search.c (Freplace_match):
	* xdisp.c (message_dolog, set_message_1): All callers changed.

2011-03-28  Stefan Monnier  <monnier@iro.umontreal.ca>

	* keyboard.c (safe_run_hook_funcall): New function.
	(safe_run_hooks_1, safe_run_hooks_error, safe_run_hooks): On error,
	don't set the hook to nil, but remove the offending function instead.
	(Qcommand_hook_internal): Remove, unused.
	(syms_of_keyboard): Don't initialize Qcommand_hook_internal nor define
	Vcommand_hook_internal.

	* eval.c (enum run_hooks_condition): Remove.
	(funcall_nil, funcall_not): New functions.
	(run_hook_with_args): Call each function through a `funcall' argument.
	Remove `cond' argument, now redundant.
	(Frun_hooks, Frun_hook_with_args, Frun_hook_with_args_until_success)
	(Frun_hook_with_args_until_failure): Adjust accordingly.
	(run_hook_wrapped_funcall, Frun_hook_wrapped): New functions.

2011-03-28  Juanma Barranquero  <lekktu@gmail.com>

	* dispextern.h (string_buffer_position): Remove declaration.

	* print.c (strout): Remove parameter `multibyte', unused since
	1999-08-21T19:30:21Z!gerd@gnu.org.  All callers changed.

	* search.c (boyer_moore): Remove parameters `len', `pos' and `lim',
	never used since function introduction in 1998-02-08T21:33:56Z!rms@gnu.org.
	All callers changed.

	* w32.c (_wsa_errlist): Use braces for struct initializers.

	* xdisp.c (string_buffer_position_lim): Remove parameter `w',
	never used since function introduction in 2001-03-09T18:41:50Z!gerd@gnu.org.
	All callers changed.
	(string_buffer_position): Likewise.  Also, make static (it's never
	used outside xdisp.c).
	(cursor_row_p): Remove parameter `w', unused since
	2000-10-17T16:08:57Z!gerd@gnu.org.  All callers changed.
	(decode_mode_spec): Remove parameter `precision', introduced during
	Gerd Moellmann's rewrite at 1999-07-21T21:43:52Z!gerd@gnu.org, but never used.
	All callers changed.

2011-03-27  Jan Djärv  <jan.h.d@swipnet.se>

	* nsterm.m (syms_of_nsterm): Use doc: for ns-auto-hide-menu-bar.

2011-03-27  Anders Lindgren  <andlind@gmail.com>

	* nsterm.m (ns_menu_bar_is_hidden): New variable.
	(ns_constrain_all_frames, ns_menu_bar_should_be_hidden)
	(ns_update_auto_hide_menu_bar): New functions.
	(ns_update_begin): Call ns_update_auto_hide_menu_bar.
	(applicationDidBecomeActive): Call ns_update_auto_hide_menu_bar and
	ns_constrain_all_frames.
	(constrainFrameRect): Return at once if ns_menu_bar_should_be_hidden.
	(syms_of_nsterm): DEFVAR ns-auto-hide-menu-bar, init to Qnil.

2011-03-27  Jan Djärv  <jan.h.d@swipnet.se>

	* nsmenu.m (runDialogAt): Remove argument to timer_check.

2011-03-27  Glenn Morris  <rgm@gnu.org>

	* syssignal.h: Replace RETSIGTYPE with void.
	* atimer.c, data.c, dispnew.c, emacs.c, floatfns.c, keyboard.c:
	* keyboard.h, lisp.h, process.c, sysdep.c, xterm.c:
	Replace SIGTYPE with void everywhere.
	* s/usg5-4-common.h (SIGTYPE): Remove definition.
	* s/template.h (SIGTYPE): Remove commented out definition.

2011-03-26  Eli Zaretskii  <eliz@gnu.org>

	* xdisp.c (redisplay_window): Don't check buffer's clip_changed
	flag as a prerequisite for invoking try_scrolling.  (Bug#6671)

2011-03-26  Juanma Barranquero  <lekktu@gmail.com>

	* w32.c (read_unc_volume): Use parameter `henum', instead of
	global variable `wget_enum_handle'.

	* keymap.c (describe_vector): Remove parameters `indices' and
	`char_table_depth', unused since 2002-03-01T01:43:26Z!handa@m17n.org.
	(describe_map, Fdescribe_vector): Adjust calls to `describe_vector'.

	* keyboard.h (timer_check, show_help_echo): Remove unused parameters.

	* keyboard.c (timer_check): Remove parameter `do_it_now',
	unused since 1996-04-12T06:01:29Z!rms@gnu.org.
	(show_help_echo): Remove parameter `ok_to_overwrite_keystroke_echo',
	unused since 2008-04-19T19:30:53Z!monnier@iro.umontreal.ca.

	* keyboard.c (read_char):
	* w32menu.c (w32_menu_display_help):
	* xmenu.c (show_help_event, menu_help_callback):
	Adjust calls to `show_help_echo'.

	* gtkutil.c (xg_maybe_add_timer):
	* keyboard.c (readable_events):
	* process.c (wait_reading_process_output):
	* xmenu.c (x_menu_wait_for_event): Adjust calls to `timer_check'.

	* insdel.c (adjust_markers_gap_motion):
	Remove; no-op since 1998-01-02T21:29:48Z!rms@gnu.org.
	(gap_left, gap_right): Don't call it.

2011-03-25  Chong Yidong  <cyd@stupidchicken.com>

	* xdisp.c (handle_fontified_prop): Discard changes to clip_changed
	incurred during fontification.

2011-03-25  Juanma Barranquero  <lekktu@gmail.com>

	* buffer.c (defvar_per_buffer): Remove unused parameter `doc'.
	(DEFVAR_PER_BUFFER): Don't pass it.

	* dispnew.c (row_equal_p, add_row_entry): Remove unused parameter `w'.
	(scrolling_window): Don't pass it.

2011-03-25  Juanma Barranquero  <lekktu@gmail.com>

	* dispextern.h (glyph_matric): Use #if GLYPH_DEBUG, not #ifdef.

	* fileio.c (check_executable) [DOS_NT]: Remove unused variables `len'
	and `suffix'.
	(Fset_file_selinux_context) [HAVE_LIBSELINUX]: Move here declaration
	of variables specific to SELinux and computation of `encoded_absname'.

	* image.c (XPutPixel): Remove unused variable `height'.

	* keyboard.c (make_lispy_event): Remove unused variable `hpos'.

	* unexw32.c (get_section_info): Remove unused variable `section'.

	* w32.c (stat): Remove unused variables `drive_root' and `devtype'.
	(system_process_attributes): Remove unused variable `sess'.
	(sys_read): Remove unused variable `err'.

	* w32fns.c (top): Wrap variables with #if GLYPH_DEBUG, not #ifdef.
	(w32_wnd_proc): Remove unused variable `isdead'.
	(unwind_create_frame): Use #if GLYPH_DEBUG, not #ifdef.
	(Fx_server_max_request_size): Remove unused variable `dpyinfo'.
	(x_create_tip_frame): Remove unused variable `tem'.

	* w32inevt.c (w32_console_read_socket):
	Remove unused variable `no_events'.

	* w32term.c (x_draw_composite_glyph_string_foreground):
	Remove unused variable `width'.

2011-03-24  Juanma Barranquero  <lekktu@gmail.com>

	* w32term.c (x_set_glyph_string_clipping):
	Don't pass uninitialized region to CombineRgn.

2011-03-23  Juanma Barranquero  <lekktu@gmail.com>

	* w32fns.c (x_set_menu_bar_lines): Remove unused variable `olines'.
	(w32_wnd_proc): Pass NULL to Windows API, not uninitialized buffer.
	(Fx_close_connection): Remove unused variable `i'.

	* w32font.c (w32font_draw): Return number of glyphs.
	(w32font_open_internal): Remove unused variable `i'.
	(w32font_driver): Add missing initializer.

	* w32menu.c (utf8to16): Remove unused variable `utf16'.
	(fill_in_menu): Remove unused variable `items_added'.

	* w32term.c (last_mouse_press_frame): Remove static global variable.
	(w32_clip_to_row): Remove unused variable `f'.
	(x_delete_terminal): Remove unused variable `i'.

	* w32uniscribe.c (uniscribe_shape): Remove unused variable `nclusters'.
	(NOTHING): Remove unused static global variable.
	(uniscribe_check_otf): Remove unused variable `table'.
	(uniscribe_font_driver): Add missing initializers.

2011-03-23  Julien Danjou  <julien@danjou.info>

	* term.c (Fsuspend_tty, Fresume_tty):
	* minibuf.c (read_minibuf, run_exit_minibuf_hook):
	* window.c (temp_output_buffer_show):
	* insdel.c (signal_before_change):
	* frame.c (Fhandle_switch_frame):
	* fileio.c (Fdo_auto_save):
	* emacs.c (Fkill_emacs):
	* editfns.c (save_excursion_restore):
	* cmds.c (internal_self_insert):
	* callint.c (Fcall_interactively):
	* buffer.c (Fkill_all_local_variables):
	* keyboard.c (Fcommand_execute, Fsuspend_emacs, safe_run_hooks_1):
	Use Frun_hooks.
	(command_loop_1): Use Frun_hooks.  Call safe_run_hooks
	unconditionnaly since it does the check itself.

2011-03-23  Paul Eggert  <eggert@cs.ucla.edu>

	Fix more problems found by GCC 4.5.2's static checks.

	* coding.c (encode_coding_raw_text): Avoid unnecessary test
	the first time through the loop, since we know p0 < p1 then.
	This also avoids a gcc -Wstrict-overflow warning.

	* lisp.h (SAFE_ALLOCA, SAFE_ALLOCA_LISP): Avoid 'int' overflow
	leading to a memory leak, possible in functions like
	load_charset_map_from_file that can allocate an unbounded number
	of objects (Bug#8318).

	* xmenu.c (set_frame_menubar): Use EMACS_UINT, not int, for indexes
	that could (at least in theory) be that large.

	* xdisp.c (message_log_check_duplicate): Return unsigned long, not int.
	This is less likely to overflow, and avoids undefined behavior if
	overflow does occur.  All callers changed.  Use strtoul to scan
	for the unsigned long integer.
	(pint2hrstr): Simplify and tune code slightly.
	This also avoids a (bogus) GCC warning with gcc -Wstrict-overflow.

	* scroll.c (do_scrolling): Work around GCC bug 48228.
	See <http://gcc.gnu.org/bugzilla/show_bug.cgi?id=48228>.

	* frame.c (Fmodify_frame_parameters): Simplify loop counter.
	This also avoids a warning with gcc -Wstrict-overflow.
	(validate_x_resource_name): Simplify count usage.
	This also avoids a warning with gcc -Wstrict-overflow.

	* fileio.c (Fcopy_file): Report error if fchown or fchmod
	fail (Bug#8306).

	* emacs.c (Fdaemon_initialized): Do not ignore I/O errors (Bug#8303).

	* process.c (Fmake_network_process): Use socklen_t, not int,
	where POSIX says socklen_t is required in portable programs.
	This fixes a porting bug on hosts like 64-bit HP-UX, where
	socklen_t is wider than int (Bug#8277).
	(Fmake_network_process, server_accept_connection):
	(wait_reading_process_output, read_process_output):
	Likewise.

	* process.c: Rename or move locals to avoid shadowing.
	(list_processes_1, Fmake_network_process):
	(read_process_output_error_handler, exec_sentinel_error_handler):
	Rename or move locals.
	(Fmake_network_process): Define label "retry_connect" only if needed.
	(Fnetwork_interface_info): Fix pointer signedness.
	(process_send_signal): Add cast to avoid pointer signedness problem.
	(FIRST_PROC_DESC, IF_NON_BLOCKING_CONNECT): Remove unused macros.
	(create_process): Use 'volatile' to avoid vfork clobbering (Bug#8298).

	Make tparam.h and terminfo.c consistent.
	* cm.c (tputs, tgoto, BC, UP): Remove extern decls.
	Include tparam.h instead, since it declares them.
	* cm.h (PC): Remove extern decl; tparam.h now does this.
	* deps.mk (cm.o, terminfo.o): Depend on tparam.h.
	* terminfo.c: Include tparam.h, to check interfaces.
	(tparm): Make 1st arg a const pointer in decl.  Put it at top level.
	(tparam): Adjust signature to match interface in tparam.h;
	this removes some undefined behavior.  Check that outstring and len
	are zero, which they always are with Emacs.
	* tparam.h (PC, BC, UP): New extern decls.

	* xftfont.c (xftfont_shape): Now static, and defined only if needed.
	(xftfont_open): Rename locals to avoid shadowing.

	* ftfont.c (ftfont_resolve_generic_family): Fix pointer signedness.
	(ftfont_otf_capability, ftfont_shape): Omit decls if not needed.
	(OTF_TAG_SYM): Omit macro if not needed.
	(ftfont_list): Remove unused local.
	(get_adstyle_property, ftfont_pattern_entity):
	(ftfont_lookup_cache, ftfont_open, ftfont_anchor_point):
	Rename locals to avoid shadowing.

	* xfont.c (xfont_list_family): Mark var as initialized.

	* xml.c (make_dom): Now static.

	* composite.c (composition_compute_stop_pos): Rename local to
	avoid shadowing.
	(composition_reseat_it): Remove unused locals.
	(find_automatic_composition, composition_adjust_point): Likewise.
	(composition_update_it): Mark var as initialized.
	(find_automatic_composition): Mark vars as initialized,
	with a FIXME (Bug#8290).

	character.h: Rename locals to avoid shadowing.
	* character.h (PREV_CHAR_BOUNDARY, FETCH_STRING_CHAR_ADVANCE):
	(FETCH_STRING_CHAR_AS_MULTIBYTE_ADVANCE, FETCH_CHAR_ADVANCE):
	(FETCH_CHAR_ADVANCE_NO_CHECK, INC_POS, DEC_POS, BUF_INC_POS):
	(BUF_DEC_POS): Be more systematic about renaming local temporaries
	to avoid shadowing.

	* textprop.c (property_change_between_p): Remove; unused.

	* intervals.c (interval_start_pos): Now static.

	* intervals.h (CHECK_TOTAL_LENGTH): Avoid empty "else".

	* atimer.c (start_atimer, append_atimer_lists, set_alarm):
	Rename locals to avoid shadowing.

	* sound.c (wav_play, au_play, Fplay_sound_internal):
	Fix pointer signedness.
	(alsa_choose_format): Remove unused local var.
	(wav_play): Initialize a variable to 0, to prevent undefined
	behavior (Bug#8278).

	* region-cache.c (insert_cache_boundary): Redo var to avoid shadowing.

	* region-cache.h (pp_cache): New decl, for gcc -Wmissing-prototypes.

	* callproc.c (Fcall_process): Use 'volatile' to avoid vfork
	clobbering (Bug#8298).
	* sysdep.c (sys_subshell): Likewise.
	Previously, the sys_subshell 'volatile' was incorrectly IF_LINTted out.

	* lisp.h (child_setup): Now NO_RETURN unless DOS_NT.
	This should get cleaned up, so that child_setup has the
	same signature on all platforms.

	* callproc.c (call_process_cleanup): Now static.
	(relocate_fd): Rename locals to avoid shadowing.

2011-03-22  Chong Yidong  <cyd@stupidchicken.com>

	* xterm.c (x_clear_frame): Remove XClearWindow call.  This appears
	not to be necessary, and produces flickering.

2011-03-20  Glenn Morris  <rgm@gnu.org>

	* config.in: Remove file.

2011-03-20  Juanma Barranquero  <lekktu@gmail.com>

	* minibuf.c (Vcompleting_read_function): Don't declare, global variables
	are now in src/globals.h.
	(syms_of_minibuf): Remove spurious & from previous change.

2011-03-20  Leo  <sdl.web@gmail.com>

	* minibuf.c (completing-read-function): New variable.
	(completing-read-default): Rename from completing-read.
	(completing-read): Call completing-read-function.

2011-03-19  Juanma Barranquero  <lekktu@gmail.com>

	* xfaces.c (Fx_load_color_file):
	Read color file from absolute filename (bug#8250).

2011-03-19  Juanma Barranquero  <lekktu@gmail.com>

	* makefile.w32-in: Update dependencies.

2011-03-17  Eli Zaretskii  <eliz@gnu.org>

	* makefile.w32-in ($(BLD)/unexw32.$(O)): Depend on $(SRC)/unexec.h.

2011-03-17  Paul Eggert  <eggert@cs.ucla.edu>

	Fix more problems found by GCC 4.5.2's static checks.

	* process.c (make_serial_process_unwind, send_process_trap):
	(sigchld_handler): Now static.

	* process.c (allocate_pty): Let PTY_ITERATION declare iteration vars.
	That way, the code declares only the vars that it needs.
	* s/aix4-2.h (PTY_ITERATION): Declare iteration vars.
	* s/cygwin.h (PTY_ITERATION): Likewise.
	* s/darwin.h (PTY_ITERATION): Likewise.
	* s/gnu-linux.h (PTY_ITERATION): Likewise.

	* s/irix6-5.h (PTY_OPEN): Declare stb, to loosen coupling.
	* process.c (allocate_pty): Don't declare stb unless it's needed.

	* bytecode.c (MAYBE_GC): Rewrite so as not to use empty "else".
	(CONSTANTLIM): Remove; unused.
	(METER_CODE, Bscan_buffer, Bread_char, Bset_mark):
	Define only if needed.

	* unexelf.c (unexec): Name an expression,
	to avoid gcc -Wbad-function-cast warning.
	Use a different way to cause a compilation error if anyone uses
	n rather than nn, a way that does not involve shadowing.
	(ELF_BSS_SECTION_NAME, OLD_PROGRAM_H): Remove; unused.

	* deps.mk (unexalpha.o): Remove; unused.

	New file unexec.h, the (simple) interface for unexec (Bug#8267).
	* unexec.h: New file.
	* deps.mk (emacs.o, unexaix.o, unexcw.o, unexcoff.o, unexelf.o):
	(unexhp9k800.o, unexmacosx.o, unexsol.o, unexw32.o):
	Depend on unexec.h.
	* emacs.c [!defined CANNOT_DUMP]: Include unexec.h.
	* unexaix.c, unexcoff.c, unexcw.c, unexelf.c, unexhp9k800.c:
	* unexmacosx.c, unexsol.c, unexw32.c: Include unexec.h.
	Change as necessary to match prototype in unexec.h.

	* syntax.c (Fforward_comment, scan_lists): Rename locals to avoid
	shadowing.
	(back_comment, skip_chars): Mark vars as initialized.

	* character.h (FETCH_STRING_CHAR_ADVANCE_NO_CHECK, BUF_INC_POS):
	Rename locals to avoid shadowing.

	* lread.c (read1): Rewrite so as not to use empty "else".
	(Fload, readevalloop, read1): Rename locals to avoid shadowing.

	* print.c (Fredirect_debugging_output): Fix pointer signedess.

	* lisp.h (debug_output_compilation_hack): Add decl here, to avoid
	warning when compiling print.c.

	* font.c (font_unparse_fcname): Abort in an "impossible" situation
	instead of using an uninitialized var.
	(font_sort_entities): Mark var as initialized.

	* character.h (FETCH_CHAR_ADVANCE): Rename locals to avoid shadowing.

	* font.c (font_unparse_xlfd): Don't mix pointers to variables with
	pointers to constants.
	(font_parse_fcname): Remove unused vars.
	(font_delete_unmatched): Now static.
	(font_get_spec): Remove; unused.
	(font_style_to_value, font_prop_validate_style, font_unparse_fcname):
	(font_update_drivers, Ffont_get_glyphs, font_add_log):
	Rename or move locals to avoid shadowing.

	* fns.c (require_nesting_list, require_unwind): Now static.
	(Ffillarray): Rename locals to avoid shadowing.

	* floatfns.c (domain_error2): Define only if needed.
	(Ffrexp, Fldexp): Rename locals to avoid shadowing.

	* alloc.c (mark_backtrace): Move decl from here ...
	* lisp.h: ... to here, so that it can be checked.

	* eval.c (call_debugger, do_debug_on_call, grow_specpdl): Now static.
	(Fdefvar): Rewrite so as not to use empty "else".
	(lisp_indirect_variable): Name an expression,
	to avoid gcc -Wbad-function-cast warning.
	(Fdefvar): Rename locals to avoid shadowing.

	* callint.c (quotify_arg, quotify_args): Now static.
	(Fcall_interactively): Rename locals to avoid shadowing.
	Use const pointer when appropriate.

	* lisp.h (get_system_name, get_operating_system_release):
	Move decls here, to check interfaces.
	* process.c (get_operating_system_release): Move decl to lisp.h.
	* xrdb.c (get_system_name): Likewise.
	* editfns.c (init_editfns, Fuser_login_name, Fuser_uid):
	(Fuser_real_uid, Fuser_full_name): Remove unnecessary casts,
	some of which prompt warnings from gcc -Wbad-function-cast.
	(Fformat_time_string, Fencode_time, Finsert_char):
	(Ftranslate_region_internal, Fformat):
	Rename or remove local vars to avoid shadowing.
	(Ftranslate_region_internal): Mark var as initialized.

	* doc.c (Fdocumentation, Fsnarf_documentation): Move locals to
	avoid shadowing.

	* lisp.h (eassert): Check that the argument compiles, even if
	ENABLE_CHECKING is not defined.

	* data.c (Findirect_variable): Name an expression, to avoid
	gcc -Wbad-function-cast warning.
	(default_value, arithcompare, arith_driver, arith_error): Now static.
	(store_symval_forwarding): Rename local to avoid shadowing.
	(Fmake_variable_buffer_local, Fmake_local_variable):
	Mark variables as initialized.
	(do_blv_forwarding, do_symval_forwarding): Remove; unused.

	* alloc.c (check_cons_list): Do not define unless GC_CHECK_CONS_LIST.
	(Fmake_vector, Fvector, Fmake_byte_code, Fgarbage_collect):
	Rename locals to avoid shadowing.
	(mark_stack): Move local variables into the #ifdef region where
	they're used.
	(BLOCK_INPUT_ALLOC, UNBLOCK_INPUT_ALLOC): Define only if
	! defined SYSTEM_MALLOC && ! defined SYNC_INPUT, as they are not
	needed otherwise.
	(CHECK_ALLOCATED): Define only if GC_CHECK_MARKED_OBJECTS.
	(GC_STRING_CHARS): Remove; not used.
	(Fmemory_limit): Cast sbrk's returned value to char *.

	* lisp.h (check_cons_list): Declare if GC_CHECK_CONS_LIST; this
	avoids undefined behavior in theory.

	* regex.c (IF_LINT): Add defn, for benefit of ../lib-src.

	Use functions, not macros, for up- and down-casing (Bug#8254).
	* buffer.h (DOWNCASE_TABLE, UPCASE_TABLE, DOWNCASE, UPPERCASEP):
	(NOCASEP, LOWERCASEP, UPCASE, UPCASE1): Remove.  All callers changed
	to use the following functions instead of these macros.
	(downcase): Adjust to lack of DOWNCASE_TABLE.  Return int, not
	EMACS_INT, since callers assume the returned value fits in int.
	(upcase1): Likewise, for UPCASE_TABLE.
	(uppercasep, lowercasep, upcase): New static inline functions.
	* editfns.c (Fchar_equal): Remove no-longer-needed workaround for
	the race-condition problem in the old DOWNCASE.

	* regex.c (CHARSET_LOOKUP_RANGE_TABLE_RAW, POP_FAILURE_REG_OR_COUNT):
	Rename locals to avoid shadowing.
	(regex_compile, re_match_2_internal): Move locals to avoid shadowing.
	(regex_compile, re_search_2, re_match_2_internal):
	Remove unused local vars.
	(FREE_VAR): Rewrite so as not to use empty "else",
	which gcc can warn about.
	(regex_compile, re_match_2_internal): Mark locals as initialized.
	(RETALLOC_IF): Define only if needed.
	(WORDCHAR_P): Likewise.  This one is never needed, but is used
	only in a comment talking about a compiler bug, so put inside
	the #if 0 of that comment.
	(CHARSET_LOOKUP_BITMAP, FAIL_STACK_FULL, RESET_FAIL_STACK):
	(PUSH_FAILURE_ELT, BUF_PUSH_3, STOP_ADDR_VSTRING):
	Remove; unused.

	* search.c (boyer_moore): Rename locals to avoid shadowing.
	* character.h (FETCH_STRING_CHAR_AS_MULTIBYTE_ADVANCE):
	(PREV_CHAR_BOUNDARY): Likewise.

	* search.c (simple_search): Remove unused var.

	* dired.c (compile_pattern): Move decl from here ...
	* lisp.h: ... to here, so that it can be checked.
	(struct re_registers): New forward decl.

	* character.h (INC_POS, DEC_POS): Rename locals to avoid shadowing.

	* indent.c (MULTIBYTE_BYTES_WIDTH): New args bytes, width.
	All uses changed.
	(MULTIBYTE_BYTES_WIDTH, scan_for_column, compute_motion):
	Rename locals to avoid shadowing.
	(Fvertical_motion): Mark locals as initialized.

	* casefiddle.c (casify_object, casify_region): Now static.
	(casify_region): Mark local as initialized.

	* cmds.c (internal_self_insert): Rename local to avoid shadowing.

	* lisp.h (GCPRO2_VAR, GCPRO3_VAR, GCPRO4_VAR, GCPRO5_VAR, GCPRO6_VAR):
	New macros, so that the caller can use some names other than
	gcpro1, gcpro2, etc.
	(GCPRO2, GCPRO3, GCPRO4, GCPRO5, GCPRO6): Reimplement in terms
	of the new macros.
	(GCPRO1_VAR, UNGCPRO_VAR): Change the meaning of the second
	argument, for consistency with GCPRO2_VAR, etc: it is now the
	prefix of the variable, not the variable itself.  All uses
	changed.
	* dired.c (directory_files_internal, file_name_completion):
	Rename locals to avoid shadowing.

	Fix a race condition diagnosed by gcc -Wsequence-point (Bug#8254).
	An expression of the form (DOWNCASE (x) == DOWNCASE (y)), found in
	dired.c's scmp function, had undefined behavior.
	* lisp.h (DOWNCASE_TABLE, UPCASE_TABLE, DOWNCASE, UPPERCASEP):
	(NOCASEP, LOWERCASEP, UPCASE, UPCASE1): Move from here ...
	* buffer.h: ... to here, because these macros use current_buffer,
	and the new implementation with inline functions needs to have
	current_buffer in scope now, rather than later when the macros
	are used.
	(downcase, upcase1): New static inline functions.
	(DOWNCASE, UPCASE1): Reimplement using these functions.
	This avoids undefined behavior in expressions like
	DOWNCASE (x) == DOWNCASE (y), which previously suffered
	from race conditions in accessing the global variables
	case_temp1 and case_temp2.
	* casetab.c (case_temp1, case_temp2): Remove; no longer needed.
	* lisp.h (case_temp1, case_temp2): Remove their decls.
	* character.h (ASCII_CHAR_P): Move from here ...
	* lisp.h: ... to here, so that the inline functions mentioned
	above can use them.

	* dired.c (directory_files_internal_unwind): Now static.

	* fileio.c (file_name_as_directory, directory_file_name):
	(barf_or_query_if_file_exists, auto_save_error, auto_save_1):
	Now static.
	(file_name_as_directory): Use const pointers when appropriate.
	(Fexpand_file_name): Likewise.  In particular, newdir might
	point at constant storage, so make it a const pointer.
	(Fmake_directory_internal, Fread_file_name): Remove unused vars.
	(Ffile_selinux_context, Fset_file_selinux_context): Fix pointer
	signedness issues.
	(Fset_file_times, Finsert_file_contents, auto_save_error):
	Rename locals to avoid shadowing.

	* minibuf.c (choose_minibuf_frame_1): Now static.
	(Ftry_completion, Fall_completions): Rename or remove locals
	to avoid shadowing.

	* marker.c (bytepos_to_charpos): Remove; unused.

	* lisp.h (verify_bytepos, count_markers): New decls,
	so that gcc does not warn that these functions aren't declared.

	* insdel.c (check_markers, make_gap_larger, make_gap_smaller):
	(reset_var_on_error, Fcombine_after_change_execute_1): Now static.
	(CHECK_MARKERS): Redo to avoid gcc -Wempty-body diagnostic.
	(copy_text): Remove unused local var.

	* filelock.c (within_one_second): Now static.
	(lock_file_1): Rename local to avoid shadowing.

	* buffer.c (fix_overlays_before): Mark locals as initialized.
	(fix_start_end_in_overlays): Likewise.  This function should be
	simplified by using pointers-to-pointers, but that's a different
	matter.
	(switch_to_buffer_1): Now static.
	(Fkill_buffer, record_buffer, Fbury_buffer, Fset_buffer_multibyte):
	(report_overlay_modification): Rename locals to avoid shadowing.

	* sysdep.c (system_process_attributes): Rename vars to avoid shadowing.
	Fix pointer signedness issue.
	(sys_subshell): Mark local as volatile if checking for lint,
	to suppress a gcc -Wclobbered warning that does not seem to be right.
	(MAXPATHLEN): Define only if needed.

	* process.c (serial_open, serial_configure): Move decls from here ...
	* systty.h: ... to here, so that they can be checked.

	* fns.c (get_random, seed_random): Move extern decls from here ...
	* lisp.h: ... to here, so that they can be checked.

	* sysdep.c (reset_io): Now static.
	(wait_for_termination_signal): Remove; unused.

	* keymap.c (keymap_parent, keymap_memberp, map_keymap_internal):
	(copy_keymap_item, append_key, push_text_char_description):
	Now static.
	(Fwhere_is_internal): Don't test CONSP (sequences) unnecessarily.
	(DENSE_TABLE_SIZE): Remove; unused.
	(get_keymap, access_keymap, Fdefine_key, Fwhere_is_internal):
	(describe_map_tree):
	Rename locals to avoid shadowing.

	* keyboard.c: Declare functions static if they are not used elsewhere.
	(echo_char, echo_dash, cmd_error, top_level_2):
	(poll_for_input, handle_async_input): Now static.
	(read_char, kbd_buffer_get_event, make_lispy_position):
	(make_lispy_event, make_lispy_movement, apply_modifiers):
	(decode_keyboard_code, tty_read_avail_input, menu_bar_items):
	(parse_tool_bar_item, read_key_sequence, Fread_key_sequence):
	(Fread_key_sequence_vector): Rename locals to avoid shadowing.
	(read_key_sequence, read_char): Mark locals as initialized.
	(Fexit_recursive_edit, Fabort_recursive_edit): Mark with NO_RETURN.

	* keyboard.h (make_ctrl_char): New decl.
	(mark_kboards): Move decl here ...
	* alloc.c (mark_kboards): ... from here.

	* lisp.h (force_auto_save_soon): New decl.

	* emacs.c (init_cmdargs): Rename local to avoid shadowing.
	(DEFINE_DUMMY_FUNCTION): New macro.
	(__do_global_ctors, __do_global_ctors_aux, __do_global_dtors, __main):
	Use it.
	(main): Add casts to avoid warnings
	if GCC considers string literals to be constants.

	* lisp.h (fatal_error_signal): Add decl, since it's exported.

	* dbusbind.c: Pointer signedness fixes.
	(xd_signature, xd_append_arg, xd_initialize):
	(Fdbus_call_method, Fdbus_call_method_asynchronously):
	(Fdbus_method_return_internal, Fdbus_method_error_internal):
	(Fdbus_send_signal, xd_read_message_1, Fdbus_register_service):
	(Fdbus_register_signal): Use SSDATA when the context wants char *.

	* dbusbind.c (Fdbus_init_bus): Add cast to avoid warning
	if GCC considers string literals to be constants.
	(Fdbus_register_service, Fdbus_register_method): Remove unused vars.

2011-03-16  Stefan Monnier  <monnier@iro.umontreal.ca>

	* print.c (PRINT_CIRCLE_CANDIDATE_P): New macro.
	(print_preprocess, print_object): New macro to fix last change.

	* print.c (print_preprocess): Don't forget font objects.

2011-03-16  Juanma Barranquero  <lekktu@gmail.com>

	* emacs.c (USAGE3): Doc fixes.

2011-03-15  Andreas Schwab  <schwab@linux-m68k.org>

	* coding.c (detect_coding_iso_2022): Reorganize code to clarify
	structure.

2011-03-14  Juanma Barranquero  <lekktu@gmail.com>

	* lisp.h (VWindow_system, Qfile_name_history):
	* keyboard.h (lispy_function_keys) [WINDOWSNT]:
	* w32term.h (w32_system_caret_hwnd, w32_system_caret_height)
	(w32_system_caret_x, w32_system_caret_y): Declare extern.

	* w32select.c: Don't #include "keyboard.h".
	(run_protected): Add extern declaration for waiting_for_input.

	* w32.c (Qlocal, noninteractive1, inhibit_window_system):
	* w32console.c (detect_input_pending, read_input_pending)
	(encode_terminal_code):
	* w32fns.c (quit_char, lispy_function_keys, Qtooltip)
	(w32_system_caret_hwnd, w32_system_caret_height, w32_system_caret_x)
	(w32_system_caret_y, Qfile_name_history):
	* w32font.c (w32font_driver, QCantialias, QCotf, QClang):
	* w32inevt.c (reinvoke_input_signal, lispy_function_keys):
	* w32menu.c (Qmenu_bar, QCtoggle, QCradio, Qoverriding_local_map)
	(Qoverriding_terminal_local_map, Qmenu_bar_update_hook):
	* w32proc.c (Qlocal, report_file_error):
	* w32term.c (Vwindow_system, updating_frame):
	* w32uniscribe.c (initialized, uniscribe_font_driver):
	Remove unneeded extern declarations.

2011-03-14  Chong Yidong  <cyd@stupidchicken.com>

	* buffer.c (Fmake_indirect_buffer): Fix incorrect assertions.

2011-03-13  Chong Yidong  <cyd@stupidchicken.com>

	* buffer.h (BUF_BEGV, BUF_BEGV_BYTE, BUF_ZV, BUF_ZV_BYTE, BUF_PT)
	(BUF_PT_BYTE): Rewrite to handle indirect buffers (Bug#8219).
	These macros can no longer be used for assignment.

	* buffer.c (Fget_buffer_create, Fmake_indirect_buffer):
	Assign struct members directly, instead of using BUF_BEGV etc.
	(record_buffer_markers, fetch_buffer_markers): New functions for
	recording and fetching special buffer markers.
	(set_buffer_internal_1, set_buffer_temp): Use them.

	* lread.c (unreadchar): Use SET_BUF_PT_BOTH.

	* insdel.c (adjust_point): Use SET_BUF_PT_BOTH.

	* intervals.c (temp_set_point_both): Use SET_BUF_PT_BOTH.
	(get_local_map): Use SET_BUF_BEGV_BOTH and SET_BUF_ZV_BOTH.

	* xdisp.c (hscroll_window_tree):
	(reconsider_clip_changes): Use PT instead of BUF_PT.

2011-03-13  Eli Zaretskii  <eliz@gnu.org>

	* makefile.w32-in ($(BLD)/editfns.$(O)): Depend on
	$(EMACS_ROOT)/lib/intprops.h.

2011-03-13  Paul Eggert  <eggert@cs.ucla.edu>

	Fix more problems found by GCC 4.5.2's static checks.

	* gtkutil.c (xg_get_pixbuf_from_pixmap): Add cast from char *
	to unsigned char * to avoid compiler diagnostic.
	(xg_free_frame_widgets): Make it clear that a local variable is
	needed only if USE_GTK_TOOLTIP.
	(gdk_window_get_screen): Make it clear that this macro is needed
	only if USE_GTK_TOOLTIP.
	(int_gtk_range_get_value): New function, which avoids a diagnostic
	from gcc -Wbad-function-cast.
	(xg_set_toolkit_scroll_bar_thumb): Use it.
	(xg_tool_bar_callback, xg_tool_item_stale_p): Rewrite to avoid
	diagnostic from gcc -Wbad-function-cast.
	(get_utf8_string, xg_get_file_with_chooser):
	Rename locals to avoid shadowing.
	(create_dialog): Move locals to avoid shadowing.

	* xgselect.c (xg_select): Remove unused var.

	* image.c (four_corners_best): Mark locals as initialized.
	(gif_load): Initialize transparent_p to zero (Bug#8238).
	Mark another local as initialized.
	(my_png_error, my_error_exit): Mark with NO_RETURN.

	* image.c (clear_image_cache): Now static.
	(DIM, HAVE_STDLIB_H_1): Remove unused macros.
	(xpm_load): Redo to avoid "discards qualifiers" gcc warning.
	(x_edge_detection): Remove unnecessary cast that
	gcc -Wbad-function-cast diagnoses.
	(gif_load): Fix pointer signedness.
	(clear_image_cache, xbm_read_bitmap_data, x_detect_edges):
	(jpeg_load, gif_load): Rename locals to avoid shadowing.

2011-03-12  Paul Eggert  <eggert@cs.ucla.edu>

	Improve quality of tests for time stamp overflow.
	For example, without this patch (encode-time 0 0 0 1 1
	1152921504606846976) returns the obviously-bogus value (-948597
	62170) on my RHEL 5.5 x86-64 host.  With the patch, it correctly
	reports time overflow.  See
	<http://lists.gnu.org/archive/html/emacs-devel/2011-03/msg00470.html>.
	* deps.mk (editfns.o): Depend on ../lib/intprops.h.
	* editfns.c: Include limits.h and intprops.h.
	(TIME_T_MIN, TIME_T_MAX): New macros.
	(time_overflow): Move earlier, to before first use.
	(hi_time, lo_time): New functions, for an accurate test for
	out-of-range times.
	(Fcurrent_time, Fget_internal_run_time, make_time): Use them.
	(Fget_internal_run_time): Don't assume time_t fits in int.
	(make_time): Use list2 instead of Fcons twice.
	(Fdecode_time): More accurate test for out-of-range times.
	(check_tm_member): New function.
	(Fencode_time): Use it, to test for out-of-range times.
	(lisp_time_argument): Don't rely on undefined left-shift and
	right-shift behavior when checking for time stamp overflow.

	* editfns.c (time_overflow): New function, refactoring common code.
	(Fformat_time_string, Fdecode_time, Fencode_time):
	(Fcurrent_time_string): Use it.

	Move 'make_time' to be next to its inverse 'lisp_time_argument'.
	* dired.c (make_time): Move to ...
	* editfns.c (make_time): ... here.
	* systime.h: Note the move.

2011-03-12  YAMAMOTO Mitsuharu  <mituharu@math.s.chiba-u.ac.jp>

	* fringe.c (update_window_fringes): Remove unused variables.

	* unexmacosx.c (copy_data_segment): Also copy __got section.
	(Bug#8223)

2011-03-12  Eli Zaretskii  <eliz@gnu.org>

	* termcap.c [MSDOS]: Include "msdos.h".
	(find_capability, tgetnum, tgetflag, tgetstr, tputs, tgetent):
	Constify `char *' arguments and their references according to
	prototypes in tparam.h.

	* deps.mk (termcap.o): Depend on tparam.h and msdos.h.

	* msdos.c (XMenuAddPane): 3rd argument is `const char *' now.
	Adapt all references accordingly.

	* msdos.h (XMenuAddPane): 3rd argument is `const char *' now.

2011-03-11  Tom Tromey  <tromey@redhat.com>

	* buffer.c (syms_of_buffer): Remove obsolete comment.

2011-03-11  Eli Zaretskii  <eliz@gnu.org>

	* termhooks.h (encode_terminal_code): Declare prototype.

	* msdos.c (encode_terminal_code): Don't declare prototype.

	* term.c (encode_terminal_code): Now external again, used by
	w32console.c and msdos.c.

	* makefile.w32-in ($(BLD)/term.$(O), ($(BLD)/tparam.$(O)):
	Depend on $(SRC)/tparam.h, see 2011-03-11T07:24:21Z!eggert@cs.ucla.edu.

2011-03-11  Paul Eggert  <eggert@cs.ucla.edu>

	Fix some minor problems found by GCC 4.5.2's static checks.

	* fringe.c (update_window_fringes): Mark locals as initialized
	(Bug#8227).
	(destroy_fringe_bitmap, init_fringe_bitmap): Now static.

	* alloc.c (mark_fringe_data): Move decl from here ...
	* lisp.h (mark_fringe_data) [HAVE_WINDOW_SYSTEM]: ... to here,
	to check its interface.
	(init_fringe_once): Do not declare unless HAVE_WINDOW_SYSTEM.

	* fontset.c (free_realized_fontset): Now static.
	(Fset_fontset_font): Rename local to avoid shadowing.
	(fontset_font): Mark local as initialized.
	(FONTSET_SPEC, FONTSET_REPERTORY, RFONT_DEF_REPERTORY): Remove; unused.

	* xrdb.c: Include "xterm.h", to check x_load_resources's interface.

	* xselect.c (x_disown_buffer_selections): Remove; not used.
	(TRACE3) [!defined TRACE_SELECTION]: Remove; not used.
	(x_own_selection, Fx_disown_selection_internal): Rename locals
	to avoid shadowing.
	(x_handle_dnd_message): Remove local to avoid shadowing.

	* lisp.h (GCPRO1_VAR, UNGCPRO_VAR): New macros,
	so that the caller can use some name other than gcpro1.
	(GCPRO1, UNGCPRO): Reimplement in terms of the new macros.
	* xfns.c (Fx_create_frame, x_create_tip_frame, Fx_show_tip):
	(Fx_backspace_delete_keys_p):
	Use them to avoid shadowing, and rename vars to avoid shadowing.
	(x_decode_color, x_set_name, x_window): Now static.
	(Fx_create_frame): Add braces to silence GCC warning.
	(Fx_file_dialog, Fx_select_font): Fix pointer signedness.
	(x_real_positions, xg_set_icon_from_xpm_data, x_create_tip_frame):
	Remove unused locals.
	(Fx_create_frame, x_create_tip_frame, Fx_show_tip):
	(Fx_backspace_delete_keys_p): Rename locals to avoid shadowing.
	Some of these renamings use the new GCPRO1_VAR and UNGCPRO_VAR
	macros.

	* xterm.h (x_mouse_leave): New decl.

	* xterm.c (x_copy_dpy_color, x_focus_on_frame, x_unfocus_frame):
	Remove unused functions.
	(x_shift_glyphs_for_insert, XTflash, XTring_bell):
	(x_calc_absolute_position): Now static.
	(XTread_socket): Don't define label "out" unless it's used.
	Don't declare local "event" unless it's used.
	(x_iconify_frame, x_free_frame_resources): Don't declare locals
	unless they are used.
	(XEMBED_VERSION, xembed_set_info): Don't define unless needed.
	(x_fatal_error_signal): Remove; not used.
	(x_draw_image_foreground, redo_mouse_highlight, XTmouse_position):
	(x_scroll_bar_report_motion, handle_one_xevent, x_draw_bar_cursor):
	(x_error_catcher, x_connection_closed, x_error_handler):
	(x_error_quitter, xembed_send_message, x_iconify_frame):
	(my_log_handler): Rename locals to avoid shadowing.
	(x_delete_glyphs, x_ins_del_lines): Mark with NO_RETURN.
	(x_connection_closed): Tell GCC not to suggest NO_RETURN.

	* xfaces.c (clear_face_cache, Fx_list_fonts, Fface_font):
	Rename or move locals to avoid shadowing.
	(tty_defined_color, merge_face_heights): Now static.
	(free_realized_faces_for_fontset): Remove; not used.
	(Fx_list_fonts): Mark variable that gcc -Wuninitialized
	does not deduce is never used uninitialized.
	(STRDUPA, LSTRDUPA, FONT_POINT_SIZE_QUANTUM): Remove; not used.
	(LFACEP): Define only if XASSERTS, as it's not needed otherwise.

	* terminal.c (store_terminal_param): Now static.

	* xmenu.c (menu_highlight_callback): Now static.
	(set_frame_menubar): Remove unused local.
	(xmenu_show): Rename parameter to avoid shadowing.
	(xmenu_show, xdialog_show, xmenu_show): Make local pointers "const"
	since they might point to immutable storage.
	(next_menubar_widget_id): Declare only if USE_X_TOOLKIT,
	since it's unused otherwise.

	* xdisp.c (produce_glyphless_glyph): Initialize lower_xoff.
	Add a FIXME, since the code still doesn't look right.  (Bug#8215)
	(Fcurrent_bidi_paragraph_direction): Simplify slightly; this
	avoids a gcc -Wuninitialized diagnostic.
	(display_line, BUILD_COMPOSITE_GLYPH_STRING, draw_glyphs):
	(note_mouse_highlight): Mark variables that gcc -Wuninitialized
	does not deduce are never used uninitialized.

	* lisp.h (IF_LINT): New macro, copied from ../lib-src/emacsclient.c.

	* xdisp.c (redisplay_window): Rename local to avoid shadowing.
	* window.c (window_loop, size_window):
	(run_window_configuration_change_hook, enlarge_window): Likewise.

	* window.c (display_buffer): Now static.
	(size_window): Mark variables that gcc -Wuninitialized
	does not deduce are never used uninitialized.
	* window.h (check_all_windows): New decl, to forestall
	gcc -Wmissing-prototypes diagnostic.
	* dispextern.h (bidi_dump_cached_states): Likewise.

	* charset.h (CHECK_CHARSET_GET_CHARSET): Rename locals to avoid
	shadowing.
	* charset.c (map_charset_for_dump, Fchar_charset): Likewise.
	Include <limits.h>.
	(Fsort_charsets): Redo min/max calculation to shorten the code a bit
	and to avoid gcc -Wuninitialized warning.
	(load_charset_map): Mark variables that gcc -Wuninitialized
	does not deduce are never used uninitialized.
	(load_charset): Abort instead of using uninitialized var (Bug#8229).

	* coding.c (coding_set_source, coding_set_destination):
	Use "else { /* comment */ }" rather than "else /* comment */;"
	for clarity, and to avoid gcc -Wempty-body warning.
	(Fdefine_coding_system_internal): Don't redeclare 'i' inside
	a block, when the outer 'i' will do.
	(decode_coding_utf_8, decode_coding_utf_16, detect_coding_emacs_mule):
	(emacs_mule_char, decode_coding_emacs_mule, detect_coding_iso_2022):
	(decode_coding_iso_2022, decode_coding_sjis, decode_coding_big5):
	(decode_coding_raw_text, decode_coding_charset, get_translation_table):
	(Fdecode_sjis_char, Fdefine_coding_system_internal):
	Rename locals to avoid shadowing.
	* character.h (FETCH_STRING_CHAR_ADVANCE): Likewise.
	* coding.c (emacs_mule_char, encode_invocation_designation):
	Now static, since they're not used elsewhere.
	(decode_coding_iso_2022): Add "default: abort ();" as a safety check.
	(decode_coding_object, encode_coding_object, detect_coding_system):
	(decode_coding_emacs_mule): Mark variables that gcc
	-Wuninitialized does not deduce are never used uninitialized.
	(detect_coding_iso_2022): Initialize a local variable that might
	be used uninitialized.  Leave a FIXME because it's not clear that
	this initialization is needed.  (Bug#8211)
	(ISO_CODE_LF, ISO_CODE_CR, CODING_ISO_FLAG_EUC_TW_SHIFT):
	(ONE_MORE_BYTE_NO_CHECK, UTF_BOM, UTF_16_INVALID_P):
	(SHIFT_OUT_OK, ENCODE_CONTROL_SEQUENCE_INTRODUCER):
	(ENCODE_DIRECTION_R2L, ENCODE_DIRECTION_L2R):
	Remove unused macros.

	* category.c (hash_get_category_set): Remove unused local var.
	(copy_category_table): Now static, since it's not used elsewhere.
	* character.c (string_count_byte8): Likewise.

	* ccl.c (CCL_WRITE_STRING, CCL_ENCODE_CHAR, Fccl_execute_on_string):
	(Fregister_code_conversion_map): Rename locals to avoid shadowing.

	* chartab.c (copy_sub_char_table): Now static, since it's not used
	elsewhere.
	(sub_char_table_ref_and_range, char_table_ref_and_range):
	Rename locals to avoid shadowing.
	(ASET_RANGE, GET_SUB_CHAR_TABLE): Remove unused macros.

	* bidi.c (bidi_check_type): Now static, since it's not used elsewhere.
	(BIDI_BOB): Remove unused macro.

	* cm.c (cmgoto): Mark variables that gcc -Wuninitialized does not
	deduce are never used uninitialized.
	* term.c (encode_terminal_code): Likewise.

	* term.c (encode_terminal_code): Now static.  Remove unused local.

	* tparam.h: New file.
	* term.c, tparam.h: Include it.
	* deps.mk (term.o, tparam.o): Depend on tparam.h.
	* term.c (tputs, tgetent, tgetflag, tgetnum, tparam, tgetstr):
	Move these decls to tparam.h, and make them agree with what
	is actually in tparam.c.  The previous trick of using incompatible
	decls in different modules does not conform to the C standard.
	All callers of tparam changed to use tparam's actual API.
	* tparam.c (tparam1, tparam, tgoto):
	Use const pointers where appropriate.

	* cm.c (calccost, cmgoto): Use const pointers where appropriate.
	* cm.h (struct cm): Likewise.
	* dispextern.h (do_line_insertion_deletion_costs): Likewise.
	* scroll.c (ins_del_costs, do_line_insertion_deletion_costs): Likewise.
	* term.c (tty_ins_del_lines, calculate_costs, struct fkey_table):
	(term_get_fkeys_1, append_glyphless_glyph, produce_glyphless_glyph):
	(turn_on_face, init_tty): Likewise.
	* termchar.h (struct tty_display_info): Likewise.

	* term.c (term_mouse_position): Rename local to avoid shadowing.

	* alloc.c (mark_ttys): Move decl from here ...
	* lisp.h (mark_ttys): ... to here, so that it's checked against defn.

2011-03-11  Andreas Schwab  <schwab@linux-m68k.org>

	* .gdbinit (pwinx, xbuffer): Fix access to buffer name.

2011-03-09  Juanma Barranquero  <lekktu@gmail.com>

	* search.c (compile_pattern_1): Remove argument regp, unused since
	revid:rms@gnu.org-19941211082627-3x1g1wyqkjmwloig.
	(compile_pattern): Don't pass it.

2011-03-08  Jan Djärv  <jan.h.d@swipnet.se>

	* xterm.h (DEFAULT_GDK_DISPLAY): New define.
	(GDK_WINDOW_XID, gtk_widget_get_preferred_size): New defines
	for ! HAVE_GTK3.
	(GTK_WIDGET_TO_X_WIN): Use GDK_WINDOW_XID.

	* xmenu.c (menu_position_func): Call gtk_widget_get_preferred_size.

	* gtkutil.c: Include gtkx.h if HAVE_GTK3.  If ! HAVE_GTK3, define
	gdk_window_get_screen, gdk_window_get_geometry,
	gdk_x11_window_lookup_for_display and GDK_KEY_g.
	(xg_set_screen): Use DEFAULT_GDK_DISPLAY.
	(xg_get_pixbuf_from_pixmap): New function.
	(xg_get_pixbuf_from_pix_and_mask): Change parameters from GdkPixmap
	to Pixmap, take frame as parameter, remove GdkColormap parameter.
	Call xg_get_pixbuf_from_pixmap instead of
	gdk_pixbuf_get_from_drawable.
	(xg_get_image_for_pixmap): Do not make GdkPixmaps, call
	xg_get_pixbuf_from_pix_and_mask with Pixmap parameters instead.
	(xg_check_special_colors): Use GtkStyleContext and its functions
	for HAVE_GTK3.
	(xg_prepare_tooltip, xg_hide_tooltip): Call gdk_window_get_screen.
	(xg_prepare_tooltip, create_dialog, menubar_map_cb)
	(xg_update_frame_menubar, xg_tool_bar_detach_callback)
	(xg_tool_bar_attach_callback, xg_update_tool_bar_sizes):
	Call gtk_widget_get_preferred_size.
	(xg_frame_resized): gdk_window_get_geometry only takes 5
	parameters.
	(xg_win_to_widget, xg_event_is_for_menubar):
	Call gdk_x11_window_lookup_for_display.
	(xg_set_widget_bg): New function.
	(delete_cb): New function.
	(xg_create_frame_widgets): connect delete-event to delete_cb.
	Call xg_set_widget_bg.  Only set backgrund pixmap for ! HAVE_GTK3
	(xg_set_background_color): Call xg_set_widget_bg.
	(xg_set_frame_icon): Call xg_get_pixbuf_from_pix_and_mask.
	(xg_create_scroll_bar): vadj is a GtkAdjustment for HAVE_GTK3.
	Only call gtk_range_set_update_policy if ! HAVE_GTK3.
	(xg_make_tool_item): Only connect xg_tool_bar_item_expose_callback
	if ! HAVE_GTK3.
	(update_frame_tool_bar): Call gtk_widget_hide.
	(xg_initialize): Use GDK_KEY_g.

	* xsmfns.c (gdk_set_sm_client_id): Define to gdk_set_sm_client_id
	if ! HAVE_GTK3
	(x_session_initialize): Call gdk_x11_set_sm_client_id.

	* xterm.c (XFillRectangle): Use cairo routines for HAVE_GTK3.
	(x_term_init): Disable Xinput(2) with GDK_CORE_DEVICE_EVENTS.
	Load ~/emacs.d/gtkrc only for ! HAVE_GTK3.

2011-03-08  Juanma Barranquero  <lekktu@gmail.com>

	* w32xfns.c (select_palette): Check success of RealizePalette against
	GDI_ERROR, not zero.

See ChangeLog.11 for earlier changes.

;; Local Variables:
;; coding: utf-8
;; End:

  Copyright (C) 2011  Free Software Foundation, Inc.

  This file is part of GNU Emacs.

  GNU Emacs is free software: you can redistribute it and/or modify
  it under the terms of the GNU General Public License as published by
  the Free Software Foundation, either version 3 of the License, or
  (at your option) any later version.

  GNU Emacs is distributed in the hope that it will be useful,
  but WITHOUT ANY WARRANTY; without even the implied warranty of
  MERCHANTABILITY or FITNESS FOR A PARTICULAR PURPOSE.  See the
  GNU General Public License for more details.

  You should have received a copy of the GNU General Public License
  along with GNU Emacs.  If not, see <http://www.gnu.org/licenses/>.<|MERGE_RESOLUTION|>--- conflicted
+++ resolved
@@ -1,4 +1,3 @@
-<<<<<<< HEAD
 2011-04-16  Paul Eggert  <eggert@cs.ucla.edu>
 
 	* s/sol2-6.h, s/unixware.h (PTY_TTY_NAME_SPRINTF): Protoize decl.
@@ -101,7 +100,7 @@
 
 	* xdisp.c, dispextern.h (set_vertical_scroll_bar): Now extern if
 	USE_TOOLKIT_SCROLL_BARS && !USE_GTK, as xterm.c needs it then.
-=======
+
 2011-04-16  Eli Zaretskii  <eliz@gnu.org>
 
 	* gnutls.c (Fgnutls_boot): Don't pass Lisp_Object to `error'.
@@ -147,7 +146,6 @@
 	XMALLOC_OVERRUN_CHECK defined (when Emacs was configured with
 	--enable-checking=xmallocoverrun).  xfree is now used to
 	deallocate these memory blocks.
->>>>>>> c4354cb4
 
 2011-04-15  Paul Eggert  <eggert@cs.ucla.edu>
 
