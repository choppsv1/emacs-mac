--- conflicted
+++ resolved
@@ -107,7 +107,10 @@
 # Location to install Emacs.app on macOS
 mac_appdir=@mac_appdir@
 mac_appbindir=@mac_appbindir@
+mac_applibexecdir=@mac_applibexecdir@
 mac_appresdir=@mac_appresdir@
+mac_applibdir=@mac_applibdir@
+# Either yes or no depending on whether this is a relocatable Emacs.app.
 mac_self_contained=@mac_self_contained@
 
 # Location to install Emacs.app under GNUstep / macOS.
@@ -343,6 +346,7 @@
 COPYDIR = ${srcdir}/etc ${srcdir}/lisp
 COPYDESTS = "$(DESTDIR)${etcdir}" "$(DESTDIR)${lispdir}"
 
+ifeq (${mac_self_contained},no)
 ifeq (${ns_self_contained},no)
 BIN_DESTDIR='$(DESTDIR)${bindir}/'
 ELN_DESTDIR = $(DESTDIR)${libdir}/emacs/${version}/
@@ -350,10 +354,14 @@
 BIN_DESTDIR='${ns_appbindir}/'
 ELN_DESTDIR = ${ns_applibdir}/
 endif
+else
+BIN_DESTDIR='${mac_appbindir}/'
+ELN_DESTDIR = ${mac_applibdir}/
+endif
 
 all: ${SUBDIR} info
 
-.PHONY: all ${SUBDIR} blessmail epaths-force epaths-force-w32 epaths-force-ns-self-contained etc-emacsver
+.PHONY: all ${SUBDIR} blessmail epaths-force epaths-force-w32 epaths-force-mac-self-contained epaths-force-ns-self-contained etc-emacsver
 
 # If configure were to just generate emacsver.tex from emacsver.tex.in
 # in the normal way, the timestamp of emacsver.tex would always be
@@ -428,6 +436,11 @@
 # The paths are mostly the same, and the bundle paths are different
 # between macOS and GNUstep, so just replace any references to the app
 # bundle root itself with the relative path.
+epaths-force-mac-self-contained: epaths-force
+	@(sed < src/epaths.h > epaths.h.$$$$		\
+	  -e 's;${mac_appdir}/Emacs.app/;;') &&			\
+	${srcdir}/build-aux/move-if-change epaths.h.$$$$ src/epaths.h
+
 epaths-force-ns-self-contained: epaths-force
 	@(sed < src/epaths.h > epaths.h.$$$$		\
 	  -e 's;${ns_appdir}/;;') &&			\
@@ -920,11 +933,7 @@
 ###      with them.
 ###
 ###      Delete '.dvi' files here if they are not part of the distribution.
-<<<<<<< HEAD
-clean_dirs = $(mostlyclean_dirs) mac nextstep
-=======
-clean_dirs = $(mostlyclean_dirs) nextstep admin/charsets admin/unidata
->>>>>>> f38dfa56
+clean_dirs = $(mostlyclean_dirs) mac nextstep admin/charsets admin/unidata
 
 $(foreach dir,$(clean_dirs),$(eval $(call submake_template,$(dir),clean)))
 
